from setuptools import setup, find_packages

from pylabrobot.__version__ import __version__

with open("README.md", "r", encoding="utf-8") as f:
  long_description = f.read()


extras_fw = ["pyserial", "pyusb", "libusb_package<=1.0.26.2"]

extras_http = ["requests", "types-requests"]

extras_plate_reading = [
  "pylibftdi",
]

extras_websockets = ["websockets"]

extras_visualizer = extras_websockets

extras_opentrons = ["opentrons-http-api-client", "opentrons-shared-data"]

extras_server = [
  "flask[async]",
]


extras_inheco = ["hid"]

extras_agrow = ["pymodbus==3.6.8"]

extras_dev = (
  extras_fw
  + extras_http
  + extras_plate_reading
  + extras_websockets
  + extras_visualizer
  + extras_opentrons
  + extras_server
  + extras_inheco
  + extras_agrow
  + [
    "pydata-sphinx-theme",
    "myst_nb",
    "sphinx_copybutton",
    "pytest",
    "pytest-timeout",
    "mypy",
    "responses",
    "sphinx-reredirects",
<<<<<<< HEAD
    "pylint",
    "ruff==0.2.1",
=======
    "nbconvert",
    "sphinx-sitemap",
>>>>>>> 2b606b62
  ]
)

# Some extras are not available on all platforms. `dev` should be available everywhere
extras_all = extras_dev

setup(
  name="PyLabRobot",
  version=__version__,
  packages=find_packages(exclude="tools"),
  description="A hardware agnostic platform for lab automation",
  long_description=long_description,
  long_description_content_type="text/markdown",
  install_requires=["typing_extensions"],
  url="https://github.com/pylabrobot/pylabrobot.git",
  package_data={"pylabrobot": ["visualizer/*"]},
  extras_require={
    "fw": extras_fw,
    "http": extras_http,
    "plate_reading": extras_plate_reading,
    "websockets": extras_websockets,
    "visualizer": extras_visualizer,
    "inheco": extras_inheco,
    "opentrons": extras_opentrons,
    "server": extras_server,
    "agrow": extras_agrow,
    "dev": extras_dev,
    "all": extras_all,
  },
  entry_points={
    "console_scripts": [
      "lh-server=pylabrobot.server.liquid_handling_server:main",
      "plr-gui=pylabrobot.gui.gui:main",
    ],
  },
)<|MERGE_RESOLUTION|>--- conflicted
+++ resolved
@@ -48,13 +48,10 @@
     "mypy",
     "responses",
     "sphinx-reredirects",
-<<<<<<< HEAD
     "pylint",
     "ruff==0.2.1",
-=======
     "nbconvert",
     "sphinx-sitemap",
->>>>>>> 2b606b62
   ]
 )
 
