<<<<<<< HEAD
# pylint: skip-file

import re

from pylabrobot.resources import Coordinate


# path = "Carrier_Coley.cfg"
path = "Carrier.cfg"

RES = re.compile("(\d{2});(.*?);(\S*)")
SITE = re.compile("998;0;(\S{2,});")
DESC = re.compile("998;(Tecan part no\. .*);")
DESC2 = re.compile("998;(.* pn \d{8}.*);")


def main(pc, tc, p, tr, tcr):
  with open(path, "r", newline='\r\n', encoding="latin-1") as f:
    c = f.read().split("\n")

  for i in range(len(c)):
    m = RES.match(c[i])
    if m is None:
      continue

    name = m.group(2).replace("+", "_").replace("-", "_").replace(" ", "_")
    dim = [d.split("/") for d in m.group(3).split(";")]

    if m.group(1) == "13": # Carrier
      off_x = float(dim[1][0]) / 10
      off_y = float(dim[1][1]) / 10
      size_x = float(dim[2][0]) / 10
      size_y = float(dim[2][1]) / 10
      size_z = float(dim[1][2]) / 10

      locations = []
      site_size_x = []
      site_size_y = []
      desc = ""
      while i + 1 < len(c) and not RES.match(c[i + 1]):
        i += 1

        if s := SITE.match(c[i]):
          site_dim = [d.split("/") for d in s.group(1).split(";")]
          w = float(site_dim[0][0]) / 10
          h = float(site_dim[0][1]) / 10
          x = float(site_dim[1][0]) / 10
          y = size_y - h - float(site_dim[1][1]) / 10
          z = float(site_dim[1][2]) / 10 + size_z
          locations = [Coordinate(x, y, z)] + locations
          site_size_x = [w] + site_size_x
          site_size_y = [h] + site_size_y

        if d := DESC.match(c[i]):
          desc = d.group(1)

      if len(locations) != int(dim[3][0]):
        continue

      o = None
      if "MP" in name and "REMP" not in name:
        o = pc
        bc = "TecanPlateCarrier"
      elif "DiTi" in name:
        o = tc
        bc = "TecanTipCarrier"

      if o is not None:
        o.write(f'\n\n')
        o.write(f'def {name}(name: str) -> {bc}:\n')
        if desc:
          o.write(f'  """ {desc} """\n')
        o.write(f'  return {bc}(\n')
        o.write(f'    name=name,\n')
        o.write(f'    size_x={size_x},\n')
        o.write(f'    size_y={size_y},\n')
        o.write(f'    size_z={size_z},\n')
        o.write(f'    off_x={off_x},\n')
        o.write(f'    off_y={off_y},\n')
        if all(x == site_size_x[0] for x in site_size_x) and \
           all(y == site_size_y[0] for y in site_size_y):
          o.write(f'    sites=create_homogeneous_carrier_sites(locations=[\n')
          for l in locations:
            o.write(f'        {repr(l)},\n')
          o.write(f'      ],\n')
          o.write(f'      site_size_x={site_size_x[0]},\n')
          o.write(f'      site_size_y={site_size_y[0]},\n')
          o.write(f'    ),\n')
        else:
          o.write(f'    sites=create_carrier_sites(locations = [\n')
          for l in locations:
            o.write(f'        {repr(l)},\n')
          o.write(f'      ], site_size_x=[\n')
          for x in site_size_x:
            o.write(f'        {x},\n')
          o.write(f'      ], site_size_y=[\n')
          for y in site_size_y:
            o.write(f'        {y},\n')
          o.write(f'    ]),\n')
        o.write(f'    model="{name}"\n')
        o.write(f'  )\n')

      # [Name];[?/Barcode?];[x off/y off/z off];[x size/y size];[sites];[?];
      # 0;[x size/y size];[x off/y off/z off];[group];
      # ...
      # [?];0;
      # ;;
      # [pos layout];
      # [description];
      # [link];
      # [sort];

    elif m.group(1) == "15": # Plate or TipRack
      num_x = int(dim[1][0])
      num_y = int(dim[1][1])

      dx = float(dim[2][0]) / 10
      dy = float(dim[2][1]) / 10
      dz = float(dim[12][0]) / 10

      size_x = round(float(dim[2][2]) / 10 + dx, 2)
      size_y = round(float(dim[2][3]) / 10 + dy, 2)
      z_travel = float(dim[3][3])
      z_start = float(dim[3][1])
      z_dispense = float(dim[3][2])
      z_max = float(dim[3][0])
      # the best approximation,
      # https://forums.pylabrobot.org/t/pylabrobot-tecan-error-in-adding-labware-to-carrier/2987
      size_z = (z_max - z_dispense) / 10

      if num_x <= 1 or num_y <= 1:
        continue
      res_size_x = round((size_x - 2 * dx) / (num_x - 1), 1)
      res_size_y = res_size_x

      dx = round(dx - res_size_x / 2, 2)
      dy = round(dy - res_size_y / 2, 2)

      area = float(dim[4][0])

      desc = None
      while i + 1 < len(c) and not RES.match(c[i + 1]):
        i += 1
        if d:=DESC.match(c[i]):
          desc = d.group(1)
        elif d:=DESC2.match(c[i]):
          desc = d.group(1)

      o = None
      if "Well" in name:
        o = p
        bc = "TecanPlate"
        it = "Well"
        s = name.split("_")
        name = "_".join(s[2:]) + "_" + s[0] + "_" + s[1]
      elif "DiTi" in name:
        o = tr
        bc = "TecanTipRack"
        it = "TipSpot"

      if o is not None:
        o.write(f'\n\n')
        o.write(f'def {name}(name: str')
        if bc == 'TecanPlate':
          o.write(f', with_lid: bool = False')
        o.write(f') -> {bc}:\n')
        if desc is not None:
          o.write(f'  """ {desc} """\n')
        o.write(f'  return {bc}(\n')
        o.write(f'    name=name,\n')
        o.write(f'    size_x={size_x},\n')
        o.write(f'    size_y={size_y},\n')
        o.write(f'    size_z={size_z},\n')
        if bc == 'TecanPlate':
          o.write(f'    with_lid=with_lid,\n')
          o.write(f'    lid_height=8,\n')
        o.write(f'    model="{name}",\n')
        o.write(f'    z_travel={z_travel},\n')
        o.write(f'    z_start={z_start},\n')
        o.write(f'    z_dispense={z_dispense},\n')
        o.write(f'    z_max={z_max},\n')
        o.write(f'    area={area},\n')
        o.write(f'    items=create_equally_spaced({it},\n')
        o.write(f'      num_items_x={num_x},\n')
        o.write(f'      num_items_y={num_y},\n')
        o.write(f'      dx={dx},\n')
        o.write(f'      dy={dy},\n')
        o.write(f'      dz={dz},\n')
        o.write(f'      item_dx={res_size_x},\n')
        o.write(f'      item_dy={res_size_y},\n')
        o.write(f'      size_x={res_size_x},\n')
        o.write(f'      size_y={res_size_y},\n')
        if bc == 'TecanPlate':
          o.write(f'      size_z={size_z},\n')
        elif bc == 'TecanTipRack':
          tip_name = name + "_tip"
          total_tip_length = float(dim[12][0]) / 10
          has_filter = dim[13] == "1"
          maximal_volume = float(dim[11][0])
          # all tip types in tip racks are Disposable Tips?
          tip_type = "TipType.DITI"

          tcr.write(f'\n\n')
          tcr.write(f'def {tip_name}() -> TecanTip:\n')
          tcr.write(f'  """ Tip for {name} """\n')
          if total_tip_length <= 0:
            # print a warning, because this parameter is confusing in the file and I don't have
            # have a device to test this on. tbc.
            tcr.write("  print(\"WARNING: total_tip_length <= 0.\")\n")
            tcr.write("  print(\"Please get in touch at https://forums.pylabrobot.org/c/pylabrobot/23\")\n")
          tcr.write(f'  return TecanTip(\n')
          tcr.write(f'    has_filter={has_filter},\n')
          tcr.write(f'    total_tip_length={total_tip_length},\n')
          tcr.write(f'    maximal_volume={maximal_volume},\n')
          tcr.write(f'    tip_type={tip_type}\n')
          tcr.write(f'  )\n')

          o.write(f'      make_tip={tip_name}\n')
        o.write(f'    ),\n')
        o.write(f'  )\n')

      # [Name];[?];[x num/y num/?];[x off/y off/x size/y size/z size?];[z-t,s,d,m];[area];[tip-touching distance];[tips per well]
      # ???
      # ...
      # ?
      # [type]
      # [vendor]
      # [description]
      # [link]
      # [sort]
      # [grip narrow],[grip wide];
      # [stacker plate type],[washer plate type];
      # [can have lide],[lid offset],[grip narrow],[grip wide];
      # [can have insert]
      # 15;96 Well Microplate;0;12/8/8;144/112/1134/742/112;2051/1957/1975/1900;33.2;1;1;0/10/10;100;256;-1;0;0;0;0;0;144;112;5;57;


if __name__ == "__main__":
  with open("plate_carriers.py", "w") as plate_carriers, \
       open("tip_carriers.py", "w") as tip_carriers, \
       open("plates.py", "w") as plates, \
       open("tip_racks.py", "w") as tip_racks, \
       open("tip_creators.py", "w") as tip_creators:
    main(plate_carriers, tip_carriers, plates, tip_racks, tip_creators)
=======
# pylint: skip-file

import re

from pylabrobot.resources import Coordinate


# path = "Carrier_Coley.cfg"
path = "Carrier.cfg"

RES = re.compile("(\d{2});(.*?);(\S*)")
SITE = re.compile("998;0;(\S{2,});")
DESC = re.compile("998;(Tecan part no\. .*);")
DESC2 = re.compile("998;(.* pn \d{8}.*);")


def main(pc, tc, p, tr, tcr):
  with open(path, "r", newline='\r\n', encoding="latin-1") as f:
    c = f.read().split("\n")

  for i in range(len(c)):
    m = RES.match(c[i])
    if m is None:
      continue

    name = m.group(2).replace("+", "_").replace("-", "_").replace(" ", "_")
    dim = [d.split("/") for d in m.group(3).split(";")]

    if m.group(1) == "13": # Carrier
      off_x = float(dim[1][0]) / 10
      off_y = float(dim[1][1]) / 10
      size_x = float(dim[2][0]) / 10
      size_y = float(dim[2][1]) / 10
      size_z = float(dim[1][2]) / 10

      locations = []
      site_size_x = []
      site_size_y = []
      desc = ""
      while i + 1 < len(c) and not RES.match(c[i + 1]):
        i += 1

        if s := SITE.match(c[i]):
          site_dim = [d.split("/") for d in s.group(1).split(";")]
          w = float(site_dim[0][0]) / 10
          h = float(site_dim[0][1]) / 10
          x = float(site_dim[1][0]) / 10
          y = size_y - h - float(site_dim[1][1]) / 10
          z = float(site_dim[1][2]) / 10 + size_z
          locations = [Coordinate(x, y, z)] + locations
          site_size_x = [w] + site_size_x
          site_size_y = [h] + site_size_y

        if d := DESC.match(c[i]):
          desc = d.group(1)

      if len(locations) != int(dim[3][0]):
        continue

      o = None
      if "MP" in name and "REMP" not in name:
        o = pc
        bc = "TecanPlateCarrier"
      elif "DiTi" in name:
        o = tc
        bc = "TecanTipCarrier"

      if o is not None:
        o.write(f'\n\n')
        o.write(f'def {name}(name: str) -> {bc}:\n')
        if desc:
          o.write(f'  """ {desc} """\n')
        o.write(f'  return {bc}(\n')
        o.write(f'    name=name,\n')
        o.write(f'    size_x={size_x},\n')
        o.write(f'    size_y={size_y},\n')
        o.write(f'    size_z={size_z},\n')
        o.write(f'    off_x={off_x},\n')
        o.write(f'    off_y={off_y},\n')
        if all(x == site_size_x[0] for x in site_size_x) and \
           all(y == site_size_y[0] for y in site_size_y):
          o.write(f'    sites=create_homogeneous_carrier_sites(locations=[\n')
          for l in locations:
            o.write(f'        {repr(l)},\n')
          o.write(f'      ],\n')
          o.write(f'      site_size_x={site_size_x[0]},\n')
          o.write(f'      site_size_y={site_size_y[0]},\n')
          o.write(f'    ),\n')
        else:
          o.write(f'    sites=create_carrier_sites(locations = [\n')
          for l in locations:
            o.write(f'        {repr(l)},\n')
          o.write(f'      ], site_size_x=[\n')
          for x in site_size_x:
            o.write(f'        {x},\n')
          o.write(f'      ], site_size_y=[\n')
          for y in site_size_y:
            o.write(f'        {y},\n')
          o.write(f'    ]),\n')
        o.write(f'    model="{name}"\n')
        o.write(f'  )\n')

      # [Name];[?/Barcode?];[x off/y off/z off];[x size/y size];[sites];[?];
      # 0;[x size/y size];[x off/y off/z off];[group];
      # ...
      # [?];0;
      # ;;
      # [pos layout];
      # [description];
      # [link];
      # [sort];

    elif m.group(1) == "15": # Plate or TipRack
      num_x = int(dim[1][0])
      num_y = int(dim[1][1])

      dx = float(dim[2][0]) / 10
      dy = float(dim[2][1]) / 10
      dz = float(dim[12][0]) / 10

      size_x = round(float(dim[2][2]) / 10 + dx, 2)
      size_y = round(float(dim[2][3]) / 10 + dy, 2)
      z_travel = float(dim[3][3])
      z_start = float(dim[3][1])
      z_dispense = float(dim[3][2])
      z_max = float(dim[3][0])
      # the best approximation,
      # https://forums.pylabrobot.org/t/pylabrobot-tecan-error-in-adding-labware-to-carrier/2987
      size_z = (z_max - z_start) / 10

      if num_x <= 1 or num_y <= 1:
        continue
      res_size_x = round((size_x - 2 * dx) / (num_x - 1), 1)
      res_size_y = res_size_x

      dx = round(dx - res_size_x / 2, 2)
      dy = round(dy - res_size_y / 2, 2)

      area = float(dim[4][0])

      desc = None
      while i + 1 < len(c) and not RES.match(c[i + 1]):
        i += 1
        if d:=DESC.match(c[i]):
          desc = d.group(1)
        elif d:=DESC2.match(c[i]):
          desc = d.group(1)

      o = None
      if "Well" in name:
        o = p
        bc = "TecanPlate"
        it = "Well"
        s = name.split("_")
        name = "_".join(s[2:]) + "_" + s[0] + "_" + s[1]
      elif "DiTi" in name:
        o = tr
        bc = "TecanTipRack"
        it = "TipSpot"

      if o is not None:
        o.write(f'\n\n')
        o.write(f'def {name}(name: str')
        if bc == 'TecanPlate':
          o.write(f', with_lid: bool = False')
        o.write(f') -> {bc}:\n')
        if desc is not None:
          o.write(f'  """ {desc} """\n')
        o.write(f'  return {bc}(\n')
        o.write(f'    name=name,\n')
        o.write(f'    size_x={size_x},\n')
        o.write(f'    size_y={size_y},\n')
        o.write(f'    size_z={size_z},\n')
        if bc == 'TecanPlate':
          o.write(f'    with_lid=with_lid,\n')
          o.write(f'    lid_height=8,\n')
        o.write(f'    model="{name}",\n')
        o.write(f'    z_travel={z_travel},\n')
        o.write(f'    z_start={z_start},\n')
        o.write(f'    z_dispense={z_dispense},\n')
        o.write(f'    z_max={z_max},\n')
        o.write(f'    area={area},\n')
        o.write(f'    items=create_equally_spaced({it},\n')
        o.write(f'      num_items_x={num_x},\n')
        o.write(f'      num_items_y={num_y},\n')
        o.write(f'      dx={dx},\n')
        o.write(f'      dy={dy},\n')
        o.write(f'      dz={dz},\n')
        o.write(f'      item_dx={res_size_x},\n')
        o.write(f'      item_dy={res_size_y},\n')
        o.write(f'      size_x={res_size_x},\n')
        o.write(f'      size_y={res_size_y},\n')
        if bc == 'TecanPlate':
          o.write(f'      size_z={size_z},\n')
        elif bc == 'TecanTipRack':
          tip_name = name + "_tip"
          total_tip_length = float(dim[12][0]) / 10
          has_filter = dim[13] == "1"
          maximal_volume = float(dim[11][0])
          # all tip types in tip racks are Disposable Tips?
          tip_type = "TipType.DITI"

          tcr.write(f'\n\n')
          tcr.write(f'def {tip_name}() -> TecanTip:\n')
          tcr.write(f'  """ Tip for {name} """\n')
          if total_tip_length <= 0:
            # print a warning, because this parameter is confusing in the file and I don't have
            # have a device to test this on. tbc.
            tcr.write("  print(\"WARNING: total_tip_length <= 0.\")\n")
            tcr.write("  print(\"Please get in touch at https://forums.pylabrobot.org/c/pylabrobot/23\")\n")
          tcr.write(f'  return TecanTip(\n')
          tcr.write(f'    has_filter={has_filter},\n')
          tcr.write(f'    total_tip_length={total_tip_length},\n')
          tcr.write(f'    maximal_volume={maximal_volume},\n')
          tcr.write(f'    tip_type={tip_type}\n')
          tcr.write(f'  )\n')

          o.write(f'      make_tip={tip_name}\n')
        o.write(f'    ),\n')
        o.write(f'  )\n')

      # [Name];[?];[x num/y num/?];[x off/y off/x size/y size/z size?];[z-t,s,d,m];[area];[tip-touching distance];[tips per well]
      # ???
      # ...
      # ?
      # [type]
      # [vendor]
      # [description]
      # [link]
      # [sort]
      # [grip narrow],[grip wide];
      # [stacker plate type],[washer plate type];
      # [can have lide],[lid offset],[grip narrow],[grip wide];
      # [can have insert]
      # 15;96 Well Microplate;0;12/8/8;144/112/1134/742/112;2051/1957/1975/1900;33.2;1;1;0/10/10;100;256;-1;0;0;0;0;0;144;112;5;57;


if __name__ == "__main__":
  with open("plate_carriers.py", "w") as plate_carriers, \
       open("tip_carriers.py", "w") as tip_carriers, \
       open("plates.py", "w") as plates, \
       open("tip_racks.py", "w") as tip_racks, \
       open("tip_creators.py", "w") as tip_creators:
    main(plate_carriers, tip_carriers, plates, tip_racks, tip_creators)
>>>>>>> d3568d3a
<|MERGE_RESOLUTION|>--- conflicted
+++ resolved
@@ -1,4 +1,3 @@
-<<<<<<< HEAD
 # pylint: skip-file
 
 import re
@@ -127,7 +126,7 @@
       z_max = float(dim[3][0])
       # the best approximation,
       # https://forums.pylabrobot.org/t/pylabrobot-tecan-error-in-adding-labware-to-carrier/2987
-      size_z = (z_max - z_dispense) / 10
+      size_z = (z_max - z_start) / 10
 
       if num_x <= 1 or num_y <= 1:
         continue
@@ -242,250 +241,4 @@
        open("plates.py", "w") as plates, \
        open("tip_racks.py", "w") as tip_racks, \
        open("tip_creators.py", "w") as tip_creators:
-    main(plate_carriers, tip_carriers, plates, tip_racks, tip_creators)
-=======
-# pylint: skip-file
-
-import re
-
-from pylabrobot.resources import Coordinate
-
-
-# path = "Carrier_Coley.cfg"
-path = "Carrier.cfg"
-
-RES = re.compile("(\d{2});(.*?);(\S*)")
-SITE = re.compile("998;0;(\S{2,});")
-DESC = re.compile("998;(Tecan part no\. .*);")
-DESC2 = re.compile("998;(.* pn \d{8}.*);")
-
-
-def main(pc, tc, p, tr, tcr):
-  with open(path, "r", newline='\r\n', encoding="latin-1") as f:
-    c = f.read().split("\n")
-
-  for i in range(len(c)):
-    m = RES.match(c[i])
-    if m is None:
-      continue
-
-    name = m.group(2).replace("+", "_").replace("-", "_").replace(" ", "_")
-    dim = [d.split("/") for d in m.group(3).split(";")]
-
-    if m.group(1) == "13": # Carrier
-      off_x = float(dim[1][0]) / 10
-      off_y = float(dim[1][1]) / 10
-      size_x = float(dim[2][0]) / 10
-      size_y = float(dim[2][1]) / 10
-      size_z = float(dim[1][2]) / 10
-
-      locations = []
-      site_size_x = []
-      site_size_y = []
-      desc = ""
-      while i + 1 < len(c) and not RES.match(c[i + 1]):
-        i += 1
-
-        if s := SITE.match(c[i]):
-          site_dim = [d.split("/") for d in s.group(1).split(";")]
-          w = float(site_dim[0][0]) / 10
-          h = float(site_dim[0][1]) / 10
-          x = float(site_dim[1][0]) / 10
-          y = size_y - h - float(site_dim[1][1]) / 10
-          z = float(site_dim[1][2]) / 10 + size_z
-          locations = [Coordinate(x, y, z)] + locations
-          site_size_x = [w] + site_size_x
-          site_size_y = [h] + site_size_y
-
-        if d := DESC.match(c[i]):
-          desc = d.group(1)
-
-      if len(locations) != int(dim[3][0]):
-        continue
-
-      o = None
-      if "MP" in name and "REMP" not in name:
-        o = pc
-        bc = "TecanPlateCarrier"
-      elif "DiTi" in name:
-        o = tc
-        bc = "TecanTipCarrier"
-
-      if o is not None:
-        o.write(f'\n\n')
-        o.write(f'def {name}(name: str) -> {bc}:\n')
-        if desc:
-          o.write(f'  """ {desc} """\n')
-        o.write(f'  return {bc}(\n')
-        o.write(f'    name=name,\n')
-        o.write(f'    size_x={size_x},\n')
-        o.write(f'    size_y={size_y},\n')
-        o.write(f'    size_z={size_z},\n')
-        o.write(f'    off_x={off_x},\n')
-        o.write(f'    off_y={off_y},\n')
-        if all(x == site_size_x[0] for x in site_size_x) and \
-           all(y == site_size_y[0] for y in site_size_y):
-          o.write(f'    sites=create_homogeneous_carrier_sites(locations=[\n')
-          for l in locations:
-            o.write(f'        {repr(l)},\n')
-          o.write(f'      ],\n')
-          o.write(f'      site_size_x={site_size_x[0]},\n')
-          o.write(f'      site_size_y={site_size_y[0]},\n')
-          o.write(f'    ),\n')
-        else:
-          o.write(f'    sites=create_carrier_sites(locations = [\n')
-          for l in locations:
-            o.write(f'        {repr(l)},\n')
-          o.write(f'      ], site_size_x=[\n')
-          for x in site_size_x:
-            o.write(f'        {x},\n')
-          o.write(f'      ], site_size_y=[\n')
-          for y in site_size_y:
-            o.write(f'        {y},\n')
-          o.write(f'    ]),\n')
-        o.write(f'    model="{name}"\n')
-        o.write(f'  )\n')
-
-      # [Name];[?/Barcode?];[x off/y off/z off];[x size/y size];[sites];[?];
-      # 0;[x size/y size];[x off/y off/z off];[group];
-      # ...
-      # [?];0;
-      # ;;
-      # [pos layout];
-      # [description];
-      # [link];
-      # [sort];
-
-    elif m.group(1) == "15": # Plate or TipRack
-      num_x = int(dim[1][0])
-      num_y = int(dim[1][1])
-
-      dx = float(dim[2][0]) / 10
-      dy = float(dim[2][1]) / 10
-      dz = float(dim[12][0]) / 10
-
-      size_x = round(float(dim[2][2]) / 10 + dx, 2)
-      size_y = round(float(dim[2][3]) / 10 + dy, 2)
-      z_travel = float(dim[3][3])
-      z_start = float(dim[3][1])
-      z_dispense = float(dim[3][2])
-      z_max = float(dim[3][0])
-      # the best approximation,
-      # https://forums.pylabrobot.org/t/pylabrobot-tecan-error-in-adding-labware-to-carrier/2987
-      size_z = (z_max - z_start) / 10
-
-      if num_x <= 1 or num_y <= 1:
-        continue
-      res_size_x = round((size_x - 2 * dx) / (num_x - 1), 1)
-      res_size_y = res_size_x
-
-      dx = round(dx - res_size_x / 2, 2)
-      dy = round(dy - res_size_y / 2, 2)
-
-      area = float(dim[4][0])
-
-      desc = None
-      while i + 1 < len(c) and not RES.match(c[i + 1]):
-        i += 1
-        if d:=DESC.match(c[i]):
-          desc = d.group(1)
-        elif d:=DESC2.match(c[i]):
-          desc = d.group(1)
-
-      o = None
-      if "Well" in name:
-        o = p
-        bc = "TecanPlate"
-        it = "Well"
-        s = name.split("_")
-        name = "_".join(s[2:]) + "_" + s[0] + "_" + s[1]
-      elif "DiTi" in name:
-        o = tr
-        bc = "TecanTipRack"
-        it = "TipSpot"
-
-      if o is not None:
-        o.write(f'\n\n')
-        o.write(f'def {name}(name: str')
-        if bc == 'TecanPlate':
-          o.write(f', with_lid: bool = False')
-        o.write(f') -> {bc}:\n')
-        if desc is not None:
-          o.write(f'  """ {desc} """\n')
-        o.write(f'  return {bc}(\n')
-        o.write(f'    name=name,\n')
-        o.write(f'    size_x={size_x},\n')
-        o.write(f'    size_y={size_y},\n')
-        o.write(f'    size_z={size_z},\n')
-        if bc == 'TecanPlate':
-          o.write(f'    with_lid=with_lid,\n')
-          o.write(f'    lid_height=8,\n')
-        o.write(f'    model="{name}",\n')
-        o.write(f'    z_travel={z_travel},\n')
-        o.write(f'    z_start={z_start},\n')
-        o.write(f'    z_dispense={z_dispense},\n')
-        o.write(f'    z_max={z_max},\n')
-        o.write(f'    area={area},\n')
-        o.write(f'    items=create_equally_spaced({it},\n')
-        o.write(f'      num_items_x={num_x},\n')
-        o.write(f'      num_items_y={num_y},\n')
-        o.write(f'      dx={dx},\n')
-        o.write(f'      dy={dy},\n')
-        o.write(f'      dz={dz},\n')
-        o.write(f'      item_dx={res_size_x},\n')
-        o.write(f'      item_dy={res_size_y},\n')
-        o.write(f'      size_x={res_size_x},\n')
-        o.write(f'      size_y={res_size_y},\n')
-        if bc == 'TecanPlate':
-          o.write(f'      size_z={size_z},\n')
-        elif bc == 'TecanTipRack':
-          tip_name = name + "_tip"
-          total_tip_length = float(dim[12][0]) / 10
-          has_filter = dim[13] == "1"
-          maximal_volume = float(dim[11][0])
-          # all tip types in tip racks are Disposable Tips?
-          tip_type = "TipType.DITI"
-
-          tcr.write(f'\n\n')
-          tcr.write(f'def {tip_name}() -> TecanTip:\n')
-          tcr.write(f'  """ Tip for {name} """\n')
-          if total_tip_length <= 0:
-            # print a warning, because this parameter is confusing in the file and I don't have
-            # have a device to test this on. tbc.
-            tcr.write("  print(\"WARNING: total_tip_length <= 0.\")\n")
-            tcr.write("  print(\"Please get in touch at https://forums.pylabrobot.org/c/pylabrobot/23\")\n")
-          tcr.write(f'  return TecanTip(\n')
-          tcr.write(f'    has_filter={has_filter},\n')
-          tcr.write(f'    total_tip_length={total_tip_length},\n')
-          tcr.write(f'    maximal_volume={maximal_volume},\n')
-          tcr.write(f'    tip_type={tip_type}\n')
-          tcr.write(f'  )\n')
-
-          o.write(f'      make_tip={tip_name}\n')
-        o.write(f'    ),\n')
-        o.write(f'  )\n')
-
-      # [Name];[?];[x num/y num/?];[x off/y off/x size/y size/z size?];[z-t,s,d,m];[area];[tip-touching distance];[tips per well]
-      # ???
-      # ...
-      # ?
-      # [type]
-      # [vendor]
-      # [description]
-      # [link]
-      # [sort]
-      # [grip narrow],[grip wide];
-      # [stacker plate type],[washer plate type];
-      # [can have lide],[lid offset],[grip narrow],[grip wide];
-      # [can have insert]
-      # 15;96 Well Microplate;0;12/8/8;144/112/1134/742/112;2051/1957/1975/1900;33.2;1;1;0/10/10;100;256;-1;0;0;0;0;0;144;112;5;57;
-
-
-if __name__ == "__main__":
-  with open("plate_carriers.py", "w") as plate_carriers, \
-       open("tip_carriers.py", "w") as tip_carriers, \
-       open("plates.py", "w") as plates, \
-       open("tip_racks.py", "w") as tip_racks, \
-       open("tip_creators.py", "w") as tip_creators:
-    main(plate_carriers, tip_carriers, plates, tip_racks, tip_creators)
->>>>>>> d3568d3a
+    main(plate_carriers, tip_carriers, plates, tip_racks, tip_creators)