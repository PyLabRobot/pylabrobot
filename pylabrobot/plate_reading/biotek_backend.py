--- conflicted
+++ resolved
@@ -137,29 +137,12 @@
   async def setup(self, use_cam: bool = False) -> None:
     logger.info("[cytation5] setting up")
 
-<<<<<<< HEAD
     await self.io.setup()
-    # self.dev.baudrate = 9600 # worked in the past
-    self.io.set_baudrate(38400)
+    self.io.set_baudrate(9600)
     self.io.set_line_property(8, 2, 0)  # 8 bits, 2 stop bits, no parity
     SIO_RTS_CTS_HS = 0x1 << 8
     self.io.set_flowctrl(SIO_RTS_CTS_HS)
     self.io.set_rts(True)
-=======
-    self.dev.open()
-    self.dev.ftdi_fn.ftdi_usb_reset()
-    self.dev.ftdi_fn.ftdi_set_latency_timer(16)  # 0x10
-
-    self.dev.baudrate = 9600  # 0x38 0x41
-    # self.dev.baudrate = 38400
-    self.dev.ftdi_fn.ftdi_set_line_property(8, 2, 0)  # 8 bits, 2 stop bits, no parity
-    SIO_RTS_CTS_HS = 0x1 << 8
-    self.dev.ftdi_fn.ftdi_setdtr(1)
-    self.dev.ftdi_fn.ftdi_setrts(1)
-
-    self.dev.ftdi_fn.ftdi_setflowctrl(SIO_RTS_CTS_HS)
-    self.dev.ftdi_fn.ftdi_setrts(1)
->>>>>>> 984c83de
 
     self._shaking = False
     self._shaking_task: Optional[asyncio.Task] = None
