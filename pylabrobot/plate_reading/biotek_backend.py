import asyncio
import enum
import logging
import time
from typing import Any, Callable, Coroutine, List, Literal, Optional, Tuple, Union

from pylabrobot.resources.plate import Plate

try:
  import numpy as np  # type: ignore

  USE_NUMPY = True
except ImportError:
  USE_NUMPY = False

try:
  import PySpin  # type: ignore

  # can be downloaded from https://www.teledynevisionsolutions.com/products/spinnaker-sdk/
  USE_PYSPIN = True
except ImportError:
  USE_PYSPIN = False

from pylabrobot.io.ftdi import FTDI
from pylabrobot.plate_reading.backend import ImageReaderBackend
from pylabrobot.plate_reading.standard import Exposure, FocalPosition, Gain, ImagingMode

logger = logging.getLogger("pylabrobot.plate_reading.biotek")


SPINNAKER_COLOR_PROCESSING_ALGORITHM_HQ_LINEAR = (
  PySpin.SPINNAKER_COLOR_PROCESSING_ALGORITHM_HQ_LINEAR if USE_PYSPIN else -1
)
PixelFormat_Mono8 = PySpin.PixelFormat_Mono8 if USE_PYSPIN else -1
SpinnakerException = PySpin.SpinnakerException if USE_PYSPIN else Exception


Image = List[List[float]]


def _laplacian_2d(u):
  # thanks chat (one shotted this)
  # verified to be the same as scipy.ndimage.laplace
  # 6.09 ms ± 40.5 µs per loop (mean ± std. dev. of 7 runs, 100 loops each)

  # Assumes u is a 2D numpy array and that dx = dy = 1
  laplacian = np.zeros_like(u)

  # Applying the finite difference approximation for interior points
  laplacian[1:-1, 1:-1] = (u[2:, 1:-1] - 2 * u[1:-1, 1:-1] + u[:-2, 1:-1]) + (
    u[1:-1, 2:] - 2 * u[1:-1, 1:-1] + u[1:-1, :-2]
  )

  # Handle the edges using reflection
  laplacian[0, 1:-1] = (u[1, 1:-1] - 2 * u[0, 1:-1] + u[0, 1:-1]) + (
    u[0, 2:] - 2 * u[0, 1:-1] + u[0, :-2]
  )

  laplacian[-1, 1:-1] = (u[-2, 1:-1] - 2 * u[-1, 1:-1] + u[-1, 1:-1]) + (
    u[-1, 2:] - 2 * u[-1, 1:-1] + u[-1, :-2]
  )

  laplacian[1:-1, 0] = (u[2:, 0] - 2 * u[1:-1, 0] + u[:-2, 0]) + (
    u[1:-1, 1] - 2 * u[1:-1, 0] + u[1:-1, 0]
  )

  laplacian[1:-1, -1] = (u[2:, -1] - 2 * u[1:-1, -1] + u[:-2, -1]) + (
    u[1:-1, -2] - 2 * u[1:-1, -1] + u[1:-1, -1]
  )

  # Handle the corners (reflection)
  laplacian[0, 0] = (u[1, 0] - 2 * u[0, 0] + u[0, 0]) + (u[0, 1] - 2 * u[0, 0] + u[0, 0])
  laplacian[0, -1] = (u[1, -1] - 2 * u[0, -1] + u[0, -1]) + (u[0, -2] - 2 * u[0, -1] + u[0, -1])
  laplacian[-1, 0] = (u[-2, 0] - 2 * u[-1, 0] + u[-1, 0]) + (u[-1, 1] - 2 * u[-1, 0] + u[-1, 0])
  laplacian[-1, -1] = (u[-2, -1] - 2 * u[-1, -1] + u[-1, -1]) + (
    u[-1, -2] - 2 * u[-1, -1] + u[-1, -1]
  )

  return laplacian


async def _golden_ratio_search(
  func: Callable[..., Coroutine[Any, Any, float]], a: float, b: float, tol: float, timeout: float
):
  """Golden ratio search to maximize a unimodal function `func` over the interval [a, b]."""
  # thanks chat
  phi = (1 + np.sqrt(5)) / 2  # Golden ratio

  c = b - (b - a) / phi
  d = a + (b - a) / phi

  t0 = time.time()
  iteration = 0
  while abs(b - a) > tol:
    if (await func(c)) > (await func(d)):
      b = d
    else:
      a = c
    c = b - (b - a) / phi
    d = a + (b - a) / phi
    if time.time() - t0 > timeout:
      raise TimeoutError("Timeout while searching for optimal focus position")
    iteration += 1
    logger.debug("Golden ratio search (autofocus) iteration %d, a=%s, b=%s", iteration, a, b)

  return (b + a) / 2


class Cytation5Backend(ImageReaderBackend):
  """Backend for biotek cytation 5 image reader.

  For imaging, the filter used during development is Olympus 4X PL FL Phase, and the magnification
  is 4X, numerical aperture is 0.13. The camera is interfaced using the Spinnaker SDK, and the
  camera used during development is the Point Grey Research Inc. Blackfly BFLY-U3-23S6M.
  """

  def __init__(
    self,
    timeout: float = 20,
    camera_serial_number: Optional[float] = None,
    device_id: Optional[str] = None,
  ) -> None:
    super().__init__()
    self.timeout = timeout

    self.io = FTDI(device_id=device_id)

    self.spinnaker_system: Optional["PySpin.SystemPtr"] = None
    self.cam: Optional["PySpin.CameraPtr"] = None
    self.camera_serial_number = camera_serial_number
    self.max_image_read_attempts = 8

    self._plate: Optional[Plate] = None
    self._exposure: Optional[Exposure] = None
    self._focal_height: Optional[FocalPosition] = None
    self._gain: Optional[Gain] = None
    self._imaging_mode: Optional["ImagingMode"] = None
    self._row: Optional[int] = None
    self._column: Optional[int] = None
<<<<<<< HEAD
    self._auto_focus_search_range: Optional[Tuple[float, float]] = None
=======
    self._shaking = False
>>>>>>> 4b681327

  async def setup(self, use_cam: bool = False) -> None:
    logger.info("[cytation5] setting up")

    await self.io.setup()
    self.io.usb_reset()
    self.io.set_latency_timer(16)
    self.io.set_baudrate(9600)  # 0x38 0x41
    self.io.set_line_property(8, 2, 0)  # 8 bits, 2 stop bits, no parity
    SIO_RTS_CTS_HS = 0x1 << 8
    self.io.set_flowctrl(SIO_RTS_CTS_HS)
    self.io.set_rts(True)

    self._shaking = False
    self._shaking_task: Optional[asyncio.Task] = None

    if use_cam:
      if not USE_PYSPIN:
        raise RuntimeError("PySpin is not installed. Please follow the imaging setup instructions.")

      logger.debug("[cytation5] setting up camera")

      # -- Retrieve singleton reference to system object (Spinnaker) --
      self.spinnaker_system = PySpin.System.GetInstance()
      version = self.spinnaker_system.GetLibraryVersion()
      logger.debug(
        "[cytation5] Library version: %d.%d.%d.%d",
        version.major,
        version.minor,
        version.type,
        version.build,
      )

      # -- Get the camera by serial number, or the first. --
      cam_list = self.spinnaker_system.GetCameras()
      num_cameras = cam_list.GetSize()
      logger.debug("[cytation5] number of cameras detected: %d", num_cameras)

      for cam in cam_list:
        info = self._get_device_info(cam)
        serial_number = info["DeviceSerialNumber"]
        logger.debug("[cytation5] camera detected: %s", serial_number)

        if self.camera_serial_number is not None and serial_number == self.camera_serial_number:
          self.cam = cam
          logger.info("[cytation5] using camera with serial number %s", serial_number)
          break
      else:  # if no specific camera was found by serial number so use the first one
        if num_cameras > 0:
          self.cam = cam_list.GetByIndex(0)
          logger.info(
            "[cytation5] using first camera with serial number %s", info["DeviceSerialNumber"]
          )
      cam_list.Clear()

      if self.cam is None:
        raise RuntimeError(
          "No camera found. Make sure the camera is connected and the serial " "number is correct."
        )

      # -- Initialize camera --
      self.cam.Init()
      nodemap = self.cam.GetNodeMap()

      # -- Configure trigger to be software --
      # This is needed for longer exposure times (otherwise 23ms is the maximum)
      # 1. Set trigger selector to frame start
      ptr_trigger_selector = PySpin.CEnumerationPtr(nodemap.GetNode("TriggerSelector"))
      if not PySpin.IsReadable(ptr_trigger_selector) or not PySpin.IsWritable(ptr_trigger_selector):
        raise RuntimeError(
          "unable to configure TriggerSelector " "(can't read or write TriggerSelector)"
        )
      ptr_frame_start = PySpin.CEnumEntryPtr(ptr_trigger_selector.GetEntryByName("FrameStart"))
      if not PySpin.IsReadable(ptr_frame_start):
        raise RuntimeError("unable to configure TriggerSelector (can't read FrameStart)")
      ptr_trigger_selector.SetIntValue(int(ptr_frame_start.GetNumericValue()))

      # 2. Set trigger source to software
      ptr_trigger_source = PySpin.CEnumerationPtr(nodemap.GetNode("TriggerSource"))
      if not PySpin.IsReadable(ptr_trigger_source) or not PySpin.IsWritable(ptr_trigger_source):
        raise RuntimeError("unable to configure TriggerSource (can't read or write TriggerSource)")
      ptr_inference_ready = PySpin.CEnumEntryPtr(ptr_trigger_source.GetEntryByName("Software"))
      if not PySpin.IsReadable(ptr_inference_ready):
        raise RuntimeError("unable to configure TriggerSource (can't read Software)")
      ptr_trigger_source.SetIntValue(int(ptr_inference_ready.GetNumericValue()))

      # 3. Set trigger mode to on
      ptr_trigger_mode = PySpin.CEnumerationPtr(nodemap.GetNode("TriggerMode"))
      if not PySpin.IsReadable(ptr_trigger_mode) or not PySpin.IsWritable(ptr_trigger_mode):
        raise RuntimeError("unable to configure TriggerMode (can't read or write TriggerMode)")
      ptr_trigger_on = PySpin.CEnumEntryPtr(ptr_trigger_mode.GetEntryByName("On"))
      if not PySpin.IsReadable(ptr_trigger_on):
        raise RuntimeError("unable to query TriggerMode On")
      ptr_trigger_mode.SetIntValue(int(ptr_trigger_on.GetNumericValue()))

  async def stop(self) -> None:
    logger.info("[cytation5] stopping")
    await self.stop_shaking()
    await self.io.stop()

    if hasattr(self, "cam") and self.cam is not None:
      self.cam.DeInit()
      del self.cam
    if hasattr(self, "spinnaker_system") and self.spinnaker_system is not None:
      self.spinnaker_system.ReleaseInstance()

  async def _purge_buffers(self) -> None:
    """Purge the RX and TX buffers, as implemented in Gen5.exe"""
    for _ in range(6):
      self.io.usb_purge_rx_buffer()
    self.io.usb_purge_tx_buffer()

  async def _read_until(self, char: bytes, timeout: Optional[float] = None) -> bytes:
    """If timeout is None, use self.timeout"""
    if timeout is None:
      timeout = self.timeout
    x = None
    res = b""
    t0 = time.time()
    while x != char:
      x = self.io.read(1)
      res += x

      if time.time() - t0 > timeout:
        logger.debug("[cytation5] received incomplete %s", res)
        raise TimeoutError("Timeout while waiting for response")

      if x == b"":
        await asyncio.sleep(0.01)

    logger.debug("[cytation5] received %s", res)
    return res

  async def send_command(
    self,
    command: str,
    parameter: Optional[str] = None,
    wait_for_response=True,
    timeout: Optional[float] = None,
  ) -> Optional[bytes]:
    await self._purge_buffers()
    self.io.write(command.encode())
    logger.debug("[cytation5] sent %s", command)
    response: Optional[bytes] = None
    if wait_for_response or parameter is not None:
      response = await self._read_until(
        b"\x06" if parameter is not None else b"\x03", timeout=timeout
      )

    if parameter is not None:
      self.io.write(parameter.encode())
      logger.debug("[cytation5] sent %s", parameter)
      if wait_for_response:
        response = await self._read_until(b"\x03", timeout=timeout)

    return response

  async def get_serial_number(self) -> str:
    resp = await self.send_command("C", timeout=1)
    assert resp is not None
    return resp[1:].split(b" ")[0].decode()

  async def get_firmware_version(self) -> str:
    resp = await self.send_command("e", timeout=1)
    assert resp is not None
    return " ".join(resp[1:-1].decode().split(" ")[0:4])

  async def open(self):
    return await self.send_command("J")

  async def close(self, plate: Plate):
    await self.set_plate(plate)
    return await self.send_command("A")

  async def home(self):
    return await self.send_command("i", "x")

  async def get_current_temperature(self) -> float:
    """Get current temperature in degrees Celsius."""
    resp = await self.send_command("h")
    assert resp is not None
    return int(resp[1:-1]) / 100000

  def _parse_body(self, body: bytes) -> List[List[float]]:
    start_index = body.index(b"01,01")
    end_index = body.rindex(b"\r\n")
    num_rows = 8
    rows = body[start_index:end_index].split(b"\r\n,")[:num_rows]

    parsed_data: List[List[float]] = []
    for row_idx, row in enumerate(rows):
      parsed_data.append([])
      values = row.split(b",")
      grouped_values = [values[i : i + 3] for i in range(0, len(values), 3)]

      for group in grouped_values:
        assert len(group) == 3
        value = float(group[2].decode())
        parsed_data[row_idx].append(value)
    return parsed_data

  async def set_plate(self, plate: Plate):
    # 08120112207434014351135308559127881422
    #                                   ^^^^ plate size z
    #                             ^^^^^ plate size x
    #                         ^^^^^ plate size y
    #                   ^^^^^ bottom right x
    #               ^^^^^ top left x
    #         ^^^^^ bottom right y
    #     ^^^^^ top left y
    #   ^^ columns
    # ^^ rows

    if plate is self._plate:
      return

    rows = plate.num_items_y
    columns = plate.num_items_x

    bottom_right_well = plate.get_item(plate.num_items - 1)
    assert bottom_right_well.location is not None
    bottom_right_well_center = bottom_right_well.location + bottom_right_well.get_anchor(
      x="c", y="c"
    )
    top_left_well = plate.get_item(0)
    assert top_left_well.location is not None
    top_left_well_center = top_left_well.location + top_left_well.get_anchor(x="c", y="c")

    plate_size_y = plate.get_size_y()
    plate_size_x = plate.get_size_x()
    plate_size_z = plate.get_size_z()
    if plate.lid is not None:
      plate_size_z += plate.lid.get_size_z() - plate.lid.nesting_z_height

    top_left_well_center_y = plate.get_size_y() - top_left_well_center.y  # invert y axis
    bottom_right_well_center_y = plate.get_size_y() - bottom_right_well_center.y  # invert y axis

    cmd = (
      f"{rows:02}"
      f"{columns:02}"
      f"{int(top_left_well_center_y*100):05}"
      f"{int(bottom_right_well_center_y*100):05}"
      f"{int(top_left_well_center.x*100):05}"
      f"{int(bottom_right_well_center.x*100):05}"
      f"{int(plate_size_y*100):05}"
      f"{int(plate_size_x*100):05}"
      f"{int(plate_size_z*100):04}"
      "\x03"
    )

    resp = await self.send_command("y", cmd)
    self._plate = plate
    return resp

  async def read_absorbance(self, plate: Plate, wavelength: int) -> List[List[float]]:
    if not 230 <= wavelength <= 999:
      raise ValueError("Wavelength must be between 230 and 999")

    await self.set_plate(plate)

    wavelength_str = str(wavelength).zfill(4)
    cmd = f"00470101010812000120010000110010000010600008{wavelength_str}1"
    checksum = str(sum(cmd.encode()) % 100)
    cmd = cmd + checksum + "\x03"
    await self.send_command("D", cmd)

    resp = await self.send_command("O")
    assert resp == b"\x060000\x03"

    # read data
    body = await self._read_until(b"\x03", timeout=60 * 3)
    assert resp is not None
    return self._parse_body(body)

  async def read_luminescence(self, plate: Plate, focal_height: float) -> List[List[float]]:
    if not 4.5 <= focal_height <= 13.88:
      raise ValueError("Focal height must be between 4.5 and 13.88")

    cmd = f"3{14220 + int(1000*focal_height)}\x03"
    await self.send_command("t", cmd)

    await self.set_plate(plate)

    cmd = "008401010108120001200100001100100000123000500200200-001000-00300000000000000000001351092"
    await self.send_command("D", cmd)

    resp = await self.send_command("O")
    assert resp == b"\x060000\x03"

    body = await self._read_until(b"\x03", timeout=60 * 3)
    assert body is not None
    return self._parse_body(body)

  async def read_fluorescence(
    self,
    plate: Plate,
    excitation_wavelength: int,
    emission_wavelength: int,
    focal_height: float,
  ) -> List[List[float]]:
    if not 4.5 <= focal_height <= 13.88:
      raise ValueError("Focal height must be between 4.5 and 13.88")
    if not 250 <= excitation_wavelength <= 700:
      raise ValueError("Excitation wavelength must be between 250 and 700")
    if not 250 <= emission_wavelength <= 700:
      raise ValueError("Emission wavelength must be between 250 and 700")

    cmd = f"{614220 + int(1000*focal_height)}\x03"
    await self.send_command("t", cmd)

    await self.set_plate(plate)

    excitation_wavelength_str = str(excitation_wavelength).zfill(4)
    emission_wavelength_str = str(emission_wavelength).zfill(4)
    cmd = (
      f"008401010108120001200100001100100000135000100200200{excitation_wavelength_str}000"
      f"{emission_wavelength_str}000000000000000000210011"
    )
    checksum = str((sum(cmd.encode()) + 7) % 100)  # don't know why +7
    cmd = cmd + checksum + "\x03"
    resp = await self.send_command("D", cmd)

    resp = await self.send_command("O")
    assert resp == b"\x060000\x03"

    body = await self._read_until(b"\x03", timeout=60 * 2)
    assert body is not None
    return self._parse_body(body)

  async def _abort(self) -> None:
    await self.send_command("x", wait_for_response=False)

  class ShakeType(enum.IntEnum):
    LINEAR = 0
    ORBITAL = 1

  async def shake(self, shake_type: ShakeType) -> None:
    """Warning: the duration for shaking has to be specified on the machine, and the maximum is
    16 minutes. As a hack, we start shaking for the maximum duration every time as long as stop
    is not called."""
    max_duration = 16 * 60  # 16 minutes

    async def shake_maximal_duration():
      """This method will start the shaking, but returns immediately after
      shaking has started."""
      resp = await self.send_command("y", "08120112207434014351135308559127881422\x03")

      shake_type_bit = str(shake_type.value)
      duration = str(max_duration).zfill(3)
      cmd = f"0033010101010100002000000013{duration}{shake_type_bit}301"
      checksum = str((sum(cmd.encode()) + 73) % 100)  # don't know why +73
      cmd = cmd + checksum + "\x03"
      await self.send_command("D", cmd)

      resp = await self.send_command("O")
      assert resp == b"\x060000\x03"

    async def shake_continuous():
      while self._shaking:
        await shake_maximal_duration()

        # short sleep allows = frequent checks for fast stopping
        seconds_since_start: float = 0
        loop_wait_time = 0.25
        while seconds_since_start < max_duration and self._shaking:
          seconds_since_start += loop_wait_time
          await asyncio.sleep(loop_wait_time)

    self._shaking = True
    self._shaking_task = asyncio.create_task(shake_continuous())

  async def stop_shaking(self) -> None:
    await self._abort()
    if self._shaking:
      self._shaking = False
    if self._shaking_task is not None:
      self._shaking_task.cancel()
      try:
        await self._shaking_task
      except asyncio.CancelledError:
        pass
      self._shaking_task = None

  def _get_device_info(self, cam):
    """Get device info for cameras."""
    # should have keys:
    # - DeviceID
    # - DeviceSerialNumber
    # - DeviceUserID
    # - DeviceVendorName
    # - DeviceModelName
    # - DeviceVersion
    # - DeviceBootloaderVersion
    # - DeviceType
    # - DeviceDisplayName
    # - DeviceAccessStatus
    # - DeviceDriverVersion
    # - DeviceIsUpdater
    # - DeviceInstanceId
    # - DeviceLocation
    # - DeviceCurrentSpeed
    # - DeviceU3VProtocol
    # - DevicePortId
    # - GenICamXMLLocation
    # - GenICamXMLPath
    # - GUIXMLLocation
    # - GUIXMLPath

    device_info = {}

    nodemap = cam.GetTLDeviceNodeMap()
    node_device_information = PySpin.CCategoryPtr(nodemap.GetNode("DeviceInformation"))
    if not PySpin.IsReadable(node_device_information):
      raise RuntimeError("Device control information not readable.")

    features = node_device_information.GetFeatures()
    for feature in features:
      node_feature = PySpin.CValuePtr(feature)
      node_feature_name = node_feature.GetName()
      node_feature_value = node_feature.ToString() if PySpin.IsReadable(node_feature) else None
      device_info[node_feature_name] = node_feature_value

    return device_info

  async def led_on(self, intensity: int = 10):
    if not 1 <= intensity <= 10:
      raise ValueError("intensity must be between 1 and 10")
    intensity_str = str(intensity).zfill(2)
    if self._imaging_mode is None:
      raise ValueError("Imaging mode not set. Run set_imaging_mode() first.")
    imaging_mode_code = {
      ImagingMode.BRIGHTFIELD: "05",
      ImagingMode.GFP: "02",
      ImagingMode.TEXAS_RED: "03",
      ImagingMode.PHASE_CONTRAST: "07",
    }[self._imaging_mode]
    await self.send_command("i", f"L{imaging_mode_code}{intensity_str}")

  async def led_off(self):
    await self.send_command("i", "L0001")

  async def set_focus(self, focal_position: FocalPosition):
    """focus position in mm"""

    if focal_position == "auto":
      await self.auto_focus()
      return

    if focal_position == self._focal_height:
      logger.debug("Focus position is already set to %s", focal_position)
      return

    # There is a difference between the number in the program and the number sent to the machine,
    # which is modelled using the following linear relation. R^2=0.999999999
    # convert from mm to um
    slope, intercept = (10.637991436186072, 1.0243013203461762)
    focus_integer = int(focal_position + intercept + slope * focal_position * 1000)
    focus_str = str(focus_integer).zfill(5)

    await self.send_command("i", f"F50{focus_str}")

    self._focal_height = focal_position

  async def set_position(self, x: float, y: float):
    """
    Args:
      x: in mm from the center of the selected well
      y: in mm from the center of the selected well
    """
    if self._imaging_mode is None:
      raise ValueError("Imaging mode not set. Run set_imaging_mode() first.")

    imaging_mode_code = {
      ImagingMode.BRIGHTFIELD: "5",
      ImagingMode.GFP: "2",
      ImagingMode.TEXAS_RED: "3",
      ImagingMode.PHASE_CONTRAST: "7",
    }[self._imaging_mode]
    x_str, y_str = (
      str(round(x * 100)).zfill(6),
      str(round(y * 100)).zfill(6),
    )  # firmware is 10um units

    if self._row is None or self._column is None:
      raise ValueError("Row and column not set. Run select() first.")
    row_str, column_str = str(self._row).zfill(2), str(self._column).zfill(2)

    await self.send_command("Y", f"Z1{imaging_mode_code}6{row_str}{column_str}{y_str}{x_str}")

  def set_auto_focus_search_range(self, min_focal_height: float, max_focal_height: float):
    self._auto_focus_search_range = (min_focal_height, max_focal_height)

  async def auto_focus(self, timeout: float = 30):
    """Set auto focus search range with set_auto_focus_search_range()."""

    plate = self._plate
    if plate is None:
      raise RuntimeError("Plate not set. Run set_plate() first.")
    imaging_mode = self._imaging_mode
    if imaging_mode is None:
      raise RuntimeError("Imaging mode not set. Run set_imaging_mode() first.")
    exposure = self._exposure
    if exposure is None:
      raise RuntimeError("Exposure time not set. Run set_exposure() first.")
    gain = self._gain
    if gain is None:
      raise RuntimeError("Gain not set. Run set_gain() first.")
    row, column = self._row, self._column
    if row is None or column is None:
      raise RuntimeError("Row and column not set. Run select() first.")
    if not USE_NUMPY:
      # This is strange, because Spinnaker requires numpy
      raise RuntimeError("numpy is not installed. See Cytation5 installation instructions.")

    # objective function: variance of laplacian
    async def evaluate_focus(focus_value):
      image = await self.capture(
        plate=plate,
        row=row,
        column=column,
        mode=imaging_mode,
        focal_height=focus_value,
        exposure_time=exposure,
        gain=gain,
      )
      laplacian = _laplacian_2d(np.asarray(image))
      return np.var(laplacian)

    # Use golden ratio search to find the best focus value
    focus_min, focus_max = self._auto_focus_search_range or (2, 5)
    best_focal_height = await _golden_ratio_search(
      func=evaluate_focus,
      a=focus_min,
      b=focus_max,
      tol=0.01,
      timeout=timeout,
    )
    self._focal_height = best_focal_height
    return best_focal_height

  async def set_auto_exposure(self, auto_exposure: Literal["off", "once", "continuous"]):
    if self.cam is None:
      raise ValueError("Camera not initialized. Run setup(use_cam=True) first.")

    if self.cam.ExposureAuto.GetAccessMode() != PySpin.RW:
      raise RuntimeError("unable to write ExposureAuto")
    self.cam.ExposureAuto.SetValue(
      {
        "off": PySpin.ExposureAuto_Off,
        "once": PySpin.ExposureAuto_Once,
        "continuous": PySpin.ExposureAuto_Continuous,
      }[auto_exposure]
    )

  async def set_exposure(self, exposure: Exposure):
    """exposure (integration time) in ms, or "auto" """

    if exposure == self._exposure:
      logger.debug("Exposure time is already set to %s", exposure)
      return

    if self.cam is None:
      raise ValueError("Camera not initialized. Run setup(use_cam=True) first.")

    # either set auto exposure to continuous, or turn off
    if isinstance(exposure, str):
      if exposure == "auto":
        await self.set_auto_exposure("continuous")
        self._exposure = "auto"
        return
      raise ValueError("exposure must be a number or 'auto'")
    self.cam.ExposureAuto.SetValue(PySpin.ExposureAuto_Off)

    # set exposure time (in microseconds)
    if self.cam.ExposureTime.GetAccessMode() != PySpin.RW:
      raise RuntimeError("unable to write ExposureTime")
    exposure_us = int(exposure * 1000)
    min_et = self.cam.ExposureTime.GetMin()
    if exposure_us < min_et:
      raise ValueError(f"exposure must be >= {min_et}")
    max_et = self.cam.ExposureTime.GetMax()
    if exposure_us > max_et:
      raise ValueError(f"exposure must be <= {max_et}")
    self.cam.ExposureTime.SetValue(exposure_us)
    self._exposure = exposure

  async def select(self, row: int, column: int):
    if row == self._row and column == self._column:
      logger.debug("Already selected %s, %s", row, column)
      return
    row_str, column_str = str(row).zfill(2), str(column).zfill(2)
    await self.send_command("Y", f"W6{row_str}{column_str}")
    self._row, self._column = row, column
    await self.set_position(0, 0)
    await asyncio.sleep(1)  # not sure if it tells you when it has landed on the well

  async def set_gain(self, gain: Gain):
    """gain of unknown units, or "auto" """
    if self.cam is None:
      raise ValueError("Camera not initialized. Run setup(use_cam=True) first.")

    if gain == self._gain:
      logger.debug("Gain is already set to %s", gain)
      return

    if not (gain == "auto" or 0 <= gain <= 30):
      raise ValueError("gain must be between 0 and 30 (inclusive), or 'auto'")

    nodemap = self.cam.GetNodeMap()

    # set/disable automatic gain
    node_gain_auto = PySpin.CEnumerationPtr(nodemap.GetNode("GainAuto"))
    if not PySpin.IsReadable(node_gain_auto) or not PySpin.IsWritable(node_gain_auto):
      raise RuntimeError("unable to set automatic gain")
    node = (
      PySpin.CEnumEntryPtr(node_gain_auto.GetEntryByName("Continuous"))
      if gain == "auto"
      else PySpin.CEnumEntryPtr(node_gain_auto.GetEntryByName("Off"))
    )
    if not PySpin.IsReadable(node):
      raise RuntimeError("unable to set automatic gain (enum entry retrieval)")
    node_gain_auto.SetIntValue(node.GetValue())

    if not gain == "auto":
      node_gain = PySpin.CFloatPtr(nodemap.GetNode("Gain"))
      if (
        not PySpin.IsReadable(node_gain)
        or not PySpin.IsWritable(node_gain)
        or node_gain.GetMax() == 0
      ):
        raise RuntimeError("unable to set gain")
      min_gain = node_gain.GetMin()
      if gain < min_gain:
        raise ValueError(f"gain must be >= {min_gain}")
      max_gain = node_gain.GetMax()
      if gain > max_gain:
        raise ValueError(f"gain must be <= {max_gain}")
      node_gain.SetValue(gain)

    self._gain = gain

  async def set_imaging_mode(self, mode: ImagingMode):
    if self.cam is None:
      raise ValueError("Camera not initialized. Run setup(use_cam=True) first.")

    if mode == self._imaging_mode:
      logger.debug("Imaging mode is already set to %s", mode)
      return

    if mode == ImagingMode.COLOR_BRIGHTFIELD:
      # color brightfield will quickly switch through different filters, 05, 06, 07, 08
      # it sometimes calls (i, l{4,5,6,7}) before switching to the next filter. unclear.
      raise NotImplementedError("Color brightfield imaging not implemented yet")

    await self.led_off()

    if mode == ImagingMode.PHASE_CONTRAST:
      await self.send_command("Y", "P1120")
      await self.send_command("Y", "P0d05")
      await self.send_command("Y", "P1002")
    elif mode == ImagingMode.BRIGHTFIELD:
      await self.send_command("Y", "Z1500000000000000000")
      await self.send_command("i", "F5000000")  # reset focus
      await self.send_command("i", "W000000")  # reset select
      await self.send_command("Y", "P1101")
      await self.send_command("Y", "P0d05")
      await self.send_command("Y", "P1002")
    elif mode == ImagingMode.GFP:
      await self.send_command("Y", "P1101")
      await self.send_command("Y", "P0d02")
      await self.send_command("Y", "P1001")
    elif mode == ImagingMode.TEXAS_RED:
      await self.send_command("Y", "P1101")
      await self.send_command("Y", "P0d03")
      await self.send_command("Y", "P1001")

    # Turn led on in the new mode
    self._imaging_mode = mode
    await self.led_on()

  async def _acquire_image(
    self,
    color_processing_algorithm: int = SPINNAKER_COLOR_PROCESSING_ALGORITHM_HQ_LINEAR,
    pixel_format: int = PixelFormat_Mono8,
  ) -> Image:
    assert self.cam is not None
    nodemap = self.cam.GetNodeMap()

    # Start acquisition mode (continuous)
    # node_acquisition_mode = PySpin.CEnumerationPtr(nodemap.GetNode("AcquisitionMode"))
    # if not PySpin.IsReadable(node_acquisition_mode) or not \
    #   PySpin.IsWritable(node_acquisition_mode):
    #   raise RuntimeError("unable to set acquisition mode to continuous (enum retrieval)")
    # node_acquisition_mode_single_frame = node_acquisition_mode.GetEntryByName("Continuous")
    # if not PySpin.IsReadable(node_acquisition_mode_single_frame):
    #   raise RuntimeError("unable to set acquisition mode to single frame (entry retrieval)")
    # node_acquisition_mode.SetIntValue(node_acquisition_mode_single_frame.GetValue())

    self.cam.BeginAcquisition()
    try:
      num_tries = 0
      while num_tries < self.max_image_read_attempts:
        node_softwaretrigger_cmd = PySpin.CCommandPtr(nodemap.GetNode("TriggerSoftware"))
        if not PySpin.IsWritable(node_softwaretrigger_cmd):
          raise RuntimeError("unable to execute software trigger")
        node_softwaretrigger_cmd.Execute()

        try:
          image_result = self.cam.GetNextImage(1000)
          if not image_result.IsIncomplete():
            processor = PySpin.ImageProcessor()
            processor.SetColorProcessing(color_processing_algorithm)
            image_converted = processor.Convert(image_result, pixel_format)
            image_result.Release()
            return image_converted.GetNDArray().tolist()  # type: ignore
        except SpinnakerException as e:
          # the image is not ready yet, try again
          logger.debug("Failed to get image: %s", e)
        num_tries += 1
        await asyncio.sleep(0.3)
      raise TimeoutError("max_image_read_attempts reached")
    finally:
      self.cam.EndAcquisition()

  async def capture(
    self,
    row: int,
    column: int,
    mode: ImagingMode,
    exposure_time: Exposure,
    focal_height: FocalPosition,
    gain: Gain,
    plate: Plate,
    coverage: Union[Literal["full"], Tuple[int, int]] = (1, 1),
    color_processing_algorithm: int = SPINNAKER_COLOR_PROCESSING_ALGORITHM_HQ_LINEAR,
    pixel_format: int = PixelFormat_Mono8,
  ) -> List[Image]:
    """Capture image using the microscope

    speed: 211 ms ± 331 μs per loop (mean ± std. dev. of 7 runs, 10 loops each)

    Args:
      exposure_time: exposure time in ms, or `"auto"`
      focal_height: focal height in mm, or `"auto"`
      coverage: coverage of the well, either `"full"` or a tuple of `(num_rows, num_columns)`
      color_processing_algorithm: color processing algorithm. See
        PySpin.SPINNAKER_COLOR_PROCESSING_ALGORITHM_*
      pixel_format: pixel format. See PySpin.PixelFormat_*
    """

    if self.cam is None:
      raise ValueError("Camera not initialized. Run setup(use_cam=True) first.")

    await self.set_plate(plate)
    await self.set_imaging_mode(mode)
    await self.select(row, column)
    await self.set_exposure(exposure_time)
    await self.set_gain(gain)
    await self.set_focus(focal_height)

    def image_size(magnification: int, wide_fov: bool) -> Tuple[int, int]:
      # um to mm (plr unit)
      if magnification == 4:
        return 3474 / 1000, 3474 / 1000 if wide_fov else 2135 / 1000, 1576 / 1000
      if magnification == 20:
        return 694 / 1000, 694 / 1000 if wide_fov else 427 / 1000, 315 / 1000
      if magnification == 40:
        return 347 / 1000, 347 / 1000 if wide_fov else 213 / 1000, 157 / 1000
      raise ValueError("Invalid magnification")

    # TODO: parameterize
    magnification = 4
    wide_fov = True
    img_width, img_height = image_size(magnification, wide_fov)

    first_well = plate.get_item(0)
    well_size_x, well_size_y = (first_well.get_size_x(), first_well.get_size_y())
    if coverage == "full":
      coverage = (
        math.ceil(well_size_x / image_size(magnification, wide_fov)[0]),
        math.ceil(well_size_y / image_size(magnification, wide_fov)[1]),
      )
    rows, cols = coverage

    # Get positions, centered around (0, 0)
    positions = [
      (x * img_width, -y * img_height)
      for y in [i - (rows - 1) / 2 for i in range(rows)]
      for x in [i - (cols - 1) / 2 for i in range(cols)]
    ]

    images: List[Image] = []
    for x_pos, y_pos in positions:
      await self.set_position(x=x_pos, y=y_pos)
      images.append(
        await self._acquire_image(
          color_processing_algorithm=color_processing_algorithm, pixel_format=pixel_format
        )
      )

    return images<|MERGE_RESOLUTION|>--- conflicted
+++ resolved
@@ -137,11 +137,8 @@
     self._imaging_mode: Optional["ImagingMode"] = None
     self._row: Optional[int] = None
     self._column: Optional[int] = None
-<<<<<<< HEAD
     self._auto_focus_search_range: Optional[Tuple[float, float]] = None
-=======
     self._shaking = False
->>>>>>> 4b681327
 
   async def setup(self, use_cam: bool = False) -> None:
     logger.info("[cytation5] setting up")
