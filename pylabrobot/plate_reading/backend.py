--- conflicted
+++ resolved
@@ -1,12 +1,7 @@
 from __future__ import annotations
 
 from abc import ABCMeta, abstractmethod
-<<<<<<< HEAD
-from typing import List, Optional, Type
-=======
-import sys
 from typing import List
->>>>>>> 277de691
 
 from pylabrobot.machines.backends import MachineBackend
 
@@ -48,45 +43,5 @@
     emission_wavelength: int,
     focal_height: float
   ) -> List[List[float]]:
-<<<<<<< HEAD
     """ Read the fluorescence from the plate reader. This should return a list of lists, where the
-    outer list is the columns of the plate and the inner list is the rows of the plate. """
-
-  # Copied from liquid_handling/backend.py. Maybe we should create a shared base class?
-
-  def serialize(self):
-    """ Serialize the backend so that an equivalent backend can be created by passing the dict
-    as kwargs to the initializer. The dict must contain a key "type" that specifies the type of
-    backend to create. This key will be removed from the dict before passing it to the initializer.
-    """
-
-    return {
-      "type": self.__class__.__name__,
-    }
-
-  @classmethod
-  def deserialize(cls, data: dict) -> PlateReaderBackend:
-    """ Deserialize the backend. Unless a custom serialization method is implemented, this method
-    should not be overridden. """
-
-    # Recursively find a subclass with the correct name
-    def find_subclass(cls: Type[PlateReaderBackend], name: str) -> \
-      Optional[Type[PlateReaderBackend]]:
-      if cls.__name__ == name:
-        return cls
-      for subclass in cls.__subclasses__():
-        subclass_ = find_subclass(subclass, name)
-        if subclass_ is not None:
-          return subclass_
-      return None
-
-    subclass = find_subclass(cls, data["type"])
-    if subclass is None:
-      raise ValueError(f'Could not find subclass with name {data["type"]}')
-
-    del data["type"]
-    return subclass(**data)
-=======
-    """ Read the absorbance from the plate reader. This should return a list of lists, where the
-    outer list is the columns of the plate and the inner list is the rows of the plate. """
->>>>>>> 277de691
+    outer list is the columns of the plate and the inner list is the rows of the plate. """