--- conflicted
+++ resolved
@@ -7,11 +7,8 @@
 from typing import List, Optional, Union
 
 from pylabrobot import utils
-<<<<<<< HEAD
 from pylabrobot.io.ftdi import FTDI
-=======
 from pylabrobot.resources.plate import Plate
->>>>>>> 984c83de
 
 from .backend import PlateReaderBackend
 
