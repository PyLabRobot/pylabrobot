--- conflicted
+++ resolved
@@ -53,12 +53,8 @@
   # Add a file handler
   fh = logging.FileHandler(log_dir / f"pylabrobot-{now}.log")
   fh.setLevel(logging.NOTSET)  # logs everything it receives, but the logger level can filter
-<<<<<<< HEAD
-  fh.setFormatter(logging.Formatter("%(asctime)s - %(name)s - %(levelname)s - %(message)s"))
-=======
   fh.setFormatter(
     logging.Formatter("%(asctime)s - %(name)s - %(levelname)s - %(message)s"))
->>>>>>> aea3befa
   logger.addHandler(fh)
 
 
