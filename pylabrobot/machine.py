from __future__ import annotations

from abc import ABC, ABCMeta, abstractmethod
import functools
from typing import Callable, Optional

from pylabrobot.resources import Resource



def need_setup_finished(func: Callable):
  """ Decorator for methods that require the liquid handler to be set up.

  Checked by verifying `self.setup_finished` is `True`.

  Raises:
    RuntimeError: If the liquid handler is not set up.
  """

  @functools.wraps(func)
  async def wrapper(self: Machine, *args, **kwargs):
    if not self.setup_finished:
      raise RuntimeError("The setup has not finished. See `setup`.")
<<<<<<< HEAD
    await func(self, *args, **kwargs)

=======
    return await func(self, *args, **kwargs)
>>>>>>> 5e9e3901
  return wrapper


class MachineBackend(ABC):
  """ Abstract class for machine backends. """

  @abstractmethod
  async def setup(self):
    pass

  @abstractmethod
  async def stop(self):
    pass


class Machine(Resource, metaclass=ABCMeta):
  """ Abstract class for machine frontends. All Machines are Resources. """

  @abstractmethod
  def __init__(
    self,
    name: str,
    size_x: float,
    size_y: float,
    size_z: float,
    backend: MachineBackend,
    category: Optional[str] = None,
    model: Optional[str] = None,
  ):
    super().__init__(name=name, size_x=size_x, size_y=size_y, size_z=size_z,
                     category=category, model=model)
    self.backend = backend
    self._setup_finished = False

  @property
  def setup_finished(self) -> bool:
    return self._setup_finished

  async def setup(self):
    await self.backend.setup()
    self._setup_finished = True

  @need_setup_finished
  async def stop(self):
    await self.backend.stop()
    self._setup_finished = False

  async def __aenter__(self):
    await self.setup()
    return self

<<<<<<< HEAD
  async def __aenter__(self):
    await self.setup()
    return self

  def __exit__(self, exc_type, exc_value, traceback):
    self.stop()

=======
>>>>>>> 5e9e3901
  async def __aexit__(self, exc_type, exc_value, traceback):
    await self.stop()<|MERGE_RESOLUTION|>--- conflicted
+++ resolved
@@ -21,12 +21,7 @@
   async def wrapper(self: Machine, *args, **kwargs):
     if not self.setup_finished:
       raise RuntimeError("The setup has not finished. See `setup`.")
-<<<<<<< HEAD
-    await func(self, *args, **kwargs)
-
-=======
     return await func(self, *args, **kwargs)
->>>>>>> 5e9e3901
   return wrapper
 
 
@@ -78,15 +73,5 @@
     await self.setup()
     return self
 
-<<<<<<< HEAD
-  async def __aenter__(self):
-    await self.setup()
-    return self
-
-  def __exit__(self, exc_type, exc_value, traceback):
-    self.stop()
-
-=======
->>>>>>> 5e9e3901
   async def __aexit__(self, exc_type, exc_value, traceback):
     await self.stop()