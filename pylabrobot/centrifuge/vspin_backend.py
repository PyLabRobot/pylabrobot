--- conflicted
+++ resolved
@@ -233,20 +233,10 @@
     await self.send(bytes.fromhex("aa0117041c"))
     await self.send(bytes.fromhex("aa01170119"))
 
-<<<<<<< HEAD
     await self.send(bytes.fromhex("aa010b0c"))
     await self.send(bytes.fromhex("aa01e6c800b00496000f004b00a00f050007"))
-    new_position = (self.homing_position + 8000).to_bytes(4, byteorder="little")
+    new_position = (0).to_bytes(4, byteorder="little")  # arbitrary
     await self.send(bytes.fromhex("aa01d497") + new_position + bytes.fromhex("c3f52800d71a000049"))
-=======
-    await self.send(b"\xaa\x01\x0b\x0c")
-    await self.send(b"\xaa\x01\x0e\x0f")
-    await self.send(b"\xaa\x01\xe6\xc8\x00\xb0\x04\x96\x00\x0f\x00\x4b\x00\xa0\x0f\x05\x00\x07")
-    new_position = (0).to_bytes(4, byteorder="little")  # arbitrary
-    await self.send(b"\xaa\x01\xd4\x97" + new_position + b"\xc3\xf5\x28\x00\xd7\x1a\x00\x00\x49")
-    await self.send(b"\xaa\x01\x0e\x0f")
-    await self.send(b"\xaa\x01\x0e\x0f")
->>>>>>> 7785ffd1
 
     resp = 0x08
     while resp != 0x09:
@@ -255,11 +245,6 @@
     await self.send(bytes.fromhex("aa0117021a"))
 
     await self.lock_door()
-
-<<<<<<< HEAD
-    self._bucket_1_position = (await self.get_position()) + self.calibration_offset
-=======
-    await self.send(b"\xaa\x01\x0e\x0f")
 
   @property
   def bucket_1_remainder(self) -> int:
@@ -286,7 +271,6 @@
     home_position = await self.get_home_position()
     bucket_1_position = (home_position - self.bucket_1_remainder) % FULL_ROTATION
     return bucket_1_position
->>>>>>> 7785ffd1
 
   async def stop(self):
     await self.configure_and_initialize()
@@ -316,19 +300,11 @@
     resp = await self.get_status()
     return int.from_bytes(resp[1:5], byteorder="little")
 
-<<<<<<< HEAD
   async def get_home_position(self):
     resp = await self.get_status()
     return int.from_bytes(resp[9:13], byteorder="little")
 
   # Centrifuge communication: read_resp, send
-=======
-  async def get_home_position(self) -> int:
-    resp = await self.get_status()
-    return int.from_bytes(resp[9:13], byteorder="little")
-
-  # Centrifuge communication: read_resp, send, send_payloads
->>>>>>> 7785ffd1
 
   async def read_resp(self, timeout=20) -> bytes:
     """Read a response from the centrifuge. If the timeout is reached, return the data that has
