import math
from typing import List, Optional

from pylabrobot.machines import Machine
from pylabrobot.resources import Coordinate, Plate
from pylabrobot.resources.resource_holder import ResourceHolder
from pylabrobot.resources.well import CrossSectionType, Well

from .tilter_backend import TilterBackend


class Tilter(ResourceHolder, Machine):
  """Resources that tilt plates."""

  def __init__(
    self,
    name: str,
    size_x: float,
    size_y: float,
    size_z: float,
    backend: TilterBackend,
    hinge_coordinate: Coordinate,
    child_location: Coordinate,
    category: Optional[str] = None,
    model: Optional[str] = None,
  ):
    ResourceHolder.__init__(
      self,
      name=name,
      size_x=size_x,
      size_y=size_y,
      size_z=size_z,
      category=category,
      model=model,
      child_location=child_location,
    )
    Machine.__init__(self, backend=backend)
    self.backend: TilterBackend = backend  # fix type
    self._absolute_angle: float = 0
    self._hinge_coordinate = hinge_coordinate
<<<<<<< HEAD
    self.child_resource_location = child_location
=======
>>>>>>> 698fed61

  @property
  def absolute_angle(self) -> float:
    return self._absolute_angle

  async def set_angle(self, absolute_angle: float):
    """Set the tilt module to rotate to a given angle.

    Args:
      absolute_angle: The absolute (unsigned) angle to set rotation to, in degrees, measured from
        horizontal as zero.
    """

    await self.backend.set_angle(angle=absolute_angle)
    self._absolute_angle = absolute_angle

  def experimental_rotate_coordinate_around_hinge(
    self, absolute_coordinate: Coordinate, angle: float
  ) -> Coordinate:
    """Rotate an absolute coordinate around the hinge of the tilter by a given angle.

    Args:
      absolute_coordinate: The coordinate to rotate.
      angle: The angle to rotate by, in degrees. Negative is clockwise.

    Returns:
      Coordinate: The new coordinate after rotation.
    """
    theta = math.radians(angle)

    rotation_arm_x = absolute_coordinate.x - (
      self._hinge_coordinate.x + self.get_absolute_location("l", "f", "b").x
    )
    rotation_arm_z = absolute_coordinate.z - (
      self._hinge_coordinate.z + self.get_absolute_location("l", "f", "b").z
    )

    x_prime = rotation_arm_x * math.cos(theta) - rotation_arm_z * math.sin(theta)
    z_prime = rotation_arm_x * math.sin(theta) + rotation_arm_z * math.cos(theta)

    new_x = x_prime + (self._hinge_coordinate.x + self.get_absolute_location("l", "f", "b").x)
    new_z = z_prime + (self._hinge_coordinate.z + self.get_absolute_location("l", "f", "b").z)

    return Coordinate(new_x, absolute_coordinate.y, new_z)

  def experimental_get_plate_drain_offsets(
    self, plate: Plate, absolute_angle: Optional[float] = None
  ) -> List[Coordinate]:
    """Get the drain edge offsets for all wells in the given plate, tilted around the hinge at a
    given absolute angle.

    Args:
      plate: The plate to calculate the offsets for.
      absolute_angle: The absolute angle to rotate the plate. If `None`, the current tilt angle.
    """

    if absolute_angle is None:
      absolute_angle = self._absolute_angle
    assert absolute_angle is not None  # mypy
    angle = absolute_angle if self._hinge_coordinate.x < self._size_x / 2 else -absolute_angle

    _hinge_side = "l" if self._hinge_coordinate.x < self._size_x / 2 else "r"

    well_drain_offsets = []
    for well in plate.children:
      level_absolute_well_drain_coordinate = well.get_absolute_location(_hinge_side, "c", "b")
      rotated_absolute_well_drain_coordinate = self.experimental_rotate_coordinate_around_hinge(
        level_absolute_well_drain_coordinate, angle
      )
      well_drain_offset = rotated_absolute_well_drain_coordinate - well.get_absolute_location(
        "c", "c", "b"
      )
      well_drain_offsets.append(well_drain_offset)

    return well_drain_offsets

  def experimental_get_well_drain_offsets(
    self,
    wells: List[Well],
    n_tips: int = 1,
    absolute_angle: Optional[float] = None,
  ) -> List[Coordinate]:
    """Get the drain edge offsets for the given wells, tilted around the hinge at a
    given absolute angle, for multiple tips.

    Args:
      wells: The wells to calculate the offsets for.
      n_tips: The number of tips to calculate offsets for. Defaults to 1.
      absolute_angle: The absolute angle to rotate the wells. If `None`, the current tilt angle.

    Returns:
      A list of lists of Coordinates, where each inner list contains the offsets for n_tips.
    """

    if absolute_angle is None:
      absolute_angle = self._absolute_angle
    assert absolute_angle is not None  # mypy
    angle = absolute_angle * (-1 if self._hinge_coordinate.x >= self._size_x / 2 else 1)

    hinge_on_left = self._hinge_coordinate.x < self._size_x / 2
    min_tip_distance = 9  # mm

    well_drain_offsets = []
    for well in wells:
      assert (
        well.cross_section_type == CrossSectionType.CIRCLE
      ), "Wells must have circular cross-section"

      diameter = well.get_absolute_size_x()  # assuming circular well
      radius = diameter / 2

      if n_tips > 1:
        assert (
          (n_tips - 1) * min_tip_distance <= diameter
        ), f"Cannot fit {n_tips} tips in a well with diameter {diameter} mm"

        y_offsets = [
          ((n_tips - 1) / 2 - tip_index) * min_tip_distance for tip_index in range(n_tips)
        ]

        x_offset = math.sqrt(radius**2 - max(y_offsets) ** 2)
        x_offset = -x_offset if hinge_on_left else x_offset

        tip_coords = [Coordinate(x_offset, y, 0) for y in y_offsets]
      else:
        # Default case: n_tips = 1
        x_offset = -radius if hinge_on_left else radius
        tip_coords = [Coordinate(x_offset, 0, 0)]

      offsets = []
      for tip_coord in tip_coords:
        rotated_tip = self.experimental_rotate_coordinate_around_hinge(
          well.get_absolute_location("c", "c", "b") + tip_coord,
          angle,
        )
        offset = rotated_tip - well.get_absolute_location("c", "c", "b")
        offsets.append(offset)

      well_drain_offsets.append(offsets)

    return [offset for well_offsets in well_drain_offsets for offset in well_offsets]

  async def tilt(self, relative_angle: float):
    """Tilt the plate contained in the tilt module by a given angle relative to the current angle.

    Args:
      relative_angle: The angle to rotate by, in degrees. Clockwise. 0 is horizontal.
    """
    await self.set_angle(self._absolute_angle + relative_angle)<|MERGE_RESOLUTION|>--- conflicted
+++ resolved
@@ -38,10 +38,6 @@
     self.backend: TilterBackend = backend  # fix type
     self._absolute_angle: float = 0
     self._hinge_coordinate = hinge_coordinate
-<<<<<<< HEAD
-    self.child_resource_location = child_location
-=======
->>>>>>> 698fed61
 
   @property
   def absolute_angle(self) -> float:
