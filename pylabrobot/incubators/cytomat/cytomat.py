--- conflicted
+++ resolved
@@ -71,13 +71,10 @@
       raise e
 
     await self.wait_for_task_completion()
+    await self.initialize()
 
   async def set_racks(self, racks: List[PlateCarrier]):
-<<<<<<< HEAD
-    self._racks = racks
-=======
     await super().set_racks(racks)
->>>>>>> f59c7646
     warnings.warn("Cytomat racks need to be configured with the exe software")
 
   async def stop(self):
@@ -115,7 +112,7 @@
     raise Exception(f"Unknown response from cytomat: {resp}")
 
   async def send_action(
-    self, command_type: str, command: str, params: str, timeout: Optional[int] = 30
+    self, command_type: str, command: str, params: str, timeout: Optional[int] = 10
   ) -> OverviewRegisterState:
     """Calls send_command, but has a timeout handler and returns the overview register state.
     Args:
@@ -132,14 +129,13 @@
     rack_idx = self._racks.index(rack)
     site_idx = next(idx for idx, s in rack.sites.items() if s == site)
 
-    # if self.model in [CytomatType.C2C_425]:
-    #   return f"{str(rack_idx).zfill(2)} {str(site_idx).zfill(2)}"
+    if self.model in [CytomatType.C2C_425]:
+      return f"{str(rack_idx).zfill(2)} {str(site_idx).zfill(2)}"
 
     # TODO: configure all cytomats to use `rack site` format
     if self.model in [
       CytomatType.C6000,
       CytomatType.C6002,
-      CytomatType.C2C_425,
       CytomatType.C2C_450_SHAKE,
       CytomatType.C5C,
     ]:
@@ -281,9 +277,8 @@
 
   async def wait_for_transfer_station(self, occupied: bool = False):
     """Wait for the transfer station to be occupied, or unoccupied."""
-    print("waiting for transfer station to be occupied (simulated)")
-    # while (await self.get_overview_register()).transfer_station_occupied != occupied:
-    #   await asyncio.sleep(1)
+    while (await self.get_overview_register()).transfer_station_occupied != occupied:
+      await asyncio.sleep(1)
 
   async def wait_for_task_completion(self, timeout=60):
     start = time.time()
@@ -293,7 +288,7 @@
         break
       await asyncio.sleep(1)
       if time.time() - start > timeout:
-        raise TimeoutError("Cytomat did not complete task in time", timeout, "seconds")
+        raise TimeoutError("Cytomat did not complete task in time")
 
   async def init_shakers(self):
     return hex_to_binary(await self.send_command("ll", "vi", ""))
