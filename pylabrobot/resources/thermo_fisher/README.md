<<<<<<< HEAD
# Resource definitions: Thermo Fisher

## Troughs

| Description               | Image              | PLR definition |
|--------------------|--------------------|--------------------|
| 'ThermoFisherMatrixTrough8094'<br>Part no.: 8094<br>[manufacturer website](https://www.thermofisher.com/order/catalog/product/8094) | <img src="imgs/ThermoFisherMatrixTrough8094.jpg.avif" alt="ThermoFisherMatrixTrough8094.jpg.avif" width="250"/> | `ThermoFisherMatrixTrough8094` |
=======
# Resource definitions: Thermo Fisher

Company page: [Thermo Fisher Scientific Wikipedia](https://en.wikipedia.org/wiki/Thermo_Fisher_Scientific)

> Thermo Fisher Scientific Inc. is an American supplier of analytical instruments, life sciences solutions, specialty diagnostics, laboratory, pharmaceutical and biotechnology services. Based in Waltham, Massachusetts, Thermo Fisher was formed through the **merger of Thermo Electron and Fisher Scientific in 2006**. Thermo Fisher Scientific has acquired other reagent, consumable, instrumentation, and service providers, including Life Technologies Corporation (2013), Alfa Aesar (2015), Affymetrix (2016), FEI Company (2016), BD Advanced Bioprocessing (2018),and PPD (2021).

> As of 2023, the company had a market capitalization of $202 billion. It ranked 97th on the Fortune 500 list based on its 2022 annual revenue of US$44.92 billion.


## Plates

| Description               | Image              | PLR definition |
|--------------------|--------------------|--------------------|
| 'ThermoScientific_96_1200ul_Rd'<br>Part no.: AB-1127 or 10243223<br>[manufacturer website](https://www.fishersci.co.uk/shop/products/product/10243223) | <img src="imgs/ThermoScientific_96_1200ul_Rd.webp" alt="ThermoScientific_96_1200ul_Rd" width="250"/> | `ThermoScientific_96_1200ul_Rd` |


## Troughs

| Description               | Image              | PLR definition |
|--------------------|--------------------|--------------------|
| 'ThermoFisherMatrixTrough8094'<br>Part no.: 8094<br>[manufacturer website](https://www.thermofisher.com/order/catalog/product/8094) | <img src="imgs/ThermoFisherMatrixTrough8094.jpg.avif" alt="ThermoFisherMatrixTrough8094.jpg.avif" width="250"/> | `ThermoFisherMatrixTrough8094` |
>>>>>>> d3568d3a
<|MERGE_RESOLUTION|>--- conflicted
+++ resolved
@@ -1,12 +1,3 @@
-<<<<<<< HEAD
-# Resource definitions: Thermo Fisher
-
-## Troughs
-
-| Description               | Image              | PLR definition |
-|--------------------|--------------------|--------------------|
-| 'ThermoFisherMatrixTrough8094'<br>Part no.: 8094<br>[manufacturer website](https://www.thermofisher.com/order/catalog/product/8094) | <img src="imgs/ThermoFisherMatrixTrough8094.jpg.avif" alt="ThermoFisherMatrixTrough8094.jpg.avif" width="250"/> | `ThermoFisherMatrixTrough8094` |
-=======
 # Resource definitions: Thermo Fisher
 
 Company page: [Thermo Fisher Scientific Wikipedia](https://en.wikipedia.org/wiki/Thermo_Fisher_Scientific)
@@ -27,5 +18,4 @@
 
 | Description               | Image              | PLR definition |
 |--------------------|--------------------|--------------------|
-| 'ThermoFisherMatrixTrough8094'<br>Part no.: 8094<br>[manufacturer website](https://www.thermofisher.com/order/catalog/product/8094) | <img src="imgs/ThermoFisherMatrixTrough8094.jpg.avif" alt="ThermoFisherMatrixTrough8094.jpg.avif" width="250"/> | `ThermoFisherMatrixTrough8094` |
->>>>>>> d3568d3a
+| 'ThermoFisherMatrixTrough8094'<br>Part no.: 8094<br>[manufacturer website](https://www.thermofisher.com/order/catalog/product/8094) | <img src="imgs/ThermoFisherMatrixTrough8094.jpg.avif" alt="ThermoFisherMatrixTrough8094.jpg.avif" width="250"/> | `ThermoFisherMatrixTrough8094` |