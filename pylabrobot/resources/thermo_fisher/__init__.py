<<<<<<< HEAD
from .troughs import *
=======
from .plates import *
from .troughs import *
>>>>>>> d3568d3a
<|MERGE_RESOLUTION|>--- conflicted
+++ resolved
@@ -1,6 +1,2 @@
-<<<<<<< HEAD
-from .troughs import *
-=======
 from .plates import *
-from .troughs import *
->>>>>>> d3568d3a
+from .troughs import *