from typing import Optional

from pylabrobot.resources.height_volume_functions import (
  compute_height_from_volume_rectangle,
  compute_volume_from_height_rectangle,
)
from pylabrobot.resources.plate import Lid, Plate
from pylabrobot.resources.utils import create_ordered_items_2d
from pylabrobot.resources.well import (
  CrossSectionType,
  Well,
  WellBottomType,
)


<<<<<<< HEAD
def AGenBio_96_wellplate_Ub_2200ul(name: str, lid: Optional[Lid] = None) -> Plate:
  """
  AGenBio Catalog No. P-2.2-SQG-96
  - Material: Polypropylene
  - Max. volume: 2200 uL
  """
  INNER_WELL_WIDTH = 8  # measured
  INNER_WELL_LENGTH = 8  # measured

  well_kwargs = {
    "size_x": INNER_WELL_WIDTH,  # measured
    "size_y": INNER_WELL_LENGTH,  # measured
    "size_z": 38.2,  # measured to bottom of well
    "bottom_type": WellBottomType.FLAT,
    "cross_section_type": CrossSectionType.RECTANGLE,
    "compute_height_from_volume": lambda liquid_volume: compute_height_from_volume_rectangle(
      liquid_volume,
      INNER_WELL_LENGTH,
      INNER_WELL_WIDTH,
    ),
    "compute_volume_from_height": lambda liquid_height: compute_volume_from_height_rectangle(
      liquid_height,
      INNER_WELL_LENGTH,
      INNER_WELL_WIDTH,
    ),
    "material_z_thickness": 1,
  }

  return Plate(
    name=name,
    size_x=127.76,  # from spec
    size_y=85.48,  # from spec
    size_z=42.5,  # from spec
    lid=lid,
    model=AGenBio_96_wellplate_Ub_2200ul.__name__,
    ordered_items=create_ordered_items_2d(
      Well,
      num_items_x=12,
      num_items_y=8,
      dx=9.38,  # measured
      dy=6.24,  # measured
      dz=3.8,  # measured
      item_dx=9,
      item_dy=9,
      **well_kwargs,
    ),
  )


def AGenBio_4_wellplate_Vb(name: str, lid: Optional[Lid] = None) -> Plate:
=======
def AGenBio_4_troughplate_75000_Vb(name: str, lid: Optional[Lid] = None) -> Plate:
>>>>>>> fe5090f1
  """
  AGenBio Catalog No. RES-75-4MW
  - Material: Polypropylene
  - Max. volume: 75 mL
  """
  INNER_WELL_WIDTH = 26.1  # measured
  INNER_WELL_LENGTH = 71.2  # measured

  well_kwargs = {
    "size_x": 26,  # measured
    "size_y": 71.2,  # measured
    "size_z": 42.55,  # measured to bottom of well
    "bottom_type": WellBottomType.FLAT,
    "cross_section_type": CrossSectionType.RECTANGLE,
    "compute_height_from_volume": lambda liquid_volume: compute_height_from_volume_rectangle(
      liquid_volume,
      INNER_WELL_LENGTH,
      INNER_WELL_WIDTH,
    ),
    "compute_volume_from_height": lambda liquid_height: compute_volume_from_height_rectangle(
      liquid_height,
      INNER_WELL_LENGTH,
      INNER_WELL_WIDTH,
    ),
    "material_z_thickness": 1,
  }

  return Plate(
    name=name,
    size_x=127.76,  # from spec
    size_y=85.48,  # from spec
    size_z=43.80,  # measured
    lid=lid,
    model=AGenBio_4_troughplate_75000_Vb.__name__,
    ordered_items=create_ordered_items_2d(
      Well,
      num_items_x=4,
      num_items_y=1,
      dx=9.8,  # measured
      dy=7.2,  # measured
      dz=0.9,  # measured
      item_dx=INNER_WELL_WIDTH + 1,  # 1 mm wall thickness
      item_dy=INNER_WELL_LENGTH,
      **well_kwargs,
    ),
  )


def AGenBio_1_wellplate_Fl(name: str, lid: Optional[Lid] = None) -> Plate:
  raise NotImplementedError("deprecated. use AGenBio_1_troughplate_190000uL_Fl instead")


def AGenBio_1_troughplate_190000uL_Fl(name: str, lid: Optional[Lid] = None) -> Plate:
  """
  AGenBio Catalog No. RES-190-F
  - Material: Polypropylene
  - Max. volume: 190 mL
  """
  INNER_WELL_WIDTH = 107.2  # measured
  INNER_WELL_HEIGHT = 70.9  # measured

  well_kwargs = {
    "size_x": INNER_WELL_WIDTH,  # measured
    "size_y": INNER_WELL_HEIGHT,  # measured
    "size_z": 24.76,  # measured to bottom of well
    "bottom_type": WellBottomType.FLAT,
    "cross_section_type": CrossSectionType.RECTANGLE,
    "compute_height_from_volume": lambda liquid_volume: compute_height_from_volume_rectangle(
      liquid_volume,
      INNER_WELL_HEIGHT,
      INNER_WELL_WIDTH,
    ),
    "compute_volume_from_height": lambda liquid_height: compute_volume_from_height_rectangle(
      liquid_height,
      INNER_WELL_HEIGHT,
      INNER_WELL_WIDTH,
    ),
    "material_z_thickness": 1,
  }

  return Plate(
    name=name,
    size_x=127.76,  # from spec
    size_y=85.48,  # from spec
    size_z=44.2,  # measured
    lid=lid,
    model=AGenBio_1_wellplate_Fl.__name__,
    ordered_items=create_ordered_items_2d(
      Well,
      num_items_x=1,
      num_items_y=1,
      dx=10.1,
      dy=7.6,
      dz=5.88,
      item_dx=INNER_WELL_WIDTH,
      item_dy=INNER_WELL_HEIGHT,
      **well_kwargs,
    ),
  )


def AGenBio_1_troughplate_100000uL_Fl(name: str, lid: Optional[Lid] = None) -> Plate:
  """
  AGenBio Catalog No. RES-100-F
  - Material: Polypropylene
  - Max. volume: 100 mL
  """
  INNER_WELL_WIDTH = 107.2  # measured
  INNER_WELL_HEIGHT = 70.9  # measured

  well_kwargs = {
    "size_x": INNER_WELL_WIDTH,  # measured
    "size_y": INNER_WELL_HEIGHT,  # measured
    "size_z": 13,  # measured to bottom of well
    "bottom_type": WellBottomType.FLAT,
    "cross_section_type": CrossSectionType.RECTANGLE,
    "compute_height_from_volume": lambda liquid_volume: compute_height_from_volume_rectangle(
      liquid_volume,
      INNER_WELL_HEIGHT,
      INNER_WELL_WIDTH,
    ),
    "material_z_thickness": 1,
  }

  return Plate(
    name=name,
    size_x=127.76,  # from spec
    size_y=85.48,  # from spec
    size_z=31.4,  # from spec
    lid=lid,
    model=AGenBio_1_troughplate_100000uL_Fl.__name__,
    ordered_items=create_ordered_items_2d(
      Well,
      num_items_x=1,
      num_items_y=1,
      dx=9.8,
      dy=7.6,
      dz=5.88,
      item_dx=INNER_WELL_WIDTH,
      item_dy=INNER_WELL_HEIGHT,
      **well_kwargs,
    ),
  )<|MERGE_RESOLUTION|>--- conflicted
+++ resolved
@@ -13,7 +13,6 @@
 )
 
 
-<<<<<<< HEAD
 def AGenBio_96_wellplate_Ub_2200ul(name: str, lid: Optional[Lid] = None) -> Plate:
   """
   AGenBio Catalog No. P-2.2-SQG-96
@@ -63,10 +62,7 @@
   )
 
 
-def AGenBio_4_wellplate_Vb(name: str, lid: Optional[Lid] = None) -> Plate:
-=======
 def AGenBio_4_troughplate_75000_Vb(name: str, lid: Optional[Lid] = None) -> Plate:
->>>>>>> fe5090f1
   """
   AGenBio Catalog No. RES-75-4MW
   - Material: Polypropylene
