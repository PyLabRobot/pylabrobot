import unittest

from .carrier import (
  Carrier,
  ResourceHolder,
  PlateCarrier,
  PlateHolder,
  TipCarrier,
  create_homogeneous_resources,
)
from .coordinate import Coordinate
from .deck import Deck
from .errors import ResourceNotFoundError
from .plate import Plate
from .resource import Resource
from .resource_stack import ResourceStack
from .tip_rack import TipRack
from .utils import create_ordered_items_2d
from .well import Well


class CarrierTests(unittest.TestCase):
  def setUp(self):
    self.A = TipRack(name="A", size_x=5, size_y=5, size_z=5, ordered_items={})
    self.B = TipRack(name="B", size_x=5, size_y=5, size_z=5, ordered_items={})
    self.alsoB = TipRack(name="B", size_x=100, size_y=100, size_z=100, ordered_items={})

    self.tip_car = TipCarrier(
      "tip_car",
      size_x=135.0,
      size_y=497.0,
      size_z=13.0,
      sites=create_homogeneous_resources(
        klass=ResourceHolder,
        locations=[
          Coordinate(10, 20, 30),
          Coordinate(10, 50, 30),
          Coordinate(10, 80, 30),
          Coordinate(10, 130, 30),
          Coordinate(10, 160, 30),
        ],
        resource_size_x=10,
        resource_size_y=10,
      ),
    )

  def test_assign_in_order(self):
    carrier = Carrier(
      name="carrier",
      size_x=200,
      size_y=200,
      size_z=50,
      sites=create_homogeneous_resources(
        klass=ResourceHolder,
        locations=[Coordinate(5, 5, 5)],
        resource_size_x=10,
        resource_size_y=10,
      ),
    )
    plate = Resource("plate", size_x=10, size_y=10, size_z=10)
    carrier.assign_resource_to_site(plate, spot=0)

    self.assertEqual(carrier.get_resource("plate"), plate)
    assert plate.parent is not None
    self.assertEqual(plate.parent, carrier[0])
    self.assertEqual(plate.parent.parent, carrier)
    self.assertEqual(carrier.parent, None)

  def test_assign_build_carrier_first(self):
    carrier = Carrier(
      name="carrier",
      size_x=200,
      size_y=200,
      size_z=50,
      sites=create_homogeneous_resources(
        klass=ResourceHolder,
        locations=[Coordinate(5, 5, 5)],
        resource_size_x=10,
        resource_size_y=10,
      ),
    )
    plate = Resource("plate", size_x=10, size_y=10, size_z=10)
    carrier.assign_resource_to_site(plate, spot=0)

    deck = Deck()
    deck.assign_child_resource(carrier, location=Coordinate.zero())

    self.assertEqual(deck.get_resource("carrier"), carrier)
    self.assertEqual(deck.get_resource("plate"), plate)
    self.assertEqual(plate.parent, carrier[0])

  def test_unassign_child(self):
    carrier = Carrier(
      name="carrier",
      size_x=200,
      size_y=200,
      size_z=50,
      sites=create_homogeneous_resources(
        klass=ResourceHolder,
        locations=[Coordinate(5, 5, 5)],
        resource_size_x=10,
        resource_size_y=10,
      ),
    )
    plate = Resource("plate", size_x=10, size_y=10, size_z=10)
    carrier.assign_resource_to_site(plate, spot=0)
    carrier.unassign_child_resource(plate)
    deck = Deck()
    deck.assign_child_resource(carrier, location=Coordinate.zero())

    self.assertIsNone(plate.parent)
    with self.assertRaises(ResourceNotFoundError):
      carrier.get_resource("plate")
    with self.assertRaises(ResourceNotFoundError):
      deck.get_resource("plate")

  def test_assign_index_error(self):
    carrier = Carrier(
      name="carrier",
      size_x=200,
      size_y=200,
      size_z=50,
      sites=create_homogeneous_resources(
        klass=ResourceHolder,
        locations=[Coordinate(5, 5, 5)],
        resource_size_x=10,
        resource_size_y=10,
      ),
    )
    plate = Resource("plate", size_x=10, size_y=10, size_z=10)
    with self.assertRaises(KeyError):
      carrier.assign_resource_to_site(plate, spot=3)

  def test_absolute_location(self):
    carrier = Carrier(
      name="carrier",
      size_x=200,
      size_y=200,
      size_z=50,
      sites=create_homogeneous_resources(
        klass=ResourceHolder,
        locations=[Coordinate(5, 5, 5)],
        resource_size_x=10,
        resource_size_y=10,
      ),
    )
    carrier.location = Coordinate(10, 10, 10)
    plate = Resource("plate", size_x=10, size_y=10, size_z=10)
    carrier.assign_resource_to_site(plate, spot=0)

    self.assertEqual(
      carrier.get_resource("plate").get_absolute_location(),
      Coordinate(15, 15, 15),
    )

  def test_capacity(self):
    self.assertEqual(self.tip_car.capacity, 5)

  def test_assignment(self):
    self.tip_car[0] = self.A
    self.tip_car[1] = self.B

  def test_get(self):
    self.tip_car[0] = self.A
    self.tip_car[1] = self.B

    assert self.tip_car[0].resource is not None
    self.assertEqual(self.tip_car[0].resource.name, "A")
    assert self.tip_car[1].resource is not None
    self.assertEqual(self.tip_car[1].resource.name, "B")
    self.assertIsNone(self.tip_car[2].resource)
    self.assertIsNone(self.tip_car[3].resource)
    self.assertIsNone(self.tip_car[4].resource)

  # few tests for __getitem__ and __setitem__

  def test_illegal_assignment(self):
    with self.assertRaises(KeyError):
      self.tip_car[-1] = self.A
    with self.assertRaises(KeyError):
      self.tip_car[99999] = self.A

  def test_illegal_get(self):
    with self.assertRaises(KeyError):
      self.tip_car[-1]
    with self.assertRaises(KeyError):
      self.tip_car[99999]

  def test_nonnone_to_none_assignment(self):
    self.tip_car[0] = self.A
    self.tip_car[0] = None
    self.assertIsNone(self.tip_car[0].resource)

  def test_none_to_none_assignment(self):
    self.tip_car[0] = None
    self.assertIsNone(self.tip_car[0].resource)

  def test_over_assignment(self):
    self.tip_car[0] = self.A
    with self.assertRaises(ValueError):
      self.tip_car[0] = self.B

  def test_serialization(self):
    self.maxDiff = None
    self.assertEqual(
      self.tip_car.serialize(),
      {
        "name": "tip_car",
        "type": "TipCarrier",
        "size_x": 135.0,
        "size_y": 497.0,
        "size_z": 13.0,
        "location": None,
        "rotation": {"type": "Rotation", "x": 0, "y": 0, "z": 0},
        "category": "tip_carrier",
        "model": None,
        "parent_name": None,
        "children": [
          {
            "name": "carrier-tip_car-spot-0",
            "type": "ResourceHolder",
            "size_x": 10,
            "size_y": 10,
            "size_z": 0,
            "location": {
              "type": "Coordinate",
              "x": 10,
              "y": 20,
              "z": 30,
            },
            "rotation": {"type": "Rotation", "x": 0, "y": 0, "z": 0},
            "category": "resource_holder",
<<<<<<< HEAD
=======
            "child_location": {"type": "Coordinate", "x": 0, "y": 0, "z": 0},
>>>>>>> 6f523bff
            "children": [],
            "parent_name": "tip_car",
            "model": None,
          },
          {
            "name": "carrier-tip_car-spot-1",
            "type": "ResourceHolder",
            "size_x": 10,
            "size_y": 10,
            "size_z": 0,
            "location": {
              "type": "Coordinate",
              "x": 10,
              "y": 50,
              "z": 30,
            },
            "rotation": {"type": "Rotation", "x": 0, "y": 0, "z": 0},
            "category": "resource_holder",
<<<<<<< HEAD
=======
            "child_location": {"type": "Coordinate", "x": 0, "y": 0, "z": 0},
>>>>>>> 6f523bff
            "children": [],
            "parent_name": "tip_car",
            "model": None,
          },
          {
            "name": "carrier-tip_car-spot-2",
            "type": "ResourceHolder",
            "size_x": 10,
            "size_y": 10,
            "size_z": 0,
            "location": {
              "type": "Coordinate",
              "x": 10,
              "y": 80,
              "z": 30,
            },
            "rotation": {"type": "Rotation", "x": 0, "y": 0, "z": 0},
            "category": "resource_holder",
<<<<<<< HEAD
=======
            "child_location": {"type": "Coordinate", "x": 0, "y": 0, "z": 0},
>>>>>>> 6f523bff
            "children": [],
            "parent_name": "tip_car",
            "model": None,
          },
          {
            "name": "carrier-tip_car-spot-3",
            "type": "ResourceHolder",
            "size_x": 10,
            "size_y": 10,
            "size_z": 0,
            "location": {
              "type": "Coordinate",
              "x": 10,
              "y": 130,
              "z": 30,
            },
            "rotation": {"type": "Rotation", "x": 0, "y": 0, "z": 0},
            "category": "resource_holder",
<<<<<<< HEAD
=======
            "child_location": {"type": "Coordinate", "x": 0, "y": 0, "z": 0},
>>>>>>> 6f523bff
            "children": [],
            "parent_name": "tip_car",
            "model": None,
          },
          {
            "name": "carrier-tip_car-spot-4",
            "type": "ResourceHolder",
            "size_x": 10,
            "size_y": 10,
            "size_z": 0,
            "location": {
              "type": "Coordinate",
              "x": 10,
              "y": 160,
              "z": 30,
            },
            "rotation": {"type": "Rotation", "x": 0, "y": 0, "z": 0},
            "category": "resource_holder",
<<<<<<< HEAD
=======
            "child_location": {"type": "Coordinate", "x": 0, "y": 0, "z": 0},
>>>>>>> 6f523bff
            "children": [],
            "parent_name": "tip_car",
            "model": None,
          },
        ],
      },
    )

  def test_deserialization(self):
    self.maxDiff = None
    # sites are not deserialized here)
    tip_car = TipCarrier("tip_car", size_x=135.0, size_y=497.0, size_z=13.0, sites={})
    self.assertEqual(tip_car, TipCarrier.deserialize(tip_car.serialize()))

  def test_assign_resource_stack(self):
    plate1 = Plate(
      name="plate1",
      size_x=10,
      size_y=10,
      size_z=10,
      ordered_items=create_ordered_items_2d(
        Well,
        num_items_x=1,
        num_items_y=1,
        dx=0,
        dy=0,
        dz=5,
        item_dx=10,
        item_dy=10,
        size_x=1,
        size_y=1,
        size_z=1,
      ),
    )
    plate2 = Plate(
      name="plate2",
      size_x=10,
      size_y=10,
      size_z=10,
      ordered_items=create_ordered_items_2d(
        Well,
        num_items_x=1,
        num_items_y=1,
        dx=0,
        dy=0,
        dz=6,
        item_dx=10,
        item_dy=10,
        size_x=1,
        size_y=1,
        size_z=1,
      ),
    )
    carrier = PlateCarrier(
      name="carrier",
      size_x=200,
      size_y=200,
      size_z=50,
      sites=create_homogeneous_resources(
        klass=PlateHolder,
        locations=[Coordinate(5, 5, 5)],
        resource_size_x=10,
        resource_size_y=10,
        pedestal_size_z=10,
      ),
    )
    resource_stack = ResourceStack(name="resource_stack", direction="z", resources=[plate2, plate1])
    carrier[0] = resource_stack
    self.assertEqual(resource_stack.location, Coordinate(0, 0, -5))
    self.assertEqual(plate1.location, Coordinate(0, 0, 0))
    self.assertEqual(plate2.location, Coordinate(0, 0, 10))

    # change the resource stack so that plate2 is on the bottom
    plate2.unassign()
    plate1.unassign()
    resource_stack.assign_child_resource(plate2)
    self.assertEqual(resource_stack.location, Coordinate(0, 0, -6))
    self.assertEqual(plate2.location, Coordinate(0, 0, 0))

    pcs = carrier[0]
    assert isinstance(pcs, PlateHolder)
    self.assertIn(
      pcs._update_resource_stack_location,
      resource_stack._did_assign_resource_callbacks,
    )
    resource_stack.unassign()
    self.assertNotIn(
      pcs._update_resource_stack_location,
      resource_stack._did_assign_resource_callbacks,
    )<|MERGE_RESOLUTION|>--- conflicted
+++ resolved
@@ -230,10 +230,7 @@
             },
             "rotation": {"type": "Rotation", "x": 0, "y": 0, "z": 0},
             "category": "resource_holder",
-<<<<<<< HEAD
-=======
-            "child_location": {"type": "Coordinate", "x": 0, "y": 0, "z": 0},
->>>>>>> 6f523bff
+            "child_location": {"type": "Coordinate", "x": 0, "y": 0, "z": 0},
             "children": [],
             "parent_name": "tip_car",
             "model": None,
@@ -252,10 +249,7 @@
             },
             "rotation": {"type": "Rotation", "x": 0, "y": 0, "z": 0},
             "category": "resource_holder",
-<<<<<<< HEAD
-=======
-            "child_location": {"type": "Coordinate", "x": 0, "y": 0, "z": 0},
->>>>>>> 6f523bff
+            "child_location": {"type": "Coordinate", "x": 0, "y": 0, "z": 0},
             "children": [],
             "parent_name": "tip_car",
             "model": None,
@@ -274,10 +268,7 @@
             },
             "rotation": {"type": "Rotation", "x": 0, "y": 0, "z": 0},
             "category": "resource_holder",
-<<<<<<< HEAD
-=======
-            "child_location": {"type": "Coordinate", "x": 0, "y": 0, "z": 0},
->>>>>>> 6f523bff
+            "child_location": {"type": "Coordinate", "x": 0, "y": 0, "z": 0},
             "children": [],
             "parent_name": "tip_car",
             "model": None,
@@ -296,10 +287,7 @@
             },
             "rotation": {"type": "Rotation", "x": 0, "y": 0, "z": 0},
             "category": "resource_holder",
-<<<<<<< HEAD
-=======
-            "child_location": {"type": "Coordinate", "x": 0, "y": 0, "z": 0},
->>>>>>> 6f523bff
+            "child_location": {"type": "Coordinate", "x": 0, "y": 0, "z": 0},
             "children": [],
             "parent_name": "tip_car",
             "model": None,
@@ -318,10 +306,7 @@
             },
             "rotation": {"type": "Rotation", "x": 0, "y": 0, "z": 0},
             "category": "resource_holder",
-<<<<<<< HEAD
-=======
-            "child_location": {"type": "Coordinate", "x": 0, "y": 0, "z": 0},
->>>>>>> 6f523bff
+            "child_location": {"type": "Coordinate", "x": 0, "y": 0, "z": 0},
             "children": [],
             "parent_name": "tip_car",
             "model": None,
