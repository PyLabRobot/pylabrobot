"""ML Star plate carriers"""

from pylabrobot.resources.carrier import (
  Coordinate,
  PlateHolder,
  PlateCarrier,
  create_homogeneous_resources,
)


def PLT_CAR_L4_HHS_ALT_A00(name: str) -> PlateCarrier:
  """Carrier with 4 Hamilton Heater Shakers 3.0mm with AutoLys adapters"""
  return PlateCarrier(
    name=name,
    size_x=157.5,
    size_y=497.0,
    size_z=83.7,
    sites=create_homogeneous_resources(
      klass=PlateHolder,
      locations=[
        Coordinate(14.25, 14.75, 83.0),
        Coordinate(14.25, 134.75, 83.0),
        Coordinate(14.25, 254.75, 83.0),
        Coordinate(14.25, 374.75, 83.0),
      ],
      resource_size_x=127.0,
      resource_size_y=86.0,
    ),
    model="PLT_CAR_L4_HHS-ALT_A00",
  )


def PLT_CAR_L5_ALT_A00(name: str) -> PlateCarrier:
  """Deep well carrier with five AutoLys tube racks"""
  return PlateCarrier(
    name=name,
    size_x=135.0,
    size_y=497.0,
    size_z=130.0,
    sites=create_homogeneous_resources(
      klass=PlateHolder,
      locations=[
        Coordinate(4.0, 9.5, 75.5),
        Coordinate(4.0, 105.5, 75.5),
        Coordinate(4.0, 201.5, 75.5),
        Coordinate(4.0, 297.5, 75.5),
        Coordinate(4.0, 393.5, 75.5),
      ],
      resource_size_x=127.0,
      resource_size_y=86.0,
    ),
    model="PLT_CAR_L5_ALT_A00",
  )


def PLT_CAR_L4HD(name: str) -> PlateCarrier:
  """ """
  return PlateCarrier(
    name=name,
    size_x=135.0,
    size_y=497.0,
    size_z=130.0,
    sites=create_homogeneous_resources(
      klass=PlateHolder,
      locations=[
        Coordinate(4.1, 36.1, 118.25),
        Coordinate(4.1, 146.1, 118.25),
        Coordinate(4.1, 256.1, 118.25),
        Coordinate(4.1, 366.1, 118.25),
      ],
      resource_size_x=127.0,
      resource_size_y=86.0,
    ),
    model="PLT_CAR_L4HD",
  )


def PLT_CAR_L5AC(name: str) -> PlateCarrier:
  """ """
  return PlateCarrier(
    name=name,
    size_x=135.0,
    size_y=497.0,
    size_z=130.0,
    sites=create_homogeneous_resources(
      klass=PlateHolder,
      locations=[
        Coordinate(4.0, 8.5, 86.15),
        Coordinate(4.0, 104.5, 86.15),
        Coordinate(4.0, 200.5, 86.15),
        Coordinate(4.0, 296.5, 86.15),
        Coordinate(4.0, 392.5, 86.15),
      ],
      resource_size_x=127.0,
      resource_size_y=86.0,
    ),
    model="PLT_CAR_L5AC",
  )


def PLT_CAR_L5AC_A00(name: str) -> PlateCarrier:
  """Carrier for 5 deep well 96 Well PCR Plates
  Hamilton cat. no.: 182090
  """
  return PlateCarrier(
    name=name,
    size_x=135.0,
    size_y=497.0,
    size_z=130.0,
    sites=create_homogeneous_resources(
      klass=PlateHolder,
      locations=[
        Coordinate(4.0, 8.5, 86.15),
        Coordinate(4.0, 104.5, 86.15),
        Coordinate(4.0, 200.5, 86.15),
        Coordinate(4.0, 296.5, 86.15),
        Coordinate(4.0, 392.5, 86.15),
      ],
      resource_size_x=127.0,
      resource_size_y=86.0,
      pedestal_size_z=-4.74,
    ),
    model="PLT_CAR_L5AC_A00",
  )


def PLT_CAR_L5FLEX_AC(name: str) -> PlateCarrier:
  """Plate carrier with 5 adjustable (height) portrait positions for archive plates"""
  return PlateCarrier(
    name=name,
    size_x=157.5,
    size_y=497.0,
    size_z=130.0,
    sites=create_homogeneous_resources(
      klass=PlateHolder,
      locations=[
        Coordinate(15.25, 8.5, 89.1),
        Coordinate(15.25, 104.5, 89.1),
        Coordinate(15.25, 200.5, 89.1),
        Coordinate(15.25, 296.5, 89.1),
        Coordinate(15.25, 392.5, 89.1),
      ],
      resource_size_x=127.0,
      resource_size_y=86.0,
    ),
    model="PLT_CAR_L5FLEX_AC",
  )


def PLT_CAR_L5FLEX_AC_A00(name: str) -> PlateCarrier:
  """Plate carrier with 5 adjustable (height) portrait positions for archive plates"""
  return PlateCarrier(
    name=name,
    size_x=157.5,
    size_y=497.0,
    size_z=130.0,
    sites=create_homogeneous_resources(
      klass=PlateHolder,
      locations=[
        Coordinate(15.25, 8.5, 89.1),
        Coordinate(15.25, 104.5, 89.1),
        Coordinate(15.25, 200.5, 89.1),
        Coordinate(15.25, 296.5, 89.1),
        Coordinate(15.25, 392.5, 89.1),
      ],
      resource_size_x=127.0,
      resource_size_y=86.0,
    ),
    model="PLT_CAR_L5FLEX_AC_A00",
  )


def PLT_CAR_L5FLEX_MD_A00(name: str) -> PlateCarrier:
  """Plate carrier with 5 adjustable (height) positions for MTP"""
  return PlateCarrier(
    name=name,
    size_x=157.5,
    size_y=497.0,
    size_z=130.0,
    sites=create_homogeneous_resources(
      klass=PlateHolder,
      locations=[
        Coordinate(15.25, 8.5, 115.8),
        Coordinate(15.25, 104.5, 115.8),
        Coordinate(15.25, 200.5, 115.8),
        Coordinate(15.25, 296.5, 115.8),
        Coordinate(15.25, 392.5, 115.8),
      ],
      resource_size_x=127.0,
      resource_size_y=86.0,
      pedestal_size_z=-4.8,
    ),
    model="PLT_CAR_L5FLEX_MD_A00",
  )


def PLT_CAR_L5MD(name: str) -> PlateCarrier:
  """ """
  return PlateCarrier(
    name=name,
    size_x=135.0,
    size_y=497.0,
    size_z=130.0,
    sites=create_homogeneous_resources(
      klass=PlateHolder,
      locations=[
        Coordinate(4.0, 8.5, 111.75),
        Coordinate(4.0, 104.5, 111.75),
        Coordinate(4.0, 200.5, 111.75),
        Coordinate(4.0, 296.5, 111.75),
        Coordinate(4.0, 392.5, 111.75),
      ],
      resource_size_x=127.0,
      resource_size_y=86.0,
      pedestal_size_z=6.55,
    ),
    model="PLT_CAR_L5MD",
  )


def PLT_CAR_L5MD_A00(name: str) -> PlateCarrier:
  """Carrier for 5 96/384-Well Plates"""
  return PlateCarrier(
    name=name,
    size_x=135.0,
    size_y=497.0,
    size_z=130.0,
    sites=create_homogeneous_resources(
      klass=PlateHolder,
      locations=[
        Coordinate(4.0, 8.5, 111.75),
        Coordinate(4.0, 104.5, 111.75),
        Coordinate(4.0, 200.5, 111.75),
        Coordinate(4.0, 296.5, 111.75),
        Coordinate(4.0, 392.5, 111.75),
      ],
      resource_size_x=127.0,
      resource_size_y=86.0,
      pedestal_size_z=6.55,
    ),
    model="PLT_CAR_L5MD_A00",
  )


def PLT_CAR_L5PCR(name: str) -> PlateCarrier:
  """ """
  return PlateCarrier(
    name=name,
    size_x=135.0,
    size_y=497.0,
    size_z=130.0,
    sites=create_homogeneous_resources(
      klass=PlateHolder,
      locations=[
        Coordinate(4.0, 8.5, 107.5),
        Coordinate(4.0, 104.5, 107.5),
        Coordinate(4.0, 200.5, 107.5),
        Coordinate(4.0, 296.5, 107.5),
        Coordinate(4.0, 392.5, 107.5),
      ],
      resource_size_x=127.0,
      resource_size_y=86.0,
    ),
    model="PLT_CAR_L5PCR",
  )


def PLT_CAR_L5PCR_A00(name: str) -> PlateCarrier:
  """Plate carrier for 5 PCR landscape plates [revision 00]"""
  return PlateCarrier(
    name=name,
    size_x=135.0,
    size_y=497.0,
    size_z=130.0,
    sites=create_homogeneous_resources(
      klass=PlateHolder,
      locations=[
        Coordinate(5.0, 9.5, 109.2),
        Coordinate(5.0, 105.5, 109.2),
        Coordinate(5.0, 201.5, 109.2),
        Coordinate(5.0, 297.5, 109.2),
        Coordinate(5.0, 393.5, 109.2),
      ],
      resource_size_x=127.0,
      resource_size_y=86.0,
    ),
    model="PLT_CAR_L5PCR_A00",
  )


def PLT_CAR_L5PCR_A01(name: str) -> PlateCarrier:
  """Plate carrier for 5 PCR landscape plates [revision 01]"""
  return PlateCarrier(
    name=name,
    size_x=135.0,
    size_y=497.0,
    size_z=130.0,
    sites=create_homogeneous_resources(
      klass=PlateHolder,
      locations=[
        Coordinate(5.0, 9.5, 109.2),
        Coordinate(5.0, 105.5, 109.2),
        Coordinate(5.0, 201.5, 109.2),
        Coordinate(5.0, 297.5, 109.2),
        Coordinate(5.0, 393.5, 109.2),
      ],
      resource_size_x=127.0,
      resource_size_y=86.0,
    ),
    model="PLT_CAR_L5PCR_A01",
  )


def PLT_CAR_P3AC_A00(name: str) -> PlateCarrier:
  """Carrier for 3 96 Deep Well Plates (portrait)"""
  return PlateCarrier(
    name=name,
    size_x=135.0,
    size_y=497.0,
    size_z=130.0,
    sites=create_homogeneous_resources(
      klass=PlateHolder,
      locations=[
        Coordinate(43.85, 37.5, 86.15),
        Coordinate(43.85, 183.5, 86.15),
        Coordinate(43.85, 329.5, 86.15),
      ],
      resource_size_x=86.0,
      resource_size_y=127.0,
    ),
    model="PLT_CAR_P3AC_A00",
  )


def PLT_CAR_P3AC_A01(name: str) -> PlateCarrier:
  """Carrier for 3 96 Deep Well Plates (portrait)"""
  return PlateCarrier(
    name=name,
    size_x=135.0,
    size_y=497.0,
    size_z=130.0,
    sites=create_homogeneous_resources(
      klass=PlateHolder,
      locations=[
        Coordinate(44.1, 37.5, 85.9),
        Coordinate(44.1, 183.5, 85.9),
        Coordinate(44.1, 329.5, 85.9),
      ],
<<<<<<< HEAD
      resource_size_x=86.0,
      resource_size_y=127.0,
=======
      site_size_x=86.0,
      site_size_y=127.0,
      pedestal_size_z=6.55,  # same as PLT_CAR_L5MD_A00
>>>>>>> 20e09743
    ),
    model="PLT_CAR_P3AC_A01",
  )


def PLT_CAR_P3HD(name: str) -> PlateCarrier:
  """ """
  return PlateCarrier(
    name=name,
    size_x=135.0,
    size_y=497.0,
    size_z=130.0,
    sites=create_homogeneous_resources(
      klass=PlateHolder,
      locations=[
        Coordinate(43.9, 27.05, 117.65),
        Coordinate(43.9, 173.05, 117.65),
        Coordinate(43.9, 319.05, 117.65),
      ],
      resource_size_x=86.0,
      resource_size_y=127.0,
    ),
    model="PLT_CAR_P3HD",
  )


def PLT_CAR_P3MD(name: str) -> PlateCarrier:
  """ """
  return PlateCarrier(
    name=name,
    size_x=135.0,
    size_y=497.0,
    size_z=130.0,
    sites=create_homogeneous_resources(
      klass=PlateHolder,
      locations=[
        Coordinate(44.1, 37.5, 111.5),
        Coordinate(44.1, 183.5, 111.5),
        Coordinate(44.1, 329.5, 111.5),
      ],
      resource_size_x=86.0,
      resource_size_y=127.0,
    ),
    model="PLT_CAR_P3MD",
  )


def PLT_CAR_P3MD_A00(name: str) -> PlateCarrier:
  """Carrier for 3 96/384-Well Plates (Portrait)"""
  return PlateCarrier(
    name=name,
    size_x=135.0,
    size_y=497.0,
    size_z=130.0,
    sites=create_homogeneous_resources(
      klass=PlateHolder,
      locations=[
        Coordinate(44.1, 37.5, 111.5),
        Coordinate(44.1, 183.5, 111.5),
        Coordinate(44.1, 329.5, 111.5),
      ],
      resource_size_x=86.0,
      resource_size_y=127.0,
    ),
    model="PLT_CAR_P3MD_A00",
  )


def PLT_CAR_P3MD_A01(name: str) -> PlateCarrier:
  """Carrier for 3 96/384-Well Plates (Portrait)"""
  return PlateCarrier(
    name=name,
    size_x=135.0,
    size_y=497.0,
    size_z=130.0,
    sites=create_homogeneous_resources(
      klass=PlateHolder,
      locations=[
        Coordinate(44.1, 37.5, 111.5),
        Coordinate(44.1, 183.5, 111.5),
        Coordinate(44.1, 329.5, 111.5),
      ],
      resource_size_x=86.0,
      resource_size_y=127.0,
    ),
    model="PLT_CAR_P3MD_A01",
  )


def PLT_CAR_L5AC_P_A00(name: str) -> PlateCarrier:
  """Carrier with pin for 5 Hamilton 96 Deep Well Plates"""
  return PlateCarrier(
    name=name,
    size_x=135.0,
    size_y=497.0,
    size_z=130.0,
    sites=create_homogeneous_resources(
      klass=PlateHolder,
      locations=[
        Coordinate(4.0, 8.5, 86.15),
        Coordinate(4.0, 104.5, 86.15),
        Coordinate(4.0, 200.5, 86.15),
        Coordinate(4.0, 296.5, 86.15),
        Coordinate(4.0, 392.5, 86.15),
      ],
      resource_size_x=126.8,
      resource_size_y=85.8,
    ),
    model="PLT_CAR_L5AC_P_A00",
  )


def PLT_CAR_P3LI_A00(name: str) -> PlateCarrier:
  """Carrier for 3 Limbro Plates portrait"""
  return PlateCarrier(
    name=name,
    size_x=112.5,
    size_y=497.0,
    size_z=130.0,
    sites=create_homogeneous_resources(
      klass=PlateHolder,
      locations=[
        Coordinate(2.5, 12.2, 111.6),
        Coordinate(2.5, 166.6, 111.6),
        Coordinate(2.5, 321.6, 111.6),
      ],
      resource_size_x=109.0,
      resource_size_y=152.0,
      pedestal_size_z=0,
    ),
    model="PLT_CAR_P3LI_A00",
  )


def PLT_CAR_L4ST_B00(name: str) -> PlateCarrier:
  """Stack carrier with 4 empty plate stacks for 5 plates"""
  return PlateCarrier(
    name=name,
    size_x=157.5,
    size_y=497.0,
    size_z=90.0,
    sites=create_homogeneous_resources(
      klass=PlateHolder,
      locations=[
        Coordinate(15.25, 52.0, 18.0),
        Coordinate(15.25, 159.0, 18.0),
        Coordinate(15.25, 266.0, 18.0),
        Coordinate(15.25, 373.0, 18.0),
      ],
      resource_size_x=127.0,
      resource_size_y=86.0,
    ),
    model="PLT_CAR_L4ST_B00",
  )


def PLT_CAR_L4ST_B00_4x5_Nunc96(name: str) -> PlateCarrier:
  """Stack carrier with 4 stacks, preloaded with 5 Nunc 96 plates per stack"""
  return PlateCarrier(
    name=name,
    size_x=157.5,
    size_y=497.0,
    size_z=90.0,
    sites=create_homogeneous_resources(
      klass=PlateHolder,
      locations=[
        Coordinate(15.25, 52.0, 18.0),
        Coordinate(15.25, 159.0, 18.0),
        Coordinate(15.25, 266.0, 18.0),
        Coordinate(15.25, 373.0, 18.0),
      ],
      resource_size_x=127.0,
      resource_size_y=86.0,
    ),
    model="PLT_CAR_L4ST_B00_4x5_Nunc96",
  )


def PLT_CAR_L4ST_C00(name: str) -> PlateCarrier:
  """Stack carrier with 4 empty plate stacks for 4 plates on a platform"""
  return PlateCarrier(
    name=name,
    size_x=157.5,
    size_y=497.0,
    size_z=140.0,
    sites=create_homogeneous_resources(
      klass=PlateHolder,
      locations=[
        Coordinate(15.25, 52.0, 86.0),
        Coordinate(15.25, 159.0, 86.0),
        Coordinate(15.25, 266.0, 86.0),
        Coordinate(15.25, 373.0, 86.0),
      ],
      resource_size_x=127.0,
      resource_size_y=86.0,
    ),
    model="PLT_CAR_L4ST_C00",
  )


def PLT_CAR_L4ST_HIGH_A00(name: str) -> PlateCarrier:
  """Stack carrier with 4 stacks for 5 plates on a platform"""
  return PlateCarrier(
    name=name,
    size_x=157.5,
    size_y=497.0,
    size_z=140.0,
    sites=create_homogeneous_resources(
      klass=PlateHolder,
      locations=[
        Coordinate(15.25, 52.0, 73.0),
        Coordinate(15.25, 159.0, 73.0),
        Coordinate(15.25, 266.0, 73.0),
        Coordinate(15.25, 373.0, 73.0),
      ],
      resource_size_x=127.0,
      resource_size_y=86.0,
    ),
    model="PLT_CAR_L4ST_HIGH_A00",
  )


def PLT_CAR_L4ST_HIGH_A00_4x5_Nunc96(name: str) -> PlateCarrier:
  """Stack carrier with 4 stacks, preloaded with 5 Nunc 96 plates per stack (on a platform)"""
  return PlateCarrier(
    name=name,
    size_x=157.5,
    size_y=497.0,
    size_z=140.0,
    sites=create_homogeneous_resources(
      klass=PlateHolder,
      locations=[
        Coordinate(15.25, 52.0, 73.0),
        Coordinate(15.25, 159.0, 73.0),
        Coordinate(15.25, 266.0, 73.0),
        Coordinate(15.25, 373.0, 73.0),
      ],
      resource_size_x=127.0,
      resource_size_y=86.0,
    ),
    model="PLT_CAR_L4ST_HIGH_A00_4x5_Nunc96",
  )


def PLT_CAR_L4ST_LOW_A00(name: str) -> PlateCarrier:
  """Stack carrier with 4 stacks for 9 plates (platform removed)"""
  return PlateCarrier(
    name=name,
    size_x=157.5,
    size_y=497.0,
    size_z=140.0,
    sites=create_homogeneous_resources(
      klass=PlateHolder,
      locations=[
        Coordinate(15.25, 52.0, 18.0),
        Coordinate(15.25, 159.0, 18.0),
        Coordinate(15.25, 266.0, 18.0),
        Coordinate(15.25, 373.0, 18.0),
      ],
      resource_size_x=127.0,
      resource_size_y=86.0,
    ),
    model="PLT_CAR_L4ST_LOW_A00",
  )


def PLT_CAR_L4ST_LOW_A00_4x9_Nunc96(name: str) -> PlateCarrier:
  """Stack carrier with 4 stacks, preloaded with 9 Nunc 96 plates per stack"""
  return PlateCarrier(
    name=name,
    size_x=157.5,
    size_y=497.0,
    size_z=140.0,
    sites=create_homogeneous_resources(
      klass=PlateHolder,
      locations=[
        Coordinate(15.25, 52.0, 18.0),
        Coordinate(15.25, 159.0, 18.0),
        Coordinate(15.25, 266.0, 18.0),
        Coordinate(15.25, 373.0, 18.0),
      ],
      resource_size_x=127.0,
      resource_size_y=86.0,
    ),
    model="PLT_CAR_L4ST_LOW_A00_4x9_Nunc96",
  )


def PLT_CAR_L5_DWP(name: str) -> PlateCarrier:
  """Carrier with Molded Corner Locators for 5 Deep Well Plates (93522-01)"""
  return PlateCarrier(
    name=name,
    size_x=135.0,
    size_y=497.0,
    size_z=100.0,
    sites=create_homogeneous_resources(
      klass=PlateHolder,
      locations=[
        Coordinate(4.1, 8.2, 82.1),
        Coordinate(4.1, 104.2, 82.1),
        Coordinate(4.1, 200.2, 82.1),
        Coordinate(4.1, 296.2, 82.1),
        Coordinate(4.1, 392.1, 82.1),
      ],
      resource_size_x=127.0,
      resource_size_y=86.0,
    ),
    model="PLT_CAR_L5_DWP",
  )<|MERGE_RESOLUTION|>--- conflicted
+++ resolved
@@ -346,14 +346,9 @@
         Coordinate(44.1, 183.5, 85.9),
         Coordinate(44.1, 329.5, 85.9),
       ],
-<<<<<<< HEAD
-      resource_size_x=86.0,
-      resource_size_y=127.0,
-=======
       site_size_x=86.0,
       site_size_y=127.0,
       pedestal_size_z=6.55,  # same as PLT_CAR_L5MD_A00
->>>>>>> 20e09743
     ),
     model="PLT_CAR_P3AC_A01",
   )
