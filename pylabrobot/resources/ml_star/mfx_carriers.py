""" ML Star MultiFleX (MFX) carriers """

# pylint: disable=empty-docstring
# pylint: disable=invalid-name
# pylint: disable=line-too-long

<<<<<<< HEAD
from pylabrobot.resources.carrier import (
  MFXCarrier,
  Coordinate,
=======
from pylabrobot.resources.coordinate import Coordinate
from pylabrobot.resources.carrier import (
  CarrierSite,
  MFXCarrier,
>>>>>>> bbc68aa9
  create_homogeneous_carrier_sites
)


def MFX_CAR_L5_base(name: str) -> MFXCarrier:
  """ Hamilton cat. no.: 188039
  Labware carrier base for up to 5 Multiflex Modules
  """
  return MFXCarrier(
    name=name,
    size_x=135.0,
    size_y=497.0,
    size_z=18.195,
<<<<<<< HEAD
    sites=create_homogeneous_carrier_sites([
=======
    sites=create_homogeneous_carrier_sites(klass=CarrierSite, locations=[
>>>>>>> bbc68aa9
        Coordinate(0.0, 5.0, 18.195),
        Coordinate(0.0, 101.0, 18.195),
        Coordinate(0.0, 197.0, 18.195),
        Coordinate(0.0, 293.0, 18.195),
        Coordinate(0.0, 389.0, 18.195)
      ],
      site_size_x=135.0,
      site_size_y=94.0,
    ),
    model="MFX_CAR_L5_base"
  )

def PLT_CAR_L4_SHAKER(name: str) -> MFXCarrier:
  """ Hamilton cat. no.: 187001
  Template carrier with 4 positions for Hamilton Heater Shaker.
  Occupies 7 tracks (7T). Can be screwed onto the deck.
  """
  return MFXCarrier(
    name=name,
    size_x=157.5,
    size_y=497.0,
    size_z=8.0,
<<<<<<< HEAD
    sites=create_homogeneous_carrier_sites([
=======
    sites=create_homogeneous_carrier_sites(klass=CarrierSite, locations=[
>>>>>>> bbc68aa9
        Coordinate(6.0, 2, 8.0), # not tested, interpolated Coordinate
        Coordinate(6.0, 123, 8.0), # not tested, interpolated Coordinate
        Coordinate(6.0, 244.0, 8.0), # tested using Hamilton_HC
        Coordinate(6.0, 365.0, 8.0), # tested using Hamilton_HS
      ],
      site_size_x=145.5,
      site_size_y=104.0,
    ),
    model="PLT_CAR_L4_SHAKER"
  )<|MERGE_RESOLUTION|>--- conflicted
+++ resolved
@@ -4,16 +4,10 @@
 # pylint: disable=invalid-name
 # pylint: disable=line-too-long
 
-<<<<<<< HEAD
 from pylabrobot.resources.carrier import (
-  MFXCarrier,
   Coordinate,
-=======
-from pylabrobot.resources.coordinate import Coordinate
-from pylabrobot.resources.carrier import (
   CarrierSite,
   MFXCarrier,
->>>>>>> bbc68aa9
   create_homogeneous_carrier_sites
 )
 
@@ -27,11 +21,7 @@
     size_x=135.0,
     size_y=497.0,
     size_z=18.195,
-<<<<<<< HEAD
-    sites=create_homogeneous_carrier_sites([
-=======
     sites=create_homogeneous_carrier_sites(klass=CarrierSite, locations=[
->>>>>>> bbc68aa9
         Coordinate(0.0, 5.0, 18.195),
         Coordinate(0.0, 101.0, 18.195),
         Coordinate(0.0, 197.0, 18.195),
@@ -54,13 +44,7 @@
     size_x=157.5,
     size_y=497.0,
     size_z=8.0,
-<<<<<<< HEAD
-    sites=create_homogeneous_carrier_sites([
-=======
     sites=create_homogeneous_carrier_sites(klass=CarrierSite, locations=[
->>>>>>> bbc68aa9
-        Coordinate(6.0, 2, 8.0), # not tested, interpolated Coordinate
-        Coordinate(6.0, 123, 8.0), # not tested, interpolated Coordinate
         Coordinate(6.0, 244.0, 8.0), # tested using Hamilton_HC
         Coordinate(6.0, 365.0, 8.0), # tested using Hamilton_HS
       ],
