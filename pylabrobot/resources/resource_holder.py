from typing import Optional
from pylabrobot.resources.coordinate import Coordinate
from pylabrobot.resources.resource import Resource
from pylabrobot.serializer import serialize


def get_child_location(resource: Resource) -> Coordinate:
  """
  If a resource is rotated, its rotated around its local origin. This does not always
  match up with the parent resource's origin. This function calculates the difference
  between the two origins and calculates the location of the resource correctly.
  """
  if not resource.rotation.y == resource.rotation.x == 0:
    raise ValueError("Resource rotation must be 0 around the x and y axes")
  if not resource.rotation.z % 90 == 0:
    raise ValueError("Resource rotation must be a multiple of 90 degrees on the z axis")
  location = {
    0.0: Coordinate(x=0, y=0, z=0),
    90.0: Coordinate(x=resource.get_size_y(), y=0, z=0),
    180.0: Coordinate(x=resource.get_size_x(), y=resource.get_size_y(), z=0),
    270.0: Coordinate(x=0, y=resource.get_size_x(), z=0),
  }[resource.rotation.z % 360]
  return location


class ResourceHolder(Resource):
  """
  A mixin class for resources that can hold other resources, like a plate or a lid.

  This applies a linear transformation after the rotation to correctly place the child resource.
  """

  def __init__(
<<<<<<< HEAD
    self, name, size_x, size_y, size_z, rotation=None, category="resource_holder", model=None
  ):
    super().__init__(name, size_x, size_y, size_z, rotation, category, model)
=======
    self,
    name,
    size_x,
    size_y,
    size_z,
    rotation=None,
    category="resource_holder",
    model=None,
    child_location: Coordinate = Coordinate.zero(),
  ):
    super().__init__(name, size_x, size_y, size_z, rotation, category, model)
    self.child_location = child_location
>>>>>>> 6f523bff

  def get_default_child_location(self, resource: Resource) -> Coordinate:
    return get_child_location(resource) + self.child_location

  def assign_child_resource(
    self,
    resource: Resource,
    location: Optional[Coordinate] = None,
    reassign: bool = True,
  ):
    location = location or self.get_default_child_location(resource)
    if len(self.children) > 0:
      raise ValueError("ResourceHolders can only take one child at a time.")
    return super().assign_child_resource(resource, location, reassign)

  @property
  def resource(self) -> Optional[Resource]:
    if len(self.children) == 0:
      return None
<<<<<<< HEAD
    return self.children[0]
=======
    return self.children[0]

  def serialize(self):
    return {**super().serialize(), "child_location": serialize(self.child_location)}
>>>>>>> 6f523bff
<|MERGE_RESOLUTION|>--- conflicted
+++ resolved
@@ -31,11 +31,6 @@
   """
 
   def __init__(
-<<<<<<< HEAD
-    self, name, size_x, size_y, size_z, rotation=None, category="resource_holder", model=None
-  ):
-    super().__init__(name, size_x, size_y, size_z, rotation, category, model)
-=======
     self,
     name,
     size_x,
@@ -48,7 +43,6 @@
   ):
     super().__init__(name, size_x, size_y, size_z, rotation, category, model)
     self.child_location = child_location
->>>>>>> 6f523bff
 
   def get_default_child_location(self, resource: Resource) -> Coordinate:
     return get_child_location(resource) + self.child_location
@@ -68,11 +62,7 @@
   def resource(self) -> Optional[Resource]:
     if len(self.children) == 0:
       return None
-<<<<<<< HEAD
-    return self.children[0]
-=======
     return self.children[0]
 
   def serialize(self):
-    return {**super().serialize(), "child_location": serialize(self.child_location)}
->>>>>>> 6f523bff
+    return {**super().serialize(), "child_location": serialize(self.child_location)}