--- conflicted
+++ resolved
@@ -18,33 +18,6 @@
   return [spot for rack in tip_racks for spot in rack.get_all_items()]
 
 
-<<<<<<< HEAD
-async def linear_tip_spot_generator(
-  tip_spots: List[TipSpot],
-  cache_file_path: Optional[str] = None,
-  repeat: bool = False,
-) -> TipGenerator:
-  """Tip spot generator with disk caching. Linearly iterate through all tip spots and
-  raise StopIteration when all spots have been used."""
-  tip_spot_idx = 0
-  if cache_file_path is not None and os.path.exists(cache_file_path):
-    with open(cache_file_path, "r", encoding="utf-8") as f:
-      data = json.load(f)
-      tip_spot_idx = data["tip_spot_idx"]
-      logger.info("loaded tip idx from disk: %s", data)
-
-  while True:
-    if cache_file_path is not None:
-      with open(cache_file_path, "w", encoding="utf-8") as f:
-        json.dump({"tip_spot_idx": tip_spot_idx}, f)
-    yield tip_spots[tip_spot_idx]
-    tip_spot_idx += 1
-    if tip_spot_idx >= len(tip_spots):
-      if repeat:
-        tip_spot_idx = 0
-      else:
-        return
-=======
 class linear_tip_spot_generator:
   def __init__(
     self, tip_spots: List[TipSpot], cache_file_path: Optional[str] = None, repeat: bool = False
@@ -91,7 +64,6 @@
 
   def set_index(self, index: int):
     self._tip_spot_idx = index
->>>>>>> 98ef632c
 
 
 async def randomized_tip_spot_generator(
