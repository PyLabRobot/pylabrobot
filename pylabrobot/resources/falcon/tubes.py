--- conflicted
+++ resolved
@@ -51,10 +51,6 @@
     size_y=diameter,
     size_z=95,
     model="Falcon_tube_14mL_Rb",
-<<<<<<< HEAD
     material_z_thickness=1.19,
     max_volume=14_000 # units: ul
-=======
-    max_volume=14_000,  # units: ul
->>>>>>> c8359efe
   )