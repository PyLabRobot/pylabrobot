<<<<<<< HEAD
from __future__ import annotations

import itertools
import json
import logging
import sys
from typing import Any, Callable, Dict, List, Optional, cast

from .coordinate import Coordinate
from .errors import ResourceNotFoundError
from pylabrobot.serializer import serialize, deserialize
from pylabrobot.utils.object_parsing import find_subclass

if sys.version_info >= (3, 11):
  from typing import Self
else:
  from typing_extensions import Self

logger = logging.getLogger("pylabrobot")


WillAssignResourceCallback = Callable[["Resource"], None]
DidAssignResourceCallback = Callable[["Resource"], None]
WillUnassignResourceCallback = Callable[["Resource"], None]
DidUnassignResourceCallback = Callable[["Resource"], None]
ResourceDidUpdateState = Callable[[Dict[str, Any]], None]


class Resource:
  """ Base class for deck resources.

  Args:
    name: The name of the resource.
    size_x: The size of the resource in the x-direction.
    size_y: The size of the resource in the y-direction.
    size_z: The size of the resource in the z-direction.
    location: The location of the resource, relative to its parent.
      (see :meth:`get_absolute_location`)
    category: The category of the resource, e.g. `tips`, `plate_carrier`, etc.
  """

  def __init__(
    self,
    name: str,
    size_x: float,
    size_y: float,
    size_z: float,
    category: Optional[str] = None,
    model: Optional[str] = None,
  ):
    self._name = name
    self._size_x = size_x
    self._size_y = size_y
    self._size_z = size_z
    self.category = category
    self.model = model

    self.location: Optional[Coordinate] = None
    self.parent: Optional[Resource] = None
    self.children: List[Resource] = []

    self.rotation = 0 # TODO: like location, this should be wrt parent

    self._will_assign_resource_callbacks: List[WillAssignResourceCallback] = []
    self._did_assign_resource_callbacks: List[DidAssignResourceCallback] = []
    self._will_unassign_resource_callbacks: List[WillUnassignResourceCallback] = []
    self._did_unassign_resource_callbacks: List[DidUnassignResourceCallback] = []
    self._resource_state_updated_callbacks: List[ResourceDidUpdateState] = []

  def serialize(self) -> dict:
    """ Serialize this resource. """
    return {
      "name": self.name,
      "type": self.__class__.__name__,
      "size_x": self._size_x,
      "size_y": self._size_y,
      "size_z": self._size_z,
      "location": serialize(self.location),
      "rotation": self.rotation,
      "category": self.category,
      "model": self.model,
      "children": [child.serialize() for child in self.children],
      "parent_name": self.parent.name if self.parent is not None else None
    }

  @property
  def name(self) -> str:
    """ Get the name of this resource. """
    return self._name

  @name.setter
  def name(self, name: str):
    """ Set the name of this resource.

    Will raise a `RuntimeError` if the resource is assigned to another resource.
    """

    if self.parent is not None:
      raise RuntimeError("Cannot change the name of a resource that is assigned.")
    self._name = name

  def __eq__(self, other):
    return (
      isinstance(other, Resource) and
      self.name == other.name and
      self.get_size_x() == other.get_size_x() and
      self.get_size_y() == other.get_size_y() and
      self.get_size_z() == other.get_size_z() and
      self.location == other.location and
      self.category == other.category and
      self.children == other.children
    )

  def __repr__(self) -> str:
    return f"{self.__class__.__name__}(name={self.name}, location={self.location}, " \
           f"size_x={self._size_x}, size_y={self._size_y}, size_z={self._size_z}, " \
           f"category={self.category})"

  def __hash__(self) -> int:
    return hash(repr(self))

  def get_absolute_location(self) -> Coordinate:
    """ Get the absolute location of this resource, probably within the
    :class:`pylabrobot.resources.Deck`. """
    assert self.location is not None, "Resource has no location."
    if self.parent is None:
      return self.location
    return self.parent.get_absolute_location() + self.location

  def get_size_x(self) -> float:
    if self.rotation in {90, 270}:
      return self._size_y
    return self._size_x

  def get_size_y(self) -> float:
    if self.rotation in {90, 270}:
      return self._size_x
    return self._size_y

  def get_size_z(self) -> float:
    """ Get the size of this resource in the z-direction. """
    return self._size_z

  def assign_child_resource(
    self,
    resource: Resource,
    location: Coordinate,
    reassign: bool = True):
    """ Assign a child resource to this resource.

    Before the resource is assigned, all callbacks registered with
    :meth:`~Resource.register_will_assign_resource_callback` will be called. If any of these
    callbacks raises an exception, the resource will not be assigned.

    After the resource is assigned, all callbacks registered with
    :meth:`~Resource.register_did_assign_resource_callback` will be called.

    Args:
      resource: The resource to assign.
      location: The location of the resource, relative to this resource.
      reassign: If `False`, an error will be raised if the resource to be assigned is already
        assigned to this resource. Defaults to `True`.
    """

    # Check for unsupported resource assignment operations
    self._check_assignment(resource=resource, reassign=reassign)

    # Call "will assign" callbacks
    for callback in self._will_assign_resource_callbacks:
      callback(resource)

    # Modify the tree structure
    resource.parent = self
    resource.location = location
    self.children.append(resource)

    # Register callbacks on the new child resource so that they can be propagated up the tree.
    resource.register_will_assign_resource_callback(self._call_will_assign_resource_callbacks)
    resource.register_did_assign_resource_callback(self._call_did_assign_resource_callbacks)
    resource.register_will_unassign_resource_callback(self._call_will_unassign_resource_callbacks)
    resource.register_did_unassign_resource_callback(self._call_did_unassign_resource_callbacks)

    # Call "did assign" callbacks
    for callback in self._did_assign_resource_callbacks:
      callback(resource)

  # Helper methods to call all callbacks. These are used to propagate callbacks up the tree.
  def _call_will_assign_resource_callbacks(self, resource: Resource):
    for callback in self._will_assign_resource_callbacks:
      callback(resource)
  def _call_did_assign_resource_callbacks(self, resource: Resource):
    for callback in self._did_assign_resource_callbacks:
      callback(resource)
  def _call_will_unassign_resource_callbacks(self, resource: Resource):
    for callback in self._will_unassign_resource_callbacks:
      callback(resource)
  def _call_did_unassign_resource_callbacks(self, resource: Resource):
    for callback in self._did_unassign_resource_callbacks:
      callback(resource)

  def _check_assignment(self, resource: Resource, reassign: bool = True):
    """ Check if the resource assignment produces unsupported or dangerous conflicts. """
    msgs = []

    # Check for self assignment
    if resource is self:
      msgs.append(f"Cannot assign resource '{self.name}' to itself.")

    # Check for reassignment to the same (non-null) parent
    if (resource.parent is not None) and (resource.parent is self):
      if reassign:
        # Inform the user that this is redundant.
        logger.warning("Resource '%s' already assigned to '%s'", resource.name,
          resource.parent.name)
      else:
        # Else raise an error.
        msgs.append(f"Will not reassign resource '{resource.name}' " +
                    f"to the same parent: '{resource.parent.name}'.")

    # Check for pre-existing parent
    if resource.parent is not None and not reassign:
      msgs.append(f"Will not assign resource '{resource.name}' " +
                  f"that already has a parent: '{resource.parent.name}'.")

    if len(msgs) > 0:
      msg = " ".join(msgs)
      raise ValueError(msg)

  def unassign_child_resource(self, resource: Resource):
    """ Unassign a child resource from this resource.

    Before the resource is unassigned, all callbacks registered with
    :meth:`~Resource.register_will_unassign_resource_callback` will be called.

    After the resource is unassigned, all callbacks registered with
    :meth:`~Resource.register_did_unassign_resource_callback` will be called.
    """

    if resource not in self.children:
      raise ValueError(f"Resource with name '{resource.name}' is not a child of this resource "
                       f"('{self.name}').")

    # Call "will unassign" callbacks
    for callback in self._will_unassign_resource_callbacks:
      callback(resource)

    # Update the tree structure
    resource.parent = None
    self.children.remove(resource)

    # Delete callbacks on the child resource so that they are not propagated up the tree.
    resource.deregister_will_assign_resource_callback(self._call_will_assign_resource_callbacks)
    resource.deregister_did_assign_resource_callback(self._call_did_assign_resource_callbacks)
    resource.deregister_will_unassign_resource_callback(self._call_will_unassign_resource_callbacks)
    resource.deregister_did_unassign_resource_callback(self._call_did_unassign_resource_callbacks)

    # Call "did unassign" callbacks
    for callback in self._did_unassign_resource_callbacks:
      callback(resource)

  def unassign(self):
    """ Unassign this resource from its parent. """
    if self.parent is not None:
      self.parent.unassign_child_resource(self)

  def get_all_children(self) -> List[Resource]:
    """ Recursively get all children of this resource. """
    children = self.children.copy()
    for child in self.children:
      children += child.get_all_children()
    return children

  def get_resource(self, name: str) -> Resource:
    """ Get a resource by name.

    Args:
      name: The name of the resource to get.

    Returns:
      The resource with the given name.

    Raises:
      ValueError: If no resource with the given name exists.
    """

    if self.name == name:
      return self

    for child in self.children:
      try:
        return child.get_resource(name)
      except ResourceNotFoundError:
        pass

    raise ResourceNotFoundError(f"Resource with name '{name}' does not exist.")

  def rotate(self, degrees: int):
    """ Rotate counter clockwise by the given number of degrees.

    Args:
      degrees: must be a multiple of 90, but not also 360.
    """

    effective_degrees = degrees % 360

    if effective_degrees % 90 != 0:
      raise ValueError(f"Invalid rotation: {degrees}")

    for child in self.children:
      assert child.location is not None, "child must have a location when it's assigned."

      old_x = child.location.x

      if effective_degrees == 90:
        child.location.x = self.get_size_y() - child.location.y - child.get_size_y()
        child.location.y = old_x
      elif effective_degrees == 180:
        child.location.x = self.get_size_x() - child.location.x - child.get_size_x()
        child.location.y = self.get_size_y() - child.location.y - child.get_size_y()
      elif effective_degrees == 270:
        child.location.x = child.location.y
        child.location.y = self.get_size_x() - old_x - child.get_size_x()
      child.rotate(effective_degrees)

    self.rotation = (self.rotation + degrees) % 360

  def copy(self) -> Self:
    resource_copy = self.__class__.deserialize(self.serialize())
    resource_copy.load_all_state(self.serialize_all_state())
    return resource_copy

  def rotated(self, degrees: int) -> Self:
    """ Return a copy of this resource rotated by the given number of degrees.

    Args:
      degrees: must be a multiple of 90, but not also 360.
    """

    new_resource = self.copy()
    new_resource.rotate(degrees)
    return new_resource

  def center(self, x: bool = True, y: bool = True, z: bool = False) -> Coordinate:
    """ Get the center of this resource.

    Args:
      x: If `True`, the x-coordinate will be the center, otherwise it will be 0.
      y: If `True`, the y-coordinate will be the center, otherwise it will be 0.
      z: If `True`, the z-coordinate will be the center, otherwise it will be 0.

    Examples:
      Get the center of a resource in the xy plane:

      >>> r = Resource("resource", size_x=12, size_y=12, size_z=12)
      >>> r.center()

      Coordinate(x=6.0, y=6.0, z=0.0)

      Get the center of a resource with only the x-coordinate:

      >>> r = Resource("resource", size_x=12, size_y=12, size_z=12)
      >>> r.center(x=True, y=False, z=False)

      Coordinate(x=6.0, y=0.0, z=0.0)

      Get the center of a resource in the x, y, and z directions:

      >>> r = Resource("resource", size_x=12, size_y=12, size_z=12)
      >>> r.center(x=True, y=True, z=True)

      Coordinate(x=6.0, y=6.0, z=6.0)
    """

    return Coordinate(
      self.get_size_x() / 2 if x else 0,
      self.get_size_y() / 2 if y else 0,
      self.get_size_z() / 2 if z else 0
    )

  def centers(self, xn: int = 1, yn: int = 1, zn: int = 1) -> List[Coordinate]:
    """ Get equally spaced points in the x, y, and z directions.

    Args:
      xn: the number of points in the x direction.
      yn: the number of points in the y direction.
      zn: the number of points in the z direction.

    Returns:
      A grid of points in the x, y, and z directions.

    Examples:
      Get the center of a resource:

      >>> r = Resource("resource", size_x=12, size_y=12, size_z=12)
      >>> r.centers()

      Coordinate(x=6.0, y=6.0, z=6.0)

      Get the center of a resource with 2 points in the x direction:

      >>> r = Resource("resource", size_x=12, size_y=12, size_z=12)
      >>> r.centers(xn=2)

      [Coordinate(x=4.0, y=6.0, z=6.0), Coordinate(x=9.0, y=6.0, z=6.0)]

      Get the center of a resource with 2 points in the x and y directions:

      >>> r = Resource("resource", size_x=12, size_y=12, size_z=12)
      >>> r.centers(xn=2, yn=2)
      [Coordinate(x=4.0, y=4.0, z=6.0), Coordinate(x=8.0, y=4.0, z=6.0),
       Coordinate(x=4.0, y=8.0, z=6.0), Coordinate(x=8.0, y=8.0, z=6.0)]
    """

    def _get_centers(n, dim_size):
      if n < 0:
        raise ValueError(f"Invalid number of points: {n}")
      if n == 0:
        return [0]
      return [(i+1) * dim_size/(n+1)  for i in range(n)]

    xs = _get_centers(xn, self.get_size_x())
    ys = _get_centers(yn, self.get_size_y())
    zs = _get_centers(zn, self.get_size_z())

    return [Coordinate(x, y, z) for x, y, z in itertools.product(xs, ys, zs)]

  def save(self, fn: str, indent: Optional[int] = None):
    """ Save a resource to a JSON file.

    Args:
      fn: File name. Caution: file will be overwritten.
      indent: Same as `json.dump`'s `indent` argument (for json pretty printing).

    Examples:
      Saving to a json file:

      >>> from pylabrobot.resources.hamilton import STARLetDeck
      >>> deck = STARLetDeck()
      >>> deck.save("my_layout.json")
    """

    serialized = self.serialize()
    with open(fn, "w", encoding="utf-8") as f:
      json.dump(serialized, f, indent=indent)

  @classmethod
  def deserialize(cls, data: dict) -> Self:
    """ Deserialize a resource from a dictionary.

    Examples:
      Loading a resource from a json file:

      >>> from pylabrobot.resources import Resource
      >>> with open("my_resource.json", "r") as f:
      >>>   content = json.load(f)
      >>> resource = Resource.deserialize(content)
    """

    data_copy = data.copy() # copy data because we will be modifying it

    subclass = find_subclass(data["type"], cls=Resource)
    if subclass is None:
      raise ValueError(f"Could not find subclass with name '{data['type']}'")
    assert issubclass(subclass, cls) # mypy does not know the type after the None check...

    for key in ["type", "parent_name", "location"]: # delete meta keys
      del data_copy[key]
    children_data = data_copy.pop("children")
    rotation = data_copy.pop("rotation")
    resource = subclass(**data_copy)
    resource.rotation = rotation

    for child_data in children_data:
      child_cls = find_subclass(child_data["type"], cls=Resource)
      if child_cls is None:
        raise ValueError(f"Could not find subclass with name {child_data['type']}")
      child = child_cls.deserialize(child_data)
      location_data = child_data.get("location", None)
      if location_data is not None:
        location = cast(Coordinate, deserialize(location_data))
      else:
        raise ValueError(f"Child resource '{child.name}' has no location.")
      resource.assign_child_resource(child, location=location)

    return resource

  @classmethod
  def load_from_json_file(cls, json_file: str) -> Self: # type: ignore
    """ Loads resources from a JSON file.

    Args:
      json_file: The path to the JSON file.

    Examples:
      Loading a resource from a json file:

      >>> from pylabrobot.resources import Resource
      >>> resource = Resource.deserialize("my_resource.json")
    """

    with open(json_file, "r", encoding="utf-8") as f:
      content = json.load(f)

    return cls.deserialize(content)

  def register_will_assign_resource_callback(self, callback: WillAssignResourceCallback):
    """ Add a callback that will be called before a resource is assigned to this resource. These
    callbacks can raise errors in case the proposed assignment is invalid.

    Args:
      callback: The callback to add.
    """
    self._will_assign_resource_callbacks.append(callback)

  def register_did_assign_resource_callback(self, callback: DidAssignResourceCallback):
    """ Add a callback that will be called after a resource is assigned to this resource.

    Args:
      callback: The callback to add.
    """
    self._did_assign_resource_callbacks.append(callback)

  def register_will_unassign_resource_callback(self, callback: WillUnassignResourceCallback):
    """ Add a callback that will be called before a resource is unassigned from this resource.

    Args:
      callback: The callback to add.
    """
    self._will_unassign_resource_callbacks.append(callback)

  def register_did_unassign_resource_callback(self, callback: DidUnassignResourceCallback):
    """ Add a callback that will be called after a resource is unassigned from this resource.

    Args:
      callback: The callback to add.
    """
    self._did_unassign_resource_callbacks.append(callback)

  def deregister_will_assign_resource_callback(self, callback: WillAssignResourceCallback):
    """ Remove a callback that will be called before a resource is assigned to this resource.

    Args:
      callback: The callback to remove.
    """
    self._will_assign_resource_callbacks.remove(callback)

  def deregister_did_assign_resource_callback(self, callback: DidAssignResourceCallback):
    """ Remove a callback that will be called after a resource is assigned to this resource. """
    self._did_assign_resource_callbacks.remove(callback)

  def deregister_will_unassign_resource_callback(self, callback: WillUnassignResourceCallback):
    """ Remove a callback that will be called before a resource is unassigned from this resource."""
    self._will_unassign_resource_callbacks.remove(callback)

  def deregister_did_unassign_resource_callback(self, callback: DidUnassignResourceCallback):
    """ Remove a callback that will be called after a resource is unassigned from this resource. """
    self._did_unassign_resource_callbacks.remove(callback)

  # -- state --

  # Developer note: this method serializes the state of this resource only. If you want to serialize
  # a custom state for a resource, override this method in the subclass.
  def serialize_state(self) -> Dict[str, Any]:
    """ Serialize the state of this resource only.

    Use :meth:`pylabrobot.resources.resource.Resource.serialize_all_state` to serialize the state of
    this resource and all children.
    """
    return {}

  # Developer note: you probably don't need to override this method. Instead, override
  # `serialize_state`.
  def serialize_all_state(self) -> Dict[str, Dict[str, Any]]:
    """ Serialize the state of this resource and all children.

    Use :meth:`pylabrobot.resources.resource.Resource.serialize_state` to serialize the state of
    this resource only.

    Returns:
      A dictionary where the keys are the names of the resources and the values are the serialized
      states of the resources.
    """

    state = {self.name: self.serialize_state()}
    for child in self.children:
      state.update(child.serialize_all_state())
    return state

  # Developer note: this method deserializes the state of this resource only. If you want to
  # deserialize a custom state for a resource, override this method in the subclass.
  def load_state(self, state: Dict[str, Any]) -> None:
    """ Load state for this resource only. """
    # no state to load by default

  # Developer note: you probably don't need to override this method. Instead, override `load_state`.
  def load_all_state(self, state: Dict[str, Dict[str, Any]]) -> None:
    """ Load state for this resource and all children. """
    for child in self.children:
      child.load_state(state[child.name])
      child.load_all_state(state)

  def save_state_to_file(self, fn: str, indent: Optional[int] = None):
    """ Save the state of this resource and all children to a JSON file.

    Args:
      fn: File name. Caution: file will be overwritten.
      indent: Same as `json.dump`'s `indent` argument (for json pretty printing).

    Examples:
      Saving to a json file:

      >>> deck.save_state_to_file("my_state.json")
    """

    serialized = self.serialize_all_state()
    with open(fn, "w", encoding="utf-8") as f:
      json.dump(serialized, f, indent=indent)

  def load_state_from_file(self, fn: str) -> None:
    """ Load the state of this resource and all children from a JSON file.

    Args:
      fn: The file name to load the state from.

    Examples:
      Loading from a json file:

      >>> deck.load_state_from_file("my_state.json")
    """

    with open(fn, "r", encoding="utf-8") as f:
      content = json.load(f)
    self.load_all_state(content)

  def register_state_update_callback(self, callback: ResourceDidUpdateState):
    """ Register a callback that will be called when the state of the resource changes. """
    self._resource_state_updated_callbacks.append(callback)

  def deregister_state_update_callback(self, callback: ResourceDidUpdateState):
    """ Remove a callback that will be called when the state of the resource changes. """
    self._resource_state_updated_callbacks.remove(callback)

  def _state_updated(self):
    for callback in self._resource_state_updated_callbacks:
      callback(self.serialize_state())
=======
from __future__ import annotations

import itertools
import json
import logging
import sys
from typing import Any, Callable, Dict, List, Optional, cast

from .coordinate import Coordinate
from .errors import ResourceNotFoundError
from pylabrobot.serializer import serialize, deserialize
from pylabrobot.utils.object_parsing import find_subclass

if sys.version_info >= (3, 11):
  from typing import Self
else:
  from typing_extensions import Self

logger = logging.getLogger("pylabrobot")


WillAssignResourceCallback = Callable[["Resource"], None]
DidAssignResourceCallback = Callable[["Resource"], None]
WillUnassignResourceCallback = Callable[["Resource"], None]
DidUnassignResourceCallback = Callable[["Resource"], None]
ResourceDidUpdateState = Callable[[Dict[str, Any]], None]


class Resource:
  """ Base class for deck resources.

  Args:
    name: The name of the resource.
    size_x: The size of the resource in the x-direction.
    size_y: The size of the resource in the y-direction.
    size_z: The size of the resource in the z-direction.
    location: The location of the resource, relative to its parent.
      (see :meth:`get_absolute_location`)
    category: The category of the resource, e.g. `tips`, `plate_carrier`, etc.
  """

  def __init__(
    self,
    name: str,
    size_x: float,
    size_y: float,
    size_z: float,
    category: Optional[str] = None,
    model: Optional[str] = None,
  ):
    self._name = name
    self._size_x = size_x
    self._size_y = size_y
    self._size_z = size_z
    self.category = category
    self.model = model

    self.location: Optional[Coordinate] = None
    self.parent: Optional[Resource] = None
    self.children: List[Resource] = []

    self.rotation = 0 # TODO: like location, this should be wrt parent

    self._will_assign_resource_callbacks: List[WillAssignResourceCallback] = []
    self._did_assign_resource_callbacks: List[DidAssignResourceCallback] = []
    self._will_unassign_resource_callbacks: List[WillUnassignResourceCallback] = []
    self._did_unassign_resource_callbacks: List[DidUnassignResourceCallback] = []
    self._resource_state_updated_callbacks: List[ResourceDidUpdateState] = []

  def serialize(self) -> dict:
    """ Serialize this resource. """
    return {
      "name": self.name,
      "type": self.__class__.__name__,
      "size_x": self._size_x,
      "size_y": self._size_y,
      "size_z": self._size_z,
      "location": serialize(self.location),
      "rotation": self.rotation,
      "category": self.category,
      "model": self.model,
      "children": [child.serialize() for child in self.children],
      "parent_name": self.parent.name if self.parent is not None else None
    }

  @property
  def name(self) -> str:
    """ Get the name of this resource. """
    return self._name

  @name.setter
  def name(self, name: str):
    """ Set the name of this resource.

    Will raise a `RuntimeError` if the resource is assigned to another resource.
    """

    if self.parent is not None:
      raise RuntimeError("Cannot change the name of a resource that is assigned.")
    self._name = name

  def __eq__(self, other):
    return (
      isinstance(other, Resource) and
      self.name == other.name and
      self.get_size_x() == other.get_size_x() and
      self.get_size_y() == other.get_size_y() and
      self.get_size_z() == other.get_size_z() and
      self.location == other.location and
      self.category == other.category and
      self.children == other.children
    )

  def __repr__(self) -> str:
    return f"{self.__class__.__name__}(name={self.name}, location={self.location}, " \
           f"size_x={self._size_x}, size_y={self._size_y}, size_z={self._size_z}, " \
           f"category={self.category})"

  def __hash__(self) -> int:
    return hash(repr(self))

  def get_anchor(self, x: str, y: str, z: str) -> Coordinate:
    """ Get a relative location within the resource.

    Args:
      x: `"l"`/`"left"`, `"c"`/`"center"`, or `"r"`/`"right"`
      y: `"b"`/`"back"`, `"c"`/`"center"`, or `"f"`/`"front"`
      z: `"t"`/`"top"`, `"c"`/`"center"`, or `"b"`/`"bottom"`

    Returns:
      A relative location within the resource, the anchor point wrt the left front bottom corner.

    Examples:
      >>> r = Resource("resource", size_x=12, size_y=12, size_z=12)
      >>> r.get_anchor("l", "b", "t")

      Coordinate(x=0.0, y=12.0, z=12.0)

      >>> r.get_anchor("c", "c", "c")

      Coordinate(x=6.0, y=6.0, z=6.0)

      >>> r.get_anchor("r", "f", "b")

      Coordinate(x=12.0, y=0.0, z=0.0)
    """

    x_: float
    if x.lower() in {"l", "left"}:
      x_ = 0
    elif x.lower() in {"c", "center"}:
      x_ = self.get_size_x() / 2
    elif x.lower() in {"r", "right"}:
      x_ = self.get_size_x()
    else:
      raise ValueError(f"Invalid x value: {x}")

    y_: float
    if y.lower() in {"b", "back"}:
      y_ = self.get_size_y()
    elif y.lower() in {"c", "center"}:
      y_ = self.get_size_y() / 2
    elif y.lower() in {"f", "front"}:
      y_ = 0
    else:
      raise ValueError(f"Invalid y value: {y}")

    z_: float
    if z.lower() in {"t", "top"}:
      z_ = self.get_size_z()
    elif z.lower() in {"c", "center"}:
      z_ = self.get_size_z() / 2
    elif z.lower() in {"b", "bottom"}:
      z_ = 0
    else:
      raise ValueError(f"Invalid z value: {z}")

    return Coordinate(x_, y_, z_)

  def get_absolute_location(self, x: str = "l", y: str = "f", z: str = "b") -> Coordinate:
    """ Get the absolute location of this resource, probably within the
    :class:`pylabrobot.resources.Deck`. The `x`, `y`, and `z` arguments specify the anchor point
    within the resource. The default is the left front bottom corner.

    Args:
      x: `"l"`/`"left"`, `"c"`/`"center"`, or `"r"`/`"right"`
      y: `"b"`/`"back"`, `"c"`/`"center"`, or `"f"`/`"front"`
      z: `"t"`/`"top"`, `"c"`/`"center"`, or `"b"`/`"bottom"`
    """

    assert self.location is not None, "Resource has no location."
    if self.parent is None:
      return self.location
    return self.parent.get_absolute_location() + self.location + self.get_anchor(x=x, y=y, z=z)

  def get_size_x(self) -> float:
    if self.rotation in {90, 270}:
      return self._size_y
    return self._size_x

  def get_size_y(self) -> float:
    if self.rotation in {90, 270}:
      return self._size_x
    return self._size_y

  def get_size_z(self) -> float:
    """ Get the size of this resource in the z-direction. """
    return self._size_z

  def assign_child_resource(
    self,
    resource: Resource,
    location: Coordinate,
    reassign: bool = True):
    """ Assign a child resource to this resource.

    Before the resource is assigned, all callbacks registered with
    :meth:`~Resource.register_will_assign_resource_callback` will be called. If any of these
    callbacks raises an exception, the resource will not be assigned.

    After the resource is assigned, all callbacks registered with
    :meth:`~Resource.register_did_assign_resource_callback` will be called.

    Args:
      resource: The resource to assign.
      location: The location of the resource, relative to this resource.
      reassign: If `False`, an error will be raised if the resource to be assigned is already
        assigned to this resource. Defaults to `True`.
    """

    # Check for unsupported resource assignment operations
    self._check_assignment(resource=resource, reassign=reassign)

    # Call "will assign" callbacks
    for callback in self._will_assign_resource_callbacks:
      callback(resource)

    # Modify the tree structure
    resource.parent = self
    resource.location = location
    self.children.append(resource)

    # Register callbacks on the new child resource so that they can be propagated up the tree.
    resource.register_will_assign_resource_callback(self._call_will_assign_resource_callbacks)
    resource.register_did_assign_resource_callback(self._call_did_assign_resource_callbacks)
    resource.register_will_unassign_resource_callback(self._call_will_unassign_resource_callbacks)
    resource.register_did_unassign_resource_callback(self._call_did_unassign_resource_callbacks)

    # Call "did assign" callbacks
    for callback in self._did_assign_resource_callbacks:
      callback(resource)

  # Helper methods to call all callbacks. These are used to propagate callbacks up the tree.
  def _call_will_assign_resource_callbacks(self, resource: Resource):
    for callback in self._will_assign_resource_callbacks:
      callback(resource)
  def _call_did_assign_resource_callbacks(self, resource: Resource):
    for callback in self._did_assign_resource_callbacks:
      callback(resource)
  def _call_will_unassign_resource_callbacks(self, resource: Resource):
    for callback in self._will_unassign_resource_callbacks:
      callback(resource)
  def _call_did_unassign_resource_callbacks(self, resource: Resource):
    for callback in self._did_unassign_resource_callbacks:
      callback(resource)

  def _check_assignment(self, resource: Resource, reassign: bool = True):
    """ Check if the resource assignment produces unsupported or dangerous conflicts. """
    msgs = []

    # Check for self assignment
    if resource is self:
      msgs.append(f"Cannot assign resource '{self.name}' to itself.")

    # Check for reassignment to the same (non-null) parent
    if (resource.parent is not None) and (resource.parent is self):
      if reassign:
        # Inform the user that this is redundant.
        logger.warning("Resource '%s' already assigned to '%s'", resource.name,
          resource.parent.name)
      else:
        # Else raise an error.
        msgs.append(f"Will not reassign resource '{resource.name}' " +
                    f"to the same parent: '{resource.parent.name}'.")

    # Check for pre-existing parent
    if resource.parent is not None and not reassign:
      msgs.append(f"Will not assign resource '{resource.name}' " +
                  f"that already has a parent: '{resource.parent.name}'.")

    if len(msgs) > 0:
      msg = " ".join(msgs)
      raise ValueError(msg)

  def unassign_child_resource(self, resource: Resource):
    """ Unassign a child resource from this resource.

    Before the resource is unassigned, all callbacks registered with
    :meth:`~Resource.register_will_unassign_resource_callback` will be called.

    After the resource is unassigned, all callbacks registered with
    :meth:`~Resource.register_did_unassign_resource_callback` will be called.
    """

    if resource not in self.children:
      raise ValueError(f"Resource with name '{resource.name}' is not a child of this resource "
                       f"('{self.name}').")

    # Call "will unassign" callbacks
    for callback in self._will_unassign_resource_callbacks:
      callback(resource)

    # Update the tree structure
    resource.parent = None
    self.children.remove(resource)

    # Delete callbacks on the child resource so that they are not propagated up the tree.
    resource.deregister_will_assign_resource_callback(self._call_will_assign_resource_callbacks)
    resource.deregister_did_assign_resource_callback(self._call_did_assign_resource_callbacks)
    resource.deregister_will_unassign_resource_callback(self._call_will_unassign_resource_callbacks)
    resource.deregister_did_unassign_resource_callback(self._call_did_unassign_resource_callbacks)

    # Call "did unassign" callbacks
    for callback in self._did_unassign_resource_callbacks:
      callback(resource)

  def unassign(self):
    """ Unassign this resource from its parent. """
    if self.parent is not None:
      self.parent.unassign_child_resource(self)

  def get_all_children(self) -> List[Resource]:
    """ Recursively get all children of this resource. """
    children = self.children.copy()
    for child in self.children:
      children += child.get_all_children()
    return children

  def get_resource(self, name: str) -> Resource:
    """ Get a resource by name.

    Args:
      name: The name of the resource to get.

    Returns:
      The resource with the given name.

    Raises:
      ValueError: If no resource with the given name exists.
    """

    if self.name == name:
      return self

    for child in self.children:
      try:
        return child.get_resource(name)
      except ResourceNotFoundError:
        pass

    raise ResourceNotFoundError(f"Resource with name '{name}' does not exist.")

  def rotate(self, degrees: int):
    """ Rotate counter clockwise by the given number of degrees.

    Args:
      degrees: must be a multiple of 90, but not also 360.
    """

    effective_degrees = degrees % 360

    if effective_degrees % 90 != 0:
      raise ValueError(f"Invalid rotation: {degrees}")

    for child in self.children:
      assert child.location is not None, "child must have a location when it's assigned."

      old_x = child.location.x

      if effective_degrees == 90:
        child.location.x = self.get_size_y() - child.location.y - child.get_size_y()
        child.location.y = old_x
      elif effective_degrees == 180:
        child.location.x = self.get_size_x() - child.location.x - child.get_size_x()
        child.location.y = self.get_size_y() - child.location.y - child.get_size_y()
      elif effective_degrees == 270:
        child.location.x = child.location.y
        child.location.y = self.get_size_x() - old_x - child.get_size_x()
      child.rotate(effective_degrees)

    self.rotation = (self.rotation + degrees) % 360

  def copy(self) -> Self:
    resource_copy = self.__class__.deserialize(self.serialize())
    resource_copy.load_all_state(self.serialize_all_state())
    return resource_copy

  def rotated(self, degrees: int) -> Self:
    """ Return a copy of this resource rotated by the given number of degrees.

    Args:
      degrees: must be a multiple of 90, but not also 360.
    """

    new_resource = self.copy()
    new_resource.rotate(degrees)
    return new_resource

  def center(self, x: bool = True, y: bool = True, z: bool = False) -> Coordinate:
    """ Get the center of this resource.

    Args:
      x: If `True`, the x-coordinate will be the center, otherwise it will be 0.
      y: If `True`, the y-coordinate will be the center, otherwise it will be 0.
      z: If `True`, the z-coordinate will be the center, otherwise it will be 0.

    Examples:
      Get the center of a resource in the xy plane:

      >>> r = Resource("resource", size_x=12, size_y=12, size_z=12)
      >>> r.center()

      Coordinate(x=6.0, y=6.0, z=0.0)

      Get the center of a resource with only the x-coordinate:

      >>> r = Resource("resource", size_x=12, size_y=12, size_z=12)
      >>> r.center(x=True, y=False, z=False)

      Coordinate(x=6.0, y=0.0, z=0.0)

      Get the center of a resource in the x, y, and z directions:

      >>> r = Resource("resource", size_x=12, size_y=12, size_z=12)
      >>> r.center(x=True, y=True, z=True)

      Coordinate(x=6.0, y=6.0, z=6.0)
    """

    return Coordinate(
      self.get_size_x() / 2 if x else 0,
      self.get_size_y() / 2 if y else 0,
      self.get_size_z() / 2 if z else 0
    )

  def centers(self, xn: int = 1, yn: int = 1, zn: int = 1) -> List[Coordinate]:
    """ Get equally spaced points in the x, y, and z directions.

    Args:
      xn: the number of points in the x direction.
      yn: the number of points in the y direction.
      zn: the number of points in the z direction.

    Returns:
      A grid of points in the x, y, and z directions.

    Examples:
      Get the center of a resource:

      >>> r = Resource("resource", size_x=12, size_y=12, size_z=12)
      >>> r.centers()

      Coordinate(x=6.0, y=6.0, z=6.0)

      Get the center of a resource with 2 points in the x direction:

      >>> r = Resource("resource", size_x=12, size_y=12, size_z=12)
      >>> r.centers(xn=2)

      [Coordinate(x=4.0, y=6.0, z=6.0), Coordinate(x=9.0, y=6.0, z=6.0)]

      Get the center of a resource with 2 points in the x and y directions:

      >>> r = Resource("resource", size_x=12, size_y=12, size_z=12)
      >>> r.centers(xn=2, yn=2)
      [Coordinate(x=4.0, y=4.0, z=6.0), Coordinate(x=8.0, y=4.0, z=6.0),
       Coordinate(x=4.0, y=8.0, z=6.0), Coordinate(x=8.0, y=8.0, z=6.0)]
    """

    def _get_centers(n, dim_size):
      if n < 0:
        raise ValueError(f"Invalid number of points: {n}")
      if n == 0:
        return [0]
      return [(i+1) * dim_size/(n+1)  for i in range(n)]

    xs = _get_centers(xn, self.get_size_x())
    ys = _get_centers(yn, self.get_size_y())
    zs = _get_centers(zn, self.get_size_z())

    return [Coordinate(x, y, z) for x, y, z in itertools.product(xs, ys, zs)]

  def save(self, fn: str, indent: Optional[int] = None):
    """ Save a resource to a JSON file.

    Args:
      fn: File name. Caution: file will be overwritten.
      indent: Same as `json.dump`'s `indent` argument (for json pretty printing).

    Examples:
      Saving to a json file:

      >>> from pylabrobot.resources.hamilton import STARLetDeck
      >>> deck = STARLetDeck()
      >>> deck.save("my_layout.json")
    """

    serialized = self.serialize()
    with open(fn, "w", encoding="utf-8") as f:
      json.dump(serialized, f, indent=indent)

  @classmethod
  def deserialize(cls, data: dict) -> Self:
    """ Deserialize a resource from a dictionary.

    Examples:
      Loading a resource from a json file:

      >>> from pylabrobot.resources import Resource
      >>> with open("my_resource.json", "r") as f:
      >>>   content = json.load(f)
      >>> resource = Resource.deserialize(content)
    """

    data_copy = data.copy() # copy data because we will be modifying it

    subclass = find_subclass(data["type"], cls=Resource)
    if subclass is None:
      raise ValueError(f"Could not find subclass with name '{data['type']}'")
    assert issubclass(subclass, cls) # mypy does not know the type after the None check...

    for key in ["type", "parent_name", "location"]: # delete meta keys
      del data_copy[key]
    children_data = data_copy.pop("children")
    rotation = data_copy.pop("rotation")
    resource = subclass(**data_copy)
    resource.rotation = rotation

    for child_data in children_data:
      child_cls = find_subclass(child_data["type"], cls=Resource)
      if child_cls is None:
        raise ValueError(f"Could not find subclass with name {child_data['type']}")
      child = child_cls.deserialize(child_data)
      location_data = child_data.get("location", None)
      if location_data is not None:
        location = cast(Coordinate, deserialize(location_data))
      else:
        raise ValueError(f"Child resource '{child.name}' has no location.")
      resource.assign_child_resource(child, location=location)

    return resource

  @classmethod
  def load_from_json_file(cls, json_file: str) -> Self: # type: ignore
    """ Loads resources from a JSON file.

    Args:
      json_file: The path to the JSON file.

    Examples:
      Loading a resource from a json file:

      >>> from pylabrobot.resources import Resource
      >>> resource = Resource.deserialize("my_resource.json")
    """

    with open(json_file, "r", encoding="utf-8") as f:
      content = json.load(f)

    return cls.deserialize(content)

  def register_will_assign_resource_callback(self, callback: WillAssignResourceCallback):
    """ Add a callback that will be called before a resource is assigned to this resource. These
    callbacks can raise errors in case the proposed assignment is invalid.

    Args:
      callback: The callback to add.
    """
    self._will_assign_resource_callbacks.append(callback)

  def register_did_assign_resource_callback(self, callback: DidAssignResourceCallback):
    """ Add a callback that will be called after a resource is assigned to this resource.

    Args:
      callback: The callback to add.
    """
    self._did_assign_resource_callbacks.append(callback)

  def register_will_unassign_resource_callback(self, callback: WillUnassignResourceCallback):
    """ Add a callback that will be called before a resource is unassigned from this resource.

    Args:
      callback: The callback to add.
    """
    self._will_unassign_resource_callbacks.append(callback)

  def register_did_unassign_resource_callback(self, callback: DidUnassignResourceCallback):
    """ Add a callback that will be called after a resource is unassigned from this resource.

    Args:
      callback: The callback to add.
    """
    self._did_unassign_resource_callbacks.append(callback)

  def deregister_will_assign_resource_callback(self, callback: WillAssignResourceCallback):
    """ Remove a callback that will be called before a resource is assigned to this resource.

    Args:
      callback: The callback to remove.
    """
    self._will_assign_resource_callbacks.remove(callback)

  def deregister_did_assign_resource_callback(self, callback: DidAssignResourceCallback):
    """ Remove a callback that will be called after a resource is assigned to this resource. """
    self._did_assign_resource_callbacks.remove(callback)

  def deregister_will_unassign_resource_callback(self, callback: WillUnassignResourceCallback):
    """ Remove a callback that will be called before a resource is unassigned from this resource."""
    self._will_unassign_resource_callbacks.remove(callback)

  def deregister_did_unassign_resource_callback(self, callback: DidUnassignResourceCallback):
    """ Remove a callback that will be called after a resource is unassigned from this resource. """
    self._did_unassign_resource_callbacks.remove(callback)

  # -- state --

  # Developer note: this method serializes the state of this resource only. If you want to serialize
  # a custom state for a resource, override this method in the subclass.
  def serialize_state(self) -> Dict[str, Any]:
    """ Serialize the state of this resource only.

    Use :meth:`pylabrobot.resources.resource.Resource.serialize_all_state` to serialize the state of
    this resource and all children.
    """
    return {}

  # Developer note: you probably don't need to override this method. Instead, override
  # `serialize_state`.
  def serialize_all_state(self) -> Dict[str, Dict[str, Any]]:
    """ Serialize the state of this resource and all children.

    Use :meth:`pylabrobot.resources.resource.Resource.serialize_state` to serialize the state of
    this resource only.

    Returns:
      A dictionary where the keys are the names of the resources and the values are the serialized
      states of the resources.
    """

    state = {self.name: self.serialize_state()}
    for child in self.children:
      state.update(child.serialize_all_state())
    return state

  # Developer note: this method deserializes the state of this resource only. If you want to
  # deserialize a custom state for a resource, override this method in the subclass.
  def load_state(self, state: Dict[str, Any]) -> None:
    """ Load state for this resource only. """
    # no state to load by default

  # Developer note: you probably don't need to override this method. Instead, override `load_state`.
  def load_all_state(self, state: Dict[str, Dict[str, Any]]) -> None:
    """ Load state for this resource and all children. """
    for child in self.children:
      child.load_state(state[child.name])
      child.load_all_state(state)

  def save_state_to_file(self, fn: str, indent: Optional[int] = None):
    """ Save the state of this resource and all children to a JSON file.

    Args:
      fn: File name. Caution: file will be overwritten.
      indent: Same as `json.dump`'s `indent` argument (for json pretty printing).

    Examples:
      Saving to a json file:

      >>> deck.save_state_to_file("my_state.json")
    """

    serialized = self.serialize_all_state()
    with open(fn, "w", encoding="utf-8") as f:
      json.dump(serialized, f, indent=indent)

  def load_state_from_file(self, fn: str) -> None:
    """ Load the state of this resource and all children from a JSON file.

    Args:
      fn: The file name to load the state from.

    Examples:
      Loading from a json file:

      >>> deck.load_state_from_file("my_state.json")
    """

    with open(fn, "r", encoding="utf-8") as f:
      content = json.load(f)
    self.load_all_state(content)

  def register_state_update_callback(self, callback: ResourceDidUpdateState):
    """ Register a callback that will be called when the state of the resource changes. """
    self._resource_state_updated_callbacks.append(callback)

  def deregister_state_update_callback(self, callback: ResourceDidUpdateState):
    """ Remove a callback that will be called when the state of the resource changes. """
    self._resource_state_updated_callbacks.remove(callback)

  def _state_updated(self):
    for callback in self._resource_state_updated_callbacks:
      callback(self.serialize_state())
>>>>>>> d3568d3a
<|MERGE_RESOLUTION|>--- conflicted
+++ resolved
@@ -1,4 +1,3 @@
-<<<<<<< HEAD
 from __future__ import annotations
 
 import itertools
@@ -120,13 +119,79 @@
   def __hash__(self) -> int:
     return hash(repr(self))
 
-  def get_absolute_location(self) -> Coordinate:
+  def get_anchor(self, x: str, y: str, z: str) -> Coordinate:
+    """ Get a relative location within the resource.
+
+    Args:
+      x: `"l"`/`"left"`, `"c"`/`"center"`, or `"r"`/`"right"`
+      y: `"b"`/`"back"`, `"c"`/`"center"`, or `"f"`/`"front"`
+      z: `"t"`/`"top"`, `"c"`/`"center"`, or `"b"`/`"bottom"`
+
+    Returns:
+      A relative location within the resource, the anchor point wrt the left front bottom corner.
+
+    Examples:
+      >>> r = Resource("resource", size_x=12, size_y=12, size_z=12)
+      >>> r.get_anchor("l", "b", "t")
+
+      Coordinate(x=0.0, y=12.0, z=12.0)
+
+      >>> r.get_anchor("c", "c", "c")
+
+      Coordinate(x=6.0, y=6.0, z=6.0)
+
+      >>> r.get_anchor("r", "f", "b")
+
+      Coordinate(x=12.0, y=0.0, z=0.0)
+    """
+
+    x_: float
+    if x.lower() in {"l", "left"}:
+      x_ = 0
+    elif x.lower() in {"c", "center"}:
+      x_ = self.get_size_x() / 2
+    elif x.lower() in {"r", "right"}:
+      x_ = self.get_size_x()
+    else:
+      raise ValueError(f"Invalid x value: {x}")
+
+    y_: float
+    if y.lower() in {"b", "back"}:
+      y_ = self.get_size_y()
+    elif y.lower() in {"c", "center"}:
+      y_ = self.get_size_y() / 2
+    elif y.lower() in {"f", "front"}:
+      y_ = 0
+    else:
+      raise ValueError(f"Invalid y value: {y}")
+
+    z_: float
+    if z.lower() in {"t", "top"}:
+      z_ = self.get_size_z()
+    elif z.lower() in {"c", "center"}:
+      z_ = self.get_size_z() / 2
+    elif z.lower() in {"b", "bottom"}:
+      z_ = 0
+    else:
+      raise ValueError(f"Invalid z value: {z}")
+
+    return Coordinate(x_, y_, z_)
+
+  def get_absolute_location(self, x: str = "l", y: str = "f", z: str = "b") -> Coordinate:
     """ Get the absolute location of this resource, probably within the
-    :class:`pylabrobot.resources.Deck`. """
+    :class:`pylabrobot.resources.Deck`. The `x`, `y`, and `z` arguments specify the anchor point
+    within the resource. The default is the left front bottom corner.
+
+    Args:
+      x: `"l"`/`"left"`, `"c"`/`"center"`, or `"r"`/`"right"`
+      y: `"b"`/`"back"`, `"c"`/`"center"`, or `"f"`/`"front"`
+      z: `"t"`/`"top"`, `"c"`/`"center"`, or `"b"`/`"bottom"`
+    """
+
     assert self.location is not None, "Resource has no location."
     if self.parent is None:
       return self.location
-    return self.parent.get_absolute_location() + self.location
+    return self.parent.get_absolute_location() + self.location + self.get_anchor(x=x, y=y, z=z)
 
   def get_size_x(self) -> float:
     if self.rotation in {90, 270}:
@@ -643,717 +708,4 @@
 
   def _state_updated(self):
     for callback in self._resource_state_updated_callbacks:
-      callback(self.serialize_state())
-=======
-from __future__ import annotations
-
-import itertools
-import json
-import logging
-import sys
-from typing import Any, Callable, Dict, List, Optional, cast
-
-from .coordinate import Coordinate
-from .errors import ResourceNotFoundError
-from pylabrobot.serializer import serialize, deserialize
-from pylabrobot.utils.object_parsing import find_subclass
-
-if sys.version_info >= (3, 11):
-  from typing import Self
-else:
-  from typing_extensions import Self
-
-logger = logging.getLogger("pylabrobot")
-
-
-WillAssignResourceCallback = Callable[["Resource"], None]
-DidAssignResourceCallback = Callable[["Resource"], None]
-WillUnassignResourceCallback = Callable[["Resource"], None]
-DidUnassignResourceCallback = Callable[["Resource"], None]
-ResourceDidUpdateState = Callable[[Dict[str, Any]], None]
-
-
-class Resource:
-  """ Base class for deck resources.
-
-  Args:
-    name: The name of the resource.
-    size_x: The size of the resource in the x-direction.
-    size_y: The size of the resource in the y-direction.
-    size_z: The size of the resource in the z-direction.
-    location: The location of the resource, relative to its parent.
-      (see :meth:`get_absolute_location`)
-    category: The category of the resource, e.g. `tips`, `plate_carrier`, etc.
-  """
-
-  def __init__(
-    self,
-    name: str,
-    size_x: float,
-    size_y: float,
-    size_z: float,
-    category: Optional[str] = None,
-    model: Optional[str] = None,
-  ):
-    self._name = name
-    self._size_x = size_x
-    self._size_y = size_y
-    self._size_z = size_z
-    self.category = category
-    self.model = model
-
-    self.location: Optional[Coordinate] = None
-    self.parent: Optional[Resource] = None
-    self.children: List[Resource] = []
-
-    self.rotation = 0 # TODO: like location, this should be wrt parent
-
-    self._will_assign_resource_callbacks: List[WillAssignResourceCallback] = []
-    self._did_assign_resource_callbacks: List[DidAssignResourceCallback] = []
-    self._will_unassign_resource_callbacks: List[WillUnassignResourceCallback] = []
-    self._did_unassign_resource_callbacks: List[DidUnassignResourceCallback] = []
-    self._resource_state_updated_callbacks: List[ResourceDidUpdateState] = []
-
-  def serialize(self) -> dict:
-    """ Serialize this resource. """
-    return {
-      "name": self.name,
-      "type": self.__class__.__name__,
-      "size_x": self._size_x,
-      "size_y": self._size_y,
-      "size_z": self._size_z,
-      "location": serialize(self.location),
-      "rotation": self.rotation,
-      "category": self.category,
-      "model": self.model,
-      "children": [child.serialize() for child in self.children],
-      "parent_name": self.parent.name if self.parent is not None else None
-    }
-
-  @property
-  def name(self) -> str:
-    """ Get the name of this resource. """
-    return self._name
-
-  @name.setter
-  def name(self, name: str):
-    """ Set the name of this resource.
-
-    Will raise a `RuntimeError` if the resource is assigned to another resource.
-    """
-
-    if self.parent is not None:
-      raise RuntimeError("Cannot change the name of a resource that is assigned.")
-    self._name = name
-
-  def __eq__(self, other):
-    return (
-      isinstance(other, Resource) and
-      self.name == other.name and
-      self.get_size_x() == other.get_size_x() and
-      self.get_size_y() == other.get_size_y() and
-      self.get_size_z() == other.get_size_z() and
-      self.location == other.location and
-      self.category == other.category and
-      self.children == other.children
-    )
-
-  def __repr__(self) -> str:
-    return f"{self.__class__.__name__}(name={self.name}, location={self.location}, " \
-           f"size_x={self._size_x}, size_y={self._size_y}, size_z={self._size_z}, " \
-           f"category={self.category})"
-
-  def __hash__(self) -> int:
-    return hash(repr(self))
-
-  def get_anchor(self, x: str, y: str, z: str) -> Coordinate:
-    """ Get a relative location within the resource.
-
-    Args:
-      x: `"l"`/`"left"`, `"c"`/`"center"`, or `"r"`/`"right"`
-      y: `"b"`/`"back"`, `"c"`/`"center"`, or `"f"`/`"front"`
-      z: `"t"`/`"top"`, `"c"`/`"center"`, or `"b"`/`"bottom"`
-
-    Returns:
-      A relative location within the resource, the anchor point wrt the left front bottom corner.
-
-    Examples:
-      >>> r = Resource("resource", size_x=12, size_y=12, size_z=12)
-      >>> r.get_anchor("l", "b", "t")
-
-      Coordinate(x=0.0, y=12.0, z=12.0)
-
-      >>> r.get_anchor("c", "c", "c")
-
-      Coordinate(x=6.0, y=6.0, z=6.0)
-
-      >>> r.get_anchor("r", "f", "b")
-
-      Coordinate(x=12.0, y=0.0, z=0.0)
-    """
-
-    x_: float
-    if x.lower() in {"l", "left"}:
-      x_ = 0
-    elif x.lower() in {"c", "center"}:
-      x_ = self.get_size_x() / 2
-    elif x.lower() in {"r", "right"}:
-      x_ = self.get_size_x()
-    else:
-      raise ValueError(f"Invalid x value: {x}")
-
-    y_: float
-    if y.lower() in {"b", "back"}:
-      y_ = self.get_size_y()
-    elif y.lower() in {"c", "center"}:
-      y_ = self.get_size_y() / 2
-    elif y.lower() in {"f", "front"}:
-      y_ = 0
-    else:
-      raise ValueError(f"Invalid y value: {y}")
-
-    z_: float
-    if z.lower() in {"t", "top"}:
-      z_ = self.get_size_z()
-    elif z.lower() in {"c", "center"}:
-      z_ = self.get_size_z() / 2
-    elif z.lower() in {"b", "bottom"}:
-      z_ = 0
-    else:
-      raise ValueError(f"Invalid z value: {z}")
-
-    return Coordinate(x_, y_, z_)
-
-  def get_absolute_location(self, x: str = "l", y: str = "f", z: str = "b") -> Coordinate:
-    """ Get the absolute location of this resource, probably within the
-    :class:`pylabrobot.resources.Deck`. The `x`, `y`, and `z` arguments specify the anchor point
-    within the resource. The default is the left front bottom corner.
-
-    Args:
-      x: `"l"`/`"left"`, `"c"`/`"center"`, or `"r"`/`"right"`
-      y: `"b"`/`"back"`, `"c"`/`"center"`, or `"f"`/`"front"`
-      z: `"t"`/`"top"`, `"c"`/`"center"`, or `"b"`/`"bottom"`
-    """
-
-    assert self.location is not None, "Resource has no location."
-    if self.parent is None:
-      return self.location
-    return self.parent.get_absolute_location() + self.location + self.get_anchor(x=x, y=y, z=z)
-
-  def get_size_x(self) -> float:
-    if self.rotation in {90, 270}:
-      return self._size_y
-    return self._size_x
-
-  def get_size_y(self) -> float:
-    if self.rotation in {90, 270}:
-      return self._size_x
-    return self._size_y
-
-  def get_size_z(self) -> float:
-    """ Get the size of this resource in the z-direction. """
-    return self._size_z
-
-  def assign_child_resource(
-    self,
-    resource: Resource,
-    location: Coordinate,
-    reassign: bool = True):
-    """ Assign a child resource to this resource.
-
-    Before the resource is assigned, all callbacks registered with
-    :meth:`~Resource.register_will_assign_resource_callback` will be called. If any of these
-    callbacks raises an exception, the resource will not be assigned.
-
-    After the resource is assigned, all callbacks registered with
-    :meth:`~Resource.register_did_assign_resource_callback` will be called.
-
-    Args:
-      resource: The resource to assign.
-      location: The location of the resource, relative to this resource.
-      reassign: If `False`, an error will be raised if the resource to be assigned is already
-        assigned to this resource. Defaults to `True`.
-    """
-
-    # Check for unsupported resource assignment operations
-    self._check_assignment(resource=resource, reassign=reassign)
-
-    # Call "will assign" callbacks
-    for callback in self._will_assign_resource_callbacks:
-      callback(resource)
-
-    # Modify the tree structure
-    resource.parent = self
-    resource.location = location
-    self.children.append(resource)
-
-    # Register callbacks on the new child resource so that they can be propagated up the tree.
-    resource.register_will_assign_resource_callback(self._call_will_assign_resource_callbacks)
-    resource.register_did_assign_resource_callback(self._call_did_assign_resource_callbacks)
-    resource.register_will_unassign_resource_callback(self._call_will_unassign_resource_callbacks)
-    resource.register_did_unassign_resource_callback(self._call_did_unassign_resource_callbacks)
-
-    # Call "did assign" callbacks
-    for callback in self._did_assign_resource_callbacks:
-      callback(resource)
-
-  # Helper methods to call all callbacks. These are used to propagate callbacks up the tree.
-  def _call_will_assign_resource_callbacks(self, resource: Resource):
-    for callback in self._will_assign_resource_callbacks:
-      callback(resource)
-  def _call_did_assign_resource_callbacks(self, resource: Resource):
-    for callback in self._did_assign_resource_callbacks:
-      callback(resource)
-  def _call_will_unassign_resource_callbacks(self, resource: Resource):
-    for callback in self._will_unassign_resource_callbacks:
-      callback(resource)
-  def _call_did_unassign_resource_callbacks(self, resource: Resource):
-    for callback in self._did_unassign_resource_callbacks:
-      callback(resource)
-
-  def _check_assignment(self, resource: Resource, reassign: bool = True):
-    """ Check if the resource assignment produces unsupported or dangerous conflicts. """
-    msgs = []
-
-    # Check for self assignment
-    if resource is self:
-      msgs.append(f"Cannot assign resource '{self.name}' to itself.")
-
-    # Check for reassignment to the same (non-null) parent
-    if (resource.parent is not None) and (resource.parent is self):
-      if reassign:
-        # Inform the user that this is redundant.
-        logger.warning("Resource '%s' already assigned to '%s'", resource.name,
-          resource.parent.name)
-      else:
-        # Else raise an error.
-        msgs.append(f"Will not reassign resource '{resource.name}' " +
-                    f"to the same parent: '{resource.parent.name}'.")
-
-    # Check for pre-existing parent
-    if resource.parent is not None and not reassign:
-      msgs.append(f"Will not assign resource '{resource.name}' " +
-                  f"that already has a parent: '{resource.parent.name}'.")
-
-    if len(msgs) > 0:
-      msg = " ".join(msgs)
-      raise ValueError(msg)
-
-  def unassign_child_resource(self, resource: Resource):
-    """ Unassign a child resource from this resource.
-
-    Before the resource is unassigned, all callbacks registered with
-    :meth:`~Resource.register_will_unassign_resource_callback` will be called.
-
-    After the resource is unassigned, all callbacks registered with
-    :meth:`~Resource.register_did_unassign_resource_callback` will be called.
-    """
-
-    if resource not in self.children:
-      raise ValueError(f"Resource with name '{resource.name}' is not a child of this resource "
-                       f"('{self.name}').")
-
-    # Call "will unassign" callbacks
-    for callback in self._will_unassign_resource_callbacks:
-      callback(resource)
-
-    # Update the tree structure
-    resource.parent = None
-    self.children.remove(resource)
-
-    # Delete callbacks on the child resource so that they are not propagated up the tree.
-    resource.deregister_will_assign_resource_callback(self._call_will_assign_resource_callbacks)
-    resource.deregister_did_assign_resource_callback(self._call_did_assign_resource_callbacks)
-    resource.deregister_will_unassign_resource_callback(self._call_will_unassign_resource_callbacks)
-    resource.deregister_did_unassign_resource_callback(self._call_did_unassign_resource_callbacks)
-
-    # Call "did unassign" callbacks
-    for callback in self._did_unassign_resource_callbacks:
-      callback(resource)
-
-  def unassign(self):
-    """ Unassign this resource from its parent. """
-    if self.parent is not None:
-      self.parent.unassign_child_resource(self)
-
-  def get_all_children(self) -> List[Resource]:
-    """ Recursively get all children of this resource. """
-    children = self.children.copy()
-    for child in self.children:
-      children += child.get_all_children()
-    return children
-
-  def get_resource(self, name: str) -> Resource:
-    """ Get a resource by name.
-
-    Args:
-      name: The name of the resource to get.
-
-    Returns:
-      The resource with the given name.
-
-    Raises:
-      ValueError: If no resource with the given name exists.
-    """
-
-    if self.name == name:
-      return self
-
-    for child in self.children:
-      try:
-        return child.get_resource(name)
-      except ResourceNotFoundError:
-        pass
-
-    raise ResourceNotFoundError(f"Resource with name '{name}' does not exist.")
-
-  def rotate(self, degrees: int):
-    """ Rotate counter clockwise by the given number of degrees.
-
-    Args:
-      degrees: must be a multiple of 90, but not also 360.
-    """
-
-    effective_degrees = degrees % 360
-
-    if effective_degrees % 90 != 0:
-      raise ValueError(f"Invalid rotation: {degrees}")
-
-    for child in self.children:
-      assert child.location is not None, "child must have a location when it's assigned."
-
-      old_x = child.location.x
-
-      if effective_degrees == 90:
-        child.location.x = self.get_size_y() - child.location.y - child.get_size_y()
-        child.location.y = old_x
-      elif effective_degrees == 180:
-        child.location.x = self.get_size_x() - child.location.x - child.get_size_x()
-        child.location.y = self.get_size_y() - child.location.y - child.get_size_y()
-      elif effective_degrees == 270:
-        child.location.x = child.location.y
-        child.location.y = self.get_size_x() - old_x - child.get_size_x()
-      child.rotate(effective_degrees)
-
-    self.rotation = (self.rotation + degrees) % 360
-
-  def copy(self) -> Self:
-    resource_copy = self.__class__.deserialize(self.serialize())
-    resource_copy.load_all_state(self.serialize_all_state())
-    return resource_copy
-
-  def rotated(self, degrees: int) -> Self:
-    """ Return a copy of this resource rotated by the given number of degrees.
-
-    Args:
-      degrees: must be a multiple of 90, but not also 360.
-    """
-
-    new_resource = self.copy()
-    new_resource.rotate(degrees)
-    return new_resource
-
-  def center(self, x: bool = True, y: bool = True, z: bool = False) -> Coordinate:
-    """ Get the center of this resource.
-
-    Args:
-      x: If `True`, the x-coordinate will be the center, otherwise it will be 0.
-      y: If `True`, the y-coordinate will be the center, otherwise it will be 0.
-      z: If `True`, the z-coordinate will be the center, otherwise it will be 0.
-
-    Examples:
-      Get the center of a resource in the xy plane:
-
-      >>> r = Resource("resource", size_x=12, size_y=12, size_z=12)
-      >>> r.center()
-
-      Coordinate(x=6.0, y=6.0, z=0.0)
-
-      Get the center of a resource with only the x-coordinate:
-
-      >>> r = Resource("resource", size_x=12, size_y=12, size_z=12)
-      >>> r.center(x=True, y=False, z=False)
-
-      Coordinate(x=6.0, y=0.0, z=0.0)
-
-      Get the center of a resource in the x, y, and z directions:
-
-      >>> r = Resource("resource", size_x=12, size_y=12, size_z=12)
-      >>> r.center(x=True, y=True, z=True)
-
-      Coordinate(x=6.0, y=6.0, z=6.0)
-    """
-
-    return Coordinate(
-      self.get_size_x() / 2 if x else 0,
-      self.get_size_y() / 2 if y else 0,
-      self.get_size_z() / 2 if z else 0
-    )
-
-  def centers(self, xn: int = 1, yn: int = 1, zn: int = 1) -> List[Coordinate]:
-    """ Get equally spaced points in the x, y, and z directions.
-
-    Args:
-      xn: the number of points in the x direction.
-      yn: the number of points in the y direction.
-      zn: the number of points in the z direction.
-
-    Returns:
-      A grid of points in the x, y, and z directions.
-
-    Examples:
-      Get the center of a resource:
-
-      >>> r = Resource("resource", size_x=12, size_y=12, size_z=12)
-      >>> r.centers()
-
-      Coordinate(x=6.0, y=6.0, z=6.0)
-
-      Get the center of a resource with 2 points in the x direction:
-
-      >>> r = Resource("resource", size_x=12, size_y=12, size_z=12)
-      >>> r.centers(xn=2)
-
-      [Coordinate(x=4.0, y=6.0, z=6.0), Coordinate(x=9.0, y=6.0, z=6.0)]
-
-      Get the center of a resource with 2 points in the x and y directions:
-
-      >>> r = Resource("resource", size_x=12, size_y=12, size_z=12)
-      >>> r.centers(xn=2, yn=2)
-      [Coordinate(x=4.0, y=4.0, z=6.0), Coordinate(x=8.0, y=4.0, z=6.0),
-       Coordinate(x=4.0, y=8.0, z=6.0), Coordinate(x=8.0, y=8.0, z=6.0)]
-    """
-
-    def _get_centers(n, dim_size):
-      if n < 0:
-        raise ValueError(f"Invalid number of points: {n}")
-      if n == 0:
-        return [0]
-      return [(i+1) * dim_size/(n+1)  for i in range(n)]
-
-    xs = _get_centers(xn, self.get_size_x())
-    ys = _get_centers(yn, self.get_size_y())
-    zs = _get_centers(zn, self.get_size_z())
-
-    return [Coordinate(x, y, z) for x, y, z in itertools.product(xs, ys, zs)]
-
-  def save(self, fn: str, indent: Optional[int] = None):
-    """ Save a resource to a JSON file.
-
-    Args:
-      fn: File name. Caution: file will be overwritten.
-      indent: Same as `json.dump`'s `indent` argument (for json pretty printing).
-
-    Examples:
-      Saving to a json file:
-
-      >>> from pylabrobot.resources.hamilton import STARLetDeck
-      >>> deck = STARLetDeck()
-      >>> deck.save("my_layout.json")
-    """
-
-    serialized = self.serialize()
-    with open(fn, "w", encoding="utf-8") as f:
-      json.dump(serialized, f, indent=indent)
-
-  @classmethod
-  def deserialize(cls, data: dict) -> Self:
-    """ Deserialize a resource from a dictionary.
-
-    Examples:
-      Loading a resource from a json file:
-
-      >>> from pylabrobot.resources import Resource
-      >>> with open("my_resource.json", "r") as f:
-      >>>   content = json.load(f)
-      >>> resource = Resource.deserialize(content)
-    """
-
-    data_copy = data.copy() # copy data because we will be modifying it
-
-    subclass = find_subclass(data["type"], cls=Resource)
-    if subclass is None:
-      raise ValueError(f"Could not find subclass with name '{data['type']}'")
-    assert issubclass(subclass, cls) # mypy does not know the type after the None check...
-
-    for key in ["type", "parent_name", "location"]: # delete meta keys
-      del data_copy[key]
-    children_data = data_copy.pop("children")
-    rotation = data_copy.pop("rotation")
-    resource = subclass(**data_copy)
-    resource.rotation = rotation
-
-    for child_data in children_data:
-      child_cls = find_subclass(child_data["type"], cls=Resource)
-      if child_cls is None:
-        raise ValueError(f"Could not find subclass with name {child_data['type']}")
-      child = child_cls.deserialize(child_data)
-      location_data = child_data.get("location", None)
-      if location_data is not None:
-        location = cast(Coordinate, deserialize(location_data))
-      else:
-        raise ValueError(f"Child resource '{child.name}' has no location.")
-      resource.assign_child_resource(child, location=location)
-
-    return resource
-
-  @classmethod
-  def load_from_json_file(cls, json_file: str) -> Self: # type: ignore
-    """ Loads resources from a JSON file.
-
-    Args:
-      json_file: The path to the JSON file.
-
-    Examples:
-      Loading a resource from a json file:
-
-      >>> from pylabrobot.resources import Resource
-      >>> resource = Resource.deserialize("my_resource.json")
-    """
-
-    with open(json_file, "r", encoding="utf-8") as f:
-      content = json.load(f)
-
-    return cls.deserialize(content)
-
-  def register_will_assign_resource_callback(self, callback: WillAssignResourceCallback):
-    """ Add a callback that will be called before a resource is assigned to this resource. These
-    callbacks can raise errors in case the proposed assignment is invalid.
-
-    Args:
-      callback: The callback to add.
-    """
-    self._will_assign_resource_callbacks.append(callback)
-
-  def register_did_assign_resource_callback(self, callback: DidAssignResourceCallback):
-    """ Add a callback that will be called after a resource is assigned to this resource.
-
-    Args:
-      callback: The callback to add.
-    """
-    self._did_assign_resource_callbacks.append(callback)
-
-  def register_will_unassign_resource_callback(self, callback: WillUnassignResourceCallback):
-    """ Add a callback that will be called before a resource is unassigned from this resource.
-
-    Args:
-      callback: The callback to add.
-    """
-    self._will_unassign_resource_callbacks.append(callback)
-
-  def register_did_unassign_resource_callback(self, callback: DidUnassignResourceCallback):
-    """ Add a callback that will be called after a resource is unassigned from this resource.
-
-    Args:
-      callback: The callback to add.
-    """
-    self._did_unassign_resource_callbacks.append(callback)
-
-  def deregister_will_assign_resource_callback(self, callback: WillAssignResourceCallback):
-    """ Remove a callback that will be called before a resource is assigned to this resource.
-
-    Args:
-      callback: The callback to remove.
-    """
-    self._will_assign_resource_callbacks.remove(callback)
-
-  def deregister_did_assign_resource_callback(self, callback: DidAssignResourceCallback):
-    """ Remove a callback that will be called after a resource is assigned to this resource. """
-    self._did_assign_resource_callbacks.remove(callback)
-
-  def deregister_will_unassign_resource_callback(self, callback: WillUnassignResourceCallback):
-    """ Remove a callback that will be called before a resource is unassigned from this resource."""
-    self._will_unassign_resource_callbacks.remove(callback)
-
-  def deregister_did_unassign_resource_callback(self, callback: DidUnassignResourceCallback):
-    """ Remove a callback that will be called after a resource is unassigned from this resource. """
-    self._did_unassign_resource_callbacks.remove(callback)
-
-  # -- state --
-
-  # Developer note: this method serializes the state of this resource only. If you want to serialize
-  # a custom state for a resource, override this method in the subclass.
-  def serialize_state(self) -> Dict[str, Any]:
-    """ Serialize the state of this resource only.
-
-    Use :meth:`pylabrobot.resources.resource.Resource.serialize_all_state` to serialize the state of
-    this resource and all children.
-    """
-    return {}
-
-  # Developer note: you probably don't need to override this method. Instead, override
-  # `serialize_state`.
-  def serialize_all_state(self) -> Dict[str, Dict[str, Any]]:
-    """ Serialize the state of this resource and all children.
-
-    Use :meth:`pylabrobot.resources.resource.Resource.serialize_state` to serialize the state of
-    this resource only.
-
-    Returns:
-      A dictionary where the keys are the names of the resources and the values are the serialized
-      states of the resources.
-    """
-
-    state = {self.name: self.serialize_state()}
-    for child in self.children:
-      state.update(child.serialize_all_state())
-    return state
-
-  # Developer note: this method deserializes the state of this resource only. If you want to
-  # deserialize a custom state for a resource, override this method in the subclass.
-  def load_state(self, state: Dict[str, Any]) -> None:
-    """ Load state for this resource only. """
-    # no state to load by default
-
-  # Developer note: you probably don't need to override this method. Instead, override `load_state`.
-  def load_all_state(self, state: Dict[str, Dict[str, Any]]) -> None:
-    """ Load state for this resource and all children. """
-    for child in self.children:
-      child.load_state(state[child.name])
-      child.load_all_state(state)
-
-  def save_state_to_file(self, fn: str, indent: Optional[int] = None):
-    """ Save the state of this resource and all children to a JSON file.
-
-    Args:
-      fn: File name. Caution: file will be overwritten.
-      indent: Same as `json.dump`'s `indent` argument (for json pretty printing).
-
-    Examples:
-      Saving to a json file:
-
-      >>> deck.save_state_to_file("my_state.json")
-    """
-
-    serialized = self.serialize_all_state()
-    with open(fn, "w", encoding="utf-8") as f:
-      json.dump(serialized, f, indent=indent)
-
-  def load_state_from_file(self, fn: str) -> None:
-    """ Load the state of this resource and all children from a JSON file.
-
-    Args:
-      fn: The file name to load the state from.
-
-    Examples:
-      Loading from a json file:
-
-      >>> deck.load_state_from_file("my_state.json")
-    """
-
-    with open(fn, "r", encoding="utf-8") as f:
-      content = json.load(f)
-    self.load_all_state(content)
-
-  def register_state_update_callback(self, callback: ResourceDidUpdateState):
-    """ Register a callback that will be called when the state of the resource changes. """
-    self._resource_state_updated_callbacks.append(callback)
-
-  def deregister_state_update_callback(self, callback: ResourceDidUpdateState):
-    """ Remove a callback that will be called when the state of the resource changes. """
-    self._resource_state_updated_callbacks.remove(callback)
-
-  def _state_updated(self):
-    for callback in self._resource_state_updated_callbacks:
-      callback(self.serialize_state())
->>>>>>> d3568d3a
+      callback(self.serialize_state())