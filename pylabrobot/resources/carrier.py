--- conflicted
+++ resolved
@@ -220,7 +220,6 @@
 
   def assign_child_resource(self, resource: Resource, location: Optional[Coordinate] = None,
                             reassign: bool = True):
-<<<<<<< HEAD
     if isinstance(resource, ResourceStack):
       if not resource.direction == "z":
         raise ValueError("ResourceStack assigned to PlateCarrierSite must have direction 'z'")
@@ -230,14 +229,6 @@
     elif not isinstance(resource, (Plate, PlateAdapter)):
       raise TypeError("PlateCarrierSite can only store Plate, PlateAdapter or ResourceStack " + \
                       f"resources, not {type(resource)}")
-
-    # TODO: add conditional logic to modify Plate position based on whether
-    # pedestal_size_z>plate_true_dz OR pedestal_z<pedestal_size_z IF child.category == 'plate'
-=======
-    if not isinstance(resource, (Plate, PlateAdapter)):
-      raise TypeError("PlateCarrierSite can only store Plate or PlateAdapter resources," + \
-                      f" not {type(resource)}")
->>>>>>> fd675ede
     return super().assign_child_resource(resource, location, reassign)
 
   def _get_child_location(self, resource: Resource) -> Coordinate:
