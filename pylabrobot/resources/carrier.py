--- conflicted
+++ resolved
@@ -1,11 +1,7 @@
 from __future__ import annotations
 
 import logging
-<<<<<<< HEAD
-from typing import List, Optional, Type, TypeVar, Union
-=======
 from typing import Generic, List, Optional, Type, TypeVar, Union
->>>>>>> e63b80f6
 
 from .coordinate import Coordinate
 from .plate import Plate
@@ -318,11 +314,7 @@
   site_size_x: float,
   site_size_y: float,
   **kwargs
-<<<<<<< HEAD
-  ) -> List[T]:
-=======
 ) -> List[T]:
->>>>>>> e63b80f6
   """ Create a list of carrier sites with the same size. """
 
   n = len(locations)
