from __future__ import annotations

import logging
from typing import Dict, Generic, List, Optional, Type, TypeVar, Union, cast

from pylabrobot.resources.resource_holder import ResourceHolder

from .coordinate import Coordinate
from .plate import Plate
from .resource import Resource
from .resource_stack import ResourceStack
from .plate_adapter import PlateAdapter

logger = logging.getLogger("pylabrobot")


S = TypeVar("S", bound=ResourceHolder)


class Carrier(Resource, Generic[S]):
  """Base class for all carriers."""

  def __init__(
    self,
    name: str,
    size_x: float,
    size_y: float,
    size_z: float,
    sites: Optional[Dict[int, S]] = None,
    category: Optional[str] = "carrier",
    model: Optional[str] = None,
  ):
    super().__init__(
      name=name,
      size_x=size_x,
      size_y=size_y,
      size_z=size_z,
      category=category,
      model=model,
    )

    sites = sites or {}

    self.sites: Dict[int, S] = {}
    for spot, site in sites.items():
      site.name = f"carrier-{self.name}-spot-{spot}"
      if site.location is None:
        raise ValueError(f"site {site} has no location")
      self.assign_child_resource(site, location=site.location, spot=spot)

  @property
  def capacity(self):
    """The number of sites on this carrier."""
    return len(self.sites)

  def assign_child_resource(
    self,
    resource: Resource,
    location: Coordinate,
    reassign: bool = True,
    spot: Optional[int] = None,
  ):
    if not isinstance(resource, ResourceHolder):
      raise TypeError(f"Invalid resource {resource}")
<<<<<<< HEAD

    # add in order
    idx = len(self.sites)
    self.sites[idx] = cast(S, resource)

    super().assign_child_resource(resource, location=location)
=======

    # see if we have an index for the resource name (eg from deserialization or user specification),
    # otherwise add in first available spot
    idx = spot or len(self.sites)
    if not reassign and self.sites[idx] is not None:
      raise ValueError(f"a site with index {idx} already exists")
    self.sites[idx] = cast(S, resource)

    super().assign_child_resource(resource, location=location, reassign=reassign)
>>>>>>> 6f523bff

  def assign_resource_to_site(self, resource: Resource, spot: int):
    if self.sites[spot].resource is not None:
      raise ValueError(f"spot {spot} already has a resource")
    self.sites[spot].assign_child_resource(resource)

  def unassign_child_resource(self, resource: Resource):
    """Unassign a resource from this carrier, checked by name.

    Raises:
      ValueError: If the resource is not assigned to this carrier.
    """

    if not isinstance(resource.parent, ResourceHolder) or not resource.parent.parent == self:
      raise ValueError(f"Resource {resource} is not assigned to this carrier")
    resource.unassign()

  def __getitem__(self, idx: int) -> S:
    """Get a site by index."""
    return self.sites[idx]

  def __setitem__(self, idx: int, resource: Optional[Resource]):
    """Assign a resource to this carrier."""
    if resource is None:  # setting to None
      assigned_resource = self[idx].resource
      if assigned_resource is not None:
        self.unassign_child_resource(assigned_resource)
    else:
      self.assign_resource_to_site(resource, spot=idx)

  def __delitem__(self, idx: int):
    """Unassign a resource from this carrier."""
    assigned_resource = self[idx].resource
    if assigned_resource is not None:
      self.unassign_child_resource(assigned_resource)

  def get_resources(self) -> List[Resource]:
    """Get all resources, using self.__getitem__ (so that the location is within this carrier)."""
    all_resources = [site.resource for site in self.sites.values()]
    return [resource for resource in all_resources if resource is not None]

  def __eq__(self, other):
    return super().__eq__(other) and self.sites == other.sites


class TipCarrier(Carrier):
  r"""Base class for tip carriers.
  Name prefix: 'TIP\_'
  """

  def __init__(
    self,
    name: str,
    size_x: float,
    size_y: float,
    size_z: float,
    sites: Optional[Dict[int, ResourceHolder]] = None,
    category="tip_carrier",
    model: Optional[str] = None,
  ):
    super().__init__(
      name,
      size_x,
      size_y,
      size_z,
      sites,
      category=category,
      model=model,
    )


class PlateHolder(ResourceHolder):
  """A single site within a plate carrier."""

  def __init__(
    self,
    name: str,
    size_x: float,
    size_y: float,
    size_z: float,
    pedestal_size_z: float = None,  # type: ignore
<<<<<<< HEAD
=======
    child_location=Coordinate.zero(),
>>>>>>> 6f523bff
    category="plate_holder",
    model: Optional[str] = None,
  ):
    super().__init__(name, size_x, size_y, size_z, category=category, model=model)
    if pedestal_size_z is None:
      raise ValueError(
        "pedestal_size_z must be provided. See "
        "https://docs.pylabrobot.org/resources/plate_carriers.html#pedestal_size_z for more "
        "information."
      )

    self.pedestal_size_z = pedestal_size_z
<<<<<<< HEAD
=======
    self.child_location = child_location
>>>>>>> 6f523bff
    # self.resource: Optional[Plate] = None  # fix type
    # TODO: add self.pedestal_2D_offset if necessary in the future

  def assign_child_resource(
    self,
    resource: Resource,
    location: Optional[Coordinate] = None,
    reassign: bool = True,
  ):
    if isinstance(resource, ResourceStack):
      if not resource.direction == "z":
        raise ValueError("ResourceStack assigned to PlateHolder must have direction 'z'")
      if not all(isinstance(c, Plate) for c in resource.children):
        raise TypeError(
          "If a ResourceStack is assigned to a PlateHolder, the items "
          + f"must be Plates, not {type(resource.children[-1])}"
        )
    elif not isinstance(resource, (Plate, PlateAdapter)):
      raise TypeError(
        "PlateHolder can only store Plate, PlateAdapter or ResourceStack "
        + f"resources, not {type(resource)}"
      )
    return super().assign_child_resource(resource, location, reassign)

  def _get_sinking_depth(self, resource: Resource) -> Coordinate:
    def get_plate_sinking_depth(plate: Plate):
      # Sanity check for equal well clearances / dz
      well_dz_set = {
        round(well.location.z, 2)
        for well in plate.get_all_children()
        if well.category == "well" and well.location is not None
      }
      assert len(well_dz_set) == 1, "All wells must have the same z location"
      well_dz = well_dz_set.pop()
      # Plate "sinking" logic based on well dz to pedestal relationship
      pedestal_size_z = abs(self.pedestal_size_z)
      z_sinking_depth = min(pedestal_size_z, well_dz)
      return z_sinking_depth

    z_sinking_depth = 0.0
    if isinstance(resource, Plate):
      z_sinking_depth = get_plate_sinking_depth(resource)
    elif isinstance(resource, ResourceStack) and len(resource.children) > 0:
      first_child = resource.children[0]
      if isinstance(first_child, Plate):
        z_sinking_depth = get_plate_sinking_depth(first_child)

      # TODO #246 - _get_sinking_depth should not handle callbacks
      resource.register_did_assign_resource_callback(self._update_resource_stack_location)
      self.register_did_unassign_resource_callback(self._deregister_resource_stack_callback)
    return -Coordinate(z=z_sinking_depth)

  def get_default_child_location(self, resource: Resource) -> Coordinate:
    return super().get_default_child_location(resource) + self._get_sinking_depth(resource)

  def _update_resource_stack_location(self, resource: Resource):
    """Callback called when the lowest resource on a ResourceStack changes. Since the location of
    the lowest resource on the stack wrt the ResourceStack is always 0,0,0, we need to update the
    location of the ResourceStack itself to make sure we take into account sinking of the plate.

    Args:
      resource: The Resource on the ResourceStack tht was assigned.
    """
    resource_stack = resource.parent
    assert isinstance(resource_stack, ResourceStack)
    if resource_stack.children[0] == resource:
      resource_stack.location = self.get_default_child_location(resource)

  def _deregister_resource_stack_callback(self, resource: Resource):
    """Callback called when a ResourceStack (or child) is unassigned from this PlateHolder."""
    if isinstance(resource, ResourceStack):  # the ResourceStack itself is unassigned
      resource.deregister_did_assign_resource_callback(self._update_resource_stack_location)

  def serialize(self) -> dict:
    return {
      **super().serialize(),
      "pedestal_size_z": self.pedestal_size_z,
    }


class PlateCarrier(Carrier):
  r"""Base class for plate carriers.
  Name prefix: 'PLT\_'
  """

  def __init__(
    self,
    name: str,
    size_x: float,
    size_y: float,
    size_z: float,
    sites: Optional[Dict[int, PlateHolder]] = None,
    category="plate_carrier",
    model: Optional[str] = None,
  ):
    super().__init__(
      name,
      size_x,
      size_y,
      size_z,
      sites,
      category=category,
      model=model,
    )


class MFXCarrier(Carrier[ResourceHolder]):
  def __init__(
    self,
    name: str,
    size_x: float,
    size_y: float,
    size_z: float,
    sites: Dict[int, ResourceHolder],
    category="mfx_carrier",
    model: Optional[str] = None,
  ):
    super().__init__(
      name=name,
      size_x=size_x,
      size_y=size_y,
      size_z=size_z,
      sites=sites,
      category=category,
      model=model,
    )


class TubeCarrier(Carrier):
  r"""Base class for tube/sample carriers.
  Name prefix: 'SMP\_'
  """

  def __init__(
    self,
    name: str,
    size_x: float,
    size_y: float,
    size_z: float,
    sites: Optional[Dict[int, ResourceHolder]] = None,
    category="tube_carrier",
    model: Optional[str] = None,
  ):
    super().__init__(
      name,
      size_x,
      size_y,
      size_z,
      sites,
      category=category,
      model=model,
    )


class TroughCarrier(Carrier):
  r"""Base class for reagent/trough carriers.
  Name prefix: 'RGT\_'
  """

  def __init__(
    self,
    name: str,
    size_x: float,
    size_y: float,
    size_z: float,
    sites: Optional[Dict[int, ResourceHolder]] = None,
    category="trough_carrier",
    model: Optional[str] = None,
  ):
    super().__init__(
      name,
      size_x,
      size_y,
      size_z,
      sites,
      category=category,
      model=model,
    )


T = TypeVar("T", bound=ResourceHolder)


def create_resources(
  klass: Type[T],
  locations: List[Coordinate],
  resource_size_x: List[Union[float, int]],
  resource_size_y: List[Union[float, int]],
  **kwargs,
) -> Dict[int, T]:
  """Create a list of resource with the given sizes and locations."""
  # TODO: should be possible to merge with create_equally_spaced_y

  sites = {}
  for idx, (location, x, y) in enumerate(zip(locations, resource_size_x, resource_size_y)):
    site = klass(
      name=f"resource-{idx}",
      size_x=x,
      size_y=y,
      size_z=0,
      **kwargs,
    )
    site.location = location
    sites[idx] = site
  return sites


def create_homogeneous_resources(
  klass: Type[T],
  locations: List[Coordinate],
  resource_size_x: float,
  resource_size_y: float,
  **kwargs,
) -> Dict[int, T]:
  """Create a list of resources with the same size at specified locations."""
  # TODO: should be possible to merge with create_equally_spaced_y

  n = len(locations)
  return create_resources(
    klass=klass,
    locations=locations,
    resource_size_x=[resource_size_x] * n,
    resource_size_y=[resource_size_y] * n,
    **kwargs,
  )<|MERGE_RESOLUTION|>--- conflicted
+++ resolved
@@ -62,14 +62,6 @@
   ):
     if not isinstance(resource, ResourceHolder):
       raise TypeError(f"Invalid resource {resource}")
-<<<<<<< HEAD
-
-    # add in order
-    idx = len(self.sites)
-    self.sites[idx] = cast(S, resource)
-
-    super().assign_child_resource(resource, location=location)
-=======
 
     # see if we have an index for the resource name (eg from deserialization or user specification),
     # otherwise add in first available spot
@@ -79,7 +71,6 @@
     self.sites[idx] = cast(S, resource)
 
     super().assign_child_resource(resource, location=location, reassign=reassign)
->>>>>>> 6f523bff
 
   def assign_resource_to_site(self, resource: Resource, spot: int):
     if self.sites[spot].resource is not None:
@@ -161,10 +152,7 @@
     size_y: float,
     size_z: float,
     pedestal_size_z: float = None,  # type: ignore
-<<<<<<< HEAD
-=======
     child_location=Coordinate.zero(),
->>>>>>> 6f523bff
     category="plate_holder",
     model: Optional[str] = None,
   ):
@@ -177,10 +165,7 @@
       )
 
     self.pedestal_size_z = pedestal_size_z
-<<<<<<< HEAD
-=======
     self.child_location = child_location
->>>>>>> 6f523bff
     # self.resource: Optional[Plate] = None  # fix type
     # TODO: add self.pedestal_2D_offset if necessary in the future
 
