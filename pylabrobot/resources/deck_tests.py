import tempfile
import os
import unittest

from pylabrobot.resources import (
  CarrierSite,
  Coordinate,
  Deck,
  Plate,
  PlateCarrier,
  PlateCarrierSite,
  Resource,
  TipCarrier,
  TipRack,
  TipSpot,
  Well,
  ResourceNotFoundError,
  create_equally_spaced_2d,
  standard_volume_tip_with_filter,
  create_homogeneous_carrier_sites
)


class DeckTests(unittest.TestCase):
  """ Tests for the `Deck` class. """

  def test_assign_resource(self):
    deck = Deck()
    resource = Resource(name="resource", size_x=1, size_y=1, size_z=1)
    deck.assign_child_resource(resource, location=Coordinate.zero())
    self.assertEqual(deck.get_resource("resource"), resource)

  def test_assign_resource_twice(self):
    deck = Deck()
    resource = Resource(name="resource", size_x=1, size_y=1, size_z=1)
    deck.assign_child_resource(resource, location=Coordinate.zero())
    with self.assertRaises(ValueError):
      deck.assign_child_resource(resource, location=Coordinate.zero())

  def test_clear(self):
    deck = Deck()
    r1 = Resource(name="r1", size_x=1, size_y=1, size_z=1)
    r2 = Resource(name="r2", size_x=1, size_y=1, size_z=1)
    r3 = Resource(name="r3", size_x=1, size_y=1, size_z=1)
    deck.assign_child_resource(r1, location=Coordinate.zero())
    deck.assign_child_resource(r2, location=Coordinate(x=2))
    deck.assign_child_resource(r3, location=Coordinate(x=4))
    deck.clear()
    with self.assertRaises(ResourceNotFoundError):
      deck.get_resource("resource")

  def test_json_serialization_standard(self):
    self.maxDiff = None
    tmp_dir = tempfile.gettempdir()

    # test with custom classes
    custom_1 = Deck()
    tc = TipCarrier("tc", 200, 200, 200, sites=create_homogeneous_carrier_sites(klass=CarrierSite,
      locations=[Coordinate(10, 20, 30)], site_size_x=10, site_size_y=10))

    tc[0] = TipRack("tips", 10, 20, 30,
      items=create_equally_spaced_2d(TipSpot,
        num_items_x=1, num_items_y=1,
        dx=-1, dy=-1, dz=-1,
        item_dx=1, item_dy=1,
        size_x=1, size_y=1,
        make_tip=standard_volume_tip_with_filter))
<<<<<<< HEAD
    pc = PlateCarrier("pc", 100, 100, 100, sites=create_homogeneous_carrier_sites(klass=CarrierSite,
      locations=[Coordinate(10, 20, 30)], site_size_x=10, site_size_y=10))
=======
    pc = PlateCarrier("pc", 100, 100, 100, sites=create_homogeneous_carrier_sites(
      klass=PlateCarrierSite, locations=[Coordinate(10, 20, 30)], site_size_x=10, site_size_y=10,
      pedestal_size_z=0))
>>>>>>> e63b80f6
    pc[0] = Plate("plate", 10, 20, 30,
      items=create_equally_spaced_2d(Well,
        num_items_x=1, num_items_y=1,
        dx=-1, dy=-1, dz=-1,
        item_dx=1, item_dy=1,
        size_x=1, size_y=1, size_z=1))
    custom_1.assign_child_resource(tc, location=Coordinate(0, 0, 0))
    custom_1.assign_child_resource(pc, location=Coordinate(100, 0, 0))

    fn = os.path.join(tmp_dir, "layout.json")
    custom_1.save(fn)
    custom_recover = Deck.load_from_json_file(fn)

    self.assertEqual(custom_1, custom_recover)<|MERGE_RESOLUTION|>--- conflicted
+++ resolved
@@ -65,14 +65,9 @@
         item_dx=1, item_dy=1,
         size_x=1, size_y=1,
         make_tip=standard_volume_tip_with_filter))
-<<<<<<< HEAD
-    pc = PlateCarrier("pc", 100, 100, 100, sites=create_homogeneous_carrier_sites(klass=CarrierSite,
-      locations=[Coordinate(10, 20, 30)], site_size_x=10, site_size_y=10))
-=======
     pc = PlateCarrier("pc", 100, 100, 100, sites=create_homogeneous_carrier_sites(
       klass=PlateCarrierSite, locations=[Coordinate(10, 20, 30)], site_size_x=10, site_size_y=10,
       pedestal_size_z=0))
->>>>>>> e63b80f6
     pc[0] = Plate("plate", 10, 20, 30,
       items=create_equally_spaced_2d(Well,
         num_items_x=1, num_items_y=1,
