var mode;
const MODE_VISUALIZER = "visualizer";
const MODE_GUI = "gui";

var layer = new Konva.Layer();
var resourceLayer = new Konva.Layer();
var tooltip;
var stage;
var selectedResource;

var canvasWidth, canvasHeight;

const robotWidthMM = 100 + 30 * 22.5; // mm, just the deck
const robotHeightMM = 653.5; // mm
var scaleX, scaleY;

const numRails = 30;

var resources = {}; // name -> Resource object

let trash;

function getSnappingResourceAndLocationAndSnappingBox(resourceToSnap, x, y) {
  // Return the snapping resource that the given point is within, or undefined if there is no such resource.
  // A snapping resource is a spot within a plate/tip carrier or the OT deck.
  // This can probably be simplified a lot.
  // Returns {resource, location wrt resource}

  if (!snappingEnabled) {
    return undefined;
  }

  // Check if the resource is in the trash.
  if (
    x > trash.x() &&
    x < trash.x() + trash.width() &&
    y > trash.y() &&
    y < trash.y() + trash.height()
  ) {
    return {
      resource: trash,
      location: { x: 0, y: 0 },
      snappingBox: {
        x: trash.x(),
        y: trash.y(),
        width: trash.width(),
        height: trash.height(),
      },
    };
  }

  // Check if the resource is in a CarrierSite.
  let deck = resources["deck"];
  for (let resource_name in deck.children) {
    const resource = deck.children[resource_name];

    // Check if we have a resource to snap
    let canSnapPlate =
      resourceToSnap.constructor.name === "Plate" &&
      resource.constructor.name === "PlateCarrier";
    let canSnapTipRack =
      resourceToSnap.constructor.name === "TipRack" &&
      resource.constructor.name === "TipCarrier";
    if (!(canSnapPlate || canSnapTipRack)) {
      continue;
    }

    for (let carrier_site_name in resource.children) {
      let carrier_site = resource.children[carrier_site_name];
      const { x: resourceX, y: resourceY } = carrier_site.getAbsoluteLocation();
      if (
        x > resourceX &&
        x < resourceX + carrier_site.size_x &&
        y > resourceY &&
        y < resourceY + carrier_site.size_y
      ) {
        return {
          resource: carrier_site,
          location: { x: 0, y: 0 },
          snappingBox: {
            x: resourceX,
            y: resourceY,
            width: carrier_site.size_x,
            height: carrier_site.size_y,
          },
        };
      }
    }
  }

  // Check if the resource is in the OT Deck.
  if (deck.constructor.name === "OTDeck") {
    const siteWidth = 128.0;
    const siteHeight = 86.0;

    for (let i = 0; i < otDeckSiteLocations.length; i++) {
      let siteLocation = otDeckSiteLocations[i];
      if (
        x > deck.location.x + siteLocation.x &&
        x < deck.location.x + siteLocation.x + siteWidth &&
        y > deck.location.y + siteLocation.y &&
        y < deck.location.y + siteLocation.y + siteHeight
      ) {
        return {
          resource: deck,
          location: { x: siteLocation.x, y: siteLocation.y },
          snappingBox: {
            x: deck.location.x + siteLocation.x,
            y: deck.location.y + siteLocation.y,
            width: siteWidth,
            height: siteHeight,
          },
        };
      }
    }
  }

  // Check if the resource is in an OTDeck.
  return undefined;
}

function getSnappingGrid(x, y, width, height) {
  // Get the snapping lines for the given resource (defined by x, y, width, height).
  // Returns {resourceX, resourceY, snapX, snapY} where resourceX and resourceY are the
  // location where the resource should be snapped to, and snapX and snapY are the
  // snapping lines that should be drawn.

  if (!snappingEnabled) {
    return {};
  }

  const SNAP_MARGIN = 5;

  let snappingLines = {};

  const deck = resources["deck"];
  if (deck.constructor.name === "HamiltonSTARDeck") {
    // TODO: vantage
    if (Math.abs(y - deck.location.y - 63) < SNAP_MARGIN) {
      snappingLines.resourceY = deck.location.y + 63;
    }

    if (
      Math.abs(y - deck.location.y - 63 - deck.railHeight + height) <
      SNAP_MARGIN
    ) {
      snappingLines.resourceY = deck.location.y + 63 + deck.railHeight - height;
      snappingLines.snappingY = deck.location.y + 63 + deck.railHeight;
    }

    if (Math.abs(x - deck.location.x) < SNAP_MARGIN) {
      snappingLines.resourceX = deck.location.x;
    }

    // Check if the resource is on a Hamilton deck rail. (100 + 22.5 * i)
    for (let rail = 0; rail < deck.num_rails; rail++) {
      const railX = 100 + 22.5 * rail;
      if (Math.abs(x - railX) < SNAP_MARGIN) {
        snappingLines.resourceX = railX;
      }
    }
  }

  // if resource snapping position defined, but not the snapping line, set the snapping line to the
  // resource snapping position.
  if (
    snappingLines.resourceX !== undefined &&
    snappingLines.snappingX === undefined
  ) {
    snappingLines.snappingX = snappingLines.resourceX;
  }
  if (
    snappingLines.resourceY !== undefined &&
    snappingLines.snappingY === undefined
  ) {
    snappingLines.snappingY = snappingLines.resourceY;
  }

  return snappingLines;
}

class Resource {
  constructor(resourceData, parent = undefined) {
    const { name, location, size_x, size_y, size_z, children } = resourceData;
    this.name = name;
    this.size_x = size_x;
    this.size_y = size_y;
    this.size_z = size_z;
    this.location = location;
    this.parent = parent;

    this.color = "#5B6D8F";

    this.children = [];
    for (let i = 0; i < children.length; i++) {
      const child = children[i];
      const childClass = classForResourceType(child.type);
      const childInstance = new childClass(child, this);
      this.assignChild(childInstance);

      // Save in global lookup
      resources[child.name] = childInstance;
    }
  }

  draggable = mode === MODE_GUI;
  canDelete = mode === MODE_GUI;

  draw(layer) {
    // On draw, destroy the old shape.
    if (this.group !== undefined) {
      this.group.destroy();
    }

    // Add all children to this shape's group.
    this.group = new Konva.Group({
      x: this.location.x,
      y: this.location.y,
      draggable: this.draggable,
    });
    this.mainShape = this.drawMainShape();
    if (this.mainShape !== undefined) {
      this.group.add(this.mainShape);
    }
    for (let i = 0; i < this.children.length; i++) {
      const child = this.children[i];
      child.draw(layer);
    }
    layer.add(this.group);
    // Add a reference to this to the shape (so that it may be accessed in event handlers)
    this.group.resource = this;

    // Add this group to parent group.
    if (this.parent !== undefined) {
      this.parent.group.add(this.group);
    }

    // If a shape is drawn, add event handlers and other things.
    if (this.mainShape !== undefined) {
      this.mainShape.resource = this;
      this.mainShape.on("mouseover", () => {
        const { x, y } = this.getAbsoluteLocation();
        if (tooltip !== undefined) {
          tooltip.destroy();
        }
        tooltip = new Konva.Label({
          x: x + this.size_x / 2,
          y: y + this.size_y / 2,
          opacity: 0.75,
        });
        tooltip.add(
          new Konva.Tag({
            fill: "black",
            pointerDirection: "down",
            pointerWidth: 10,
            pointerHeight: 10,
            lineJoin: "round",
            shadowColor: "black",
            shadowBlur: 10,
            shadowOffset: 10,
            shadowOpacity: 0.5,
          })
        );
        tooltip.add(
          new Konva.Text({
            text: this.tooltipLabel(),
            fontFamily: "Arial",
            fontSize: 18,
            padding: 5,
            fill: "white",
          })
        );
        tooltip.scaleY(-1);
        layer.add(tooltip);
      });
      this.mainShape.on("mouseout", () => {
        tooltip.destroy();
      });
    }
  }

  drawMainShape() {
    return new Konva.Rect({
      width: this.size_x,
      height: this.size_y,
      fill: this.color,
      stroke: "black",
      strokeWidth: 1,
    });
  }

  tooltipLabel() {
    return `${this.name} (${this.constructor.name})`;
  }

  getAbsoluteLocation() {
    if (this.parent !== undefined) {
      const parentLocation = this.parent.getAbsoluteLocation();
      return {
        x: parentLocation.x + this.location.x,
        y: parentLocation.y + this.location.y,
        z: parentLocation.z + this.location.z,
      };
    }
    return this.location;
  }

  serialize() {
    const serializedChildren = [];
    for (let i = 0; i < this.children.length; i++) {
      const child = this.children[i];
      serializedChildren.push(child.serialize());
    }

    return {
      name: this.name,
      type: this.constructor.name,
      location: {
        ...this.location,
        ...{
          type: "Coordinate",
        },
      },
      size_x: this.size_x,
      size_y: this.size_y,
      size_z: this.size_z,
      children: serializedChildren,
      parent_name: this.parent === undefined ? null : this.parent.name,
    };
  }

  assignChild(child) {
    if (child === this) {
      console.error("Cannot assign a resource to itself", this);
      return;
    }

    // Update layout tree.
    child.parent = this;
    this.children.push(child);

    // Add child group to UI.
    if (this.group !== undefined && child.group !== undefined) {
      this.group.add(child.group);
    }
  }

  unassignChild(child) {
    child.parent = undefined;
    const index = this.children.indexOf(child);
    if (index > -1) {
      this.children.splice(index, 1);
    }
  }

  destroy() {
    // Destroy children
    for (let i = this.children.length - 1; i >= 0; i--) {
      const child = this.children[i];
      child.destroy();
    }

    // Remove from global lookup
    delete resources[this.name];

    // Remove from UI
    if (this.group !== undefined) {
      this.group.destroy();
    }

    // Remove from parent
    if (this.parent !== undefined) {
      this.parent.unassignChild(this);
    }
  }

  update() {
    this.draw(resourceLayer);
  }

  setState() {}
}

class Deck extends Resource {
  draggable = false;
  canDelete = false;
}

class HamiltonSTARDeck extends Deck {
  constructor(resourceData) {
    super(resourceData, undefined);
    const { num_rails } = resourceData;
    this.num_rails = num_rails;
    this.railHeight = 497;
  }

  drawMainShape() {
    // Draw a transparent rectangle with an outline
    let mainShape = new Konva.Group();
    mainShape.add(
      new Konva.Rect({
        y: 63,
        width: this.size_x,
        height: this.railHeight,
        fill: "white",
        stroke: "black",
        strokeWidth: 1,
      })
    );

    // draw border around the deck
    mainShape.add(
      new Konva.Rect({
        width: this.size_x,
        height: this.size_y,
        stroke: "black",
        strokeWidth: 1,
      })
    );

    // Draw vertical rails as lines
    for (let i = 0; i < numRails; i++) {
      const rail = new Konva.Line({
        points: [
          100 + i * 22.5, // 22.5 mm per rail
          63,
          100 + i * 22.5, // 22.5 mm per rail
          this.railHeight + 63,
        ],
        stroke: "black",
        strokeWidth: 1,
      });
      mainShape.add(rail);

      // Add a text label every 5 rails. Rails are 1-indexed.
      // Keep in mind that the stage is flipped vertically.
      if ((i + 1) % 5 === 0) {
        const railLabel = new Konva.Text({
          x: 100 + i * 22.5, // 22.5 mm per rail
          y: 50,
          text: i + 1,
          fontSize: 12,
          fill: "black",
        });
        railLabel.scaleY(-1); // Flip the text vertically
        mainShape.add(railLabel);
      }
    }
    return mainShape;
  }

  serialize() {
    return {
      ...super.serialize(),
      ...{
        num_rails: this.num_rails,
        no_trash: true,
      },
    };
  }
}

const otDeckSiteLocations = [
  { x: 0.0, y: 0.0 },
  { x: 132.5, y: 0.0 },
  { x: 265.0, y: 0.0 },
  { x: 0.0, y: 90.5 },
  { x: 132.5, y: 90.5 },
  { x: 265.0, y: 90.5 },
  { x: 0.0, y: 181.0 },
  { x: 132.5, y: 181.0 },
  { x: 265.0, y: 181.0 },
  { x: 0.0, y: 271.5 },
  { x: 132.5, y: 271.5 },
  { x: 265.0, y: 271.5 },
];

class OTDeck extends Deck {
  constructor(resourceData) {
    resourceData.location = { x: 115.65, y: 68.03 };
    super(resourceData, undefined);
  }

  drawMainShape() {
    let group = new Konva.Group({});
    const width = 128.0;
    const height = 86.0;
    // Draw the sites
    for (let i = 0; i < otDeckSiteLocations.length; i++) {
      const siteLocation = otDeckSiteLocations[i];
      const site = new Konva.Rect({
        x: siteLocation.x,
        y: siteLocation.y,
        width: width,
        height: height,
        fill: "white",
        stroke: "black",
        strokeWidth: 1,
      });
      group.add(site);

      // Add a text label in the site
      const siteLabel = new Konva.Text({
        x: siteLocation.x,
        y: siteLocation.y + height,
        text: i + 1,
        width: width,
        height: height,
        fontSize: 16,
        fill: "black",
        align: "center",
        verticalAlign: "middle",
        scaleY: -1, // Flip the text vertically
      });
      group.add(siteLabel);
    }

    // draw border around the deck
    group.add(
      new Konva.Rect({
        width: this.size_x,
        height: this.size_y,
        stroke: "black",
        strokeWidth: 1,
      })
    );

    return group;
  }

  serialize() {
    return {
      ...super.serialize(),
      ...{
        no_trash: true,
      },
    };
  }
}

let snapLines = [];
let snappingBox = undefined;

class Plate extends Resource {
  constructor(resourceData, parent = undefined) {
    super(resourceData, parent);
    const { num_items_x, num_items_y } = resourceData;
    this.num_items_x = num_items_x;
    this.num_items_y = num_items_y;
  }

  drawMainShape() {
    return new Konva.Rect({
      width: this.size_x,
      height: this.size_y,
      fill: "#2B2D42",
      stroke: "black",
      strokeWidth: 1,
    });
  }

  serialize() {
    return {
      ...super.serialize(),
      ...{
        num_items_x: this.num_items_x,
        num_items_y: this.num_items_y,
      },
    };
  }

  update() {
    super.update();

    // Rename the children
    for (let i = 0; i < this.num_items_x; i++) {
      for (let j = 0; j < this.num_items_y; j++) {
        const child = this.children[i * this.num_items_y + j];
        child.name = `${this.name}_well_${i}_${j}`;
      }
    }
  }
}

class Container extends Resource {
  constructor(resourceData, parent) {
    super(resourceData, parent);
    const { max_volume } = resourceData;
    this.maxVolume = max_volume;
    this.liquids = resourceData.liquids || [];
  }

  static colorForVolume(volume, maxVolume) {
    return `rgba(239, 35, 60, ${volume / maxVolume})`;
  }

  getVolume() {
    return this.liquids.reduce((acc, liquid) => acc + liquid.volume, 0);
  }

  aspirate(volume) {
    if (volume > this.getVolume()) {
      throw new Error(
        `Aspirating ${volume}uL from well ${
          this.name
        } with ${this.getVolume()}uL`
      );
    }

    // Remove liquids top down until we have removed the desired volume.
    let volumeToRemove = volume;
    for (let i = this.liquids.length - 1; i >= 0; i--) {
      const liquid = this.liquids[i];
      if (volumeToRemove >= liquid.volume) {
        volumeToRemove -= liquid.volume;
        this.liquids.splice(i, 1);
      } else {
        liquid.volume -= volumeToRemove;
        volumeToRemove = 0;
      }
    }

    this.update();
  }

  addLiquid(liquid) {
    this.liquids.push(liquid);
    this.update();
  }

  setLiquids(liquids) {
    this.liquids = liquids;
    this.update();
  }

  setState(state) {
    let liquids = [];
    for (let i = 0; i < state.liquids.length; i++) {
      const liquid = state.liquids[i];
      liquids.push({
        name: liquid[0],
        volume: liquid[1],
      });
    }
    this.setLiquids(liquids);
  }

  dispense(volume) {
    if (volume + this.volume > this.maxVolume) {
      throw new Error(
        `Adding ${volume}uL to well ${this.name} with ${this.volume}uL would exceed max volume of ${this.maxVolume}uL`
      );
    }

    this.addLiquid({
      volume: volume,
      name: "Unknown liquid", // TODO: get liquid name from parameter?
    });
  }

  serializeState() {
    return {
      liquids: this.liquids,
      pending_liquids: this.liquids,
    };
  }

  serialize() {
    return {
      ...super.serialize(),
      ...{
        max_volume: this.maxVolume,
      },
    };
  }
}

class Trough extends Container {
  drawMainShape() {
    let mainShape = new Konva.Group();

    let background = new Konva.Rect({
      width: this.size_x,
      height: this.size_y,
      fill: "white",
      stroke: "black",
      strokeWidth: 1,
    });

    let liquidLayer = new Konva.Rect({
      width: this.size_x,
      height: this.size_y,
      fill: Trough.colorForVolume(this.getVolume(), this.maxVolume),
      stroke: "black",
      strokeWidth: 1,
    });

    mainShape.add(background);
    mainShape.add(liquidLayer);
    return mainShape;
  }
}

class Well extends Container {
  draggable = false;
  canDelete = false;

  constructor(resourceData, parent) {
    super(resourceData, parent);
    const { cross_section_type } = resourceData;
    this.cross_section_type = cross_section_type;
  }

  drawMainShape() {
    if (this.cross_section_type === "circle") {
      return new Konva.Circle({
        radius: this.size_x / 2,
        fill: Well.colorForVolume(this.getVolume(), this.maxVolume),
        stroke: "black",
        strokeWidth: 1,
        offsetX: -this.size_x / 2,
        offsetY: -this.size_y / 2,
      });
    } else {
      return new Konva.Rect({
        width: this.size_x,
        height: this.size_y,
        fill: Well.colorForVolume(this.getVolume(), this.maxVolume),
        stroke: "black",
        strokeWidth: 1,
      });
    }
  }
}

class TipRack extends Resource {
  constructor(resourceData, parent) {
    super(resourceData, parent);
    const { num_items_x, num_items_y } = resourceData;
    this.num_items_x = num_items_x;
    this.num_items_y = num_items_y;
  }

  drawMainShape() {
    return new Konva.Rect({
      width: this.size_x,
      height: this.size_y,
      fill: "#2B2D42",
      stroke: "black",
      strokeWidth: 1,
    });
  }

  serialize() {
    return {
      ...super.serialize(),
      ...{
        num_items_x: this.num_items_x,
        num_items_y: this.num_items_y,
      },
    };
  }

  update() {
    super.update();

    // Rename the children
    for (let i = 0; i < this.num_items_x; i++) {
      for (let j = 0; j < this.num_items_y; j++) {
        const child = this.children[i * this.num_items_y + j];
        child.name = `${this.name}_tipspot_${i}_${j}`;
      }
    }
  }
}

class TipSpot extends Resource {
  constructor(resourceData, parent) {
    super(resourceData, parent);
    this.has_tip = false;
    this.tip = resourceData.prototype_tip; // not really a creator, but good enough for now.
  }

  draggable = false;
  canDelete = false;

  drawMainShape() {
    return new Konva.Circle({
      radius: this.size_x / 2,
      fill: this.has_tip ? "#40CDA1" : "white",
      stroke: "black",
      strokeWidth: 1,
      offsetX: -this.size_x / 2,
      offsetY: -this.size_y / 2,
    });
  }

  setState(state) {
    this.has_tip = state.tip !== null;
    this.update();
  }

  setTip(has_tip, layer) {
    this.has_tip = has_tip;
    this.draw(layer);
  }

  pickUpTip(layer) {
    if (!this.has_tip) {
      throw new Error("No tip to pick up");
    }
    this.setTip(false, layer);
  }

  dropTip(layer) {
    if (this.has_tip) {
      throw new Error("Already has tip");
    }
    this.setTip(true, layer);
  }

  serialize() {
    return {
      ...super.serialize(),
      ...{
        prototype_tip: this.tip,
      },
    };
  }

  serializeState() {
    if (this.has_tip) {
      return {
        tip: this.tip,
        pending_tip: this.tip,
      };
    }
    return {
      tip: null,
      pending_tip: null,
    };
  }
}

// Nothing special.
class Trash extends Resource {
  dropTip(layer) {} // just ignore

  drawMainShape() {
    if (resources["deck"].constructor.name) {
      return undefined;
    }
    return super.drawMainShape();
  }
}

// Nothing special.
class Carrier extends Resource {}
class PlateCarrier extends Carrier {}
class TipCarrier extends Carrier {}

class CarrierSite extends Resource {
  constructor(resourceData, parent) {
    super(resourceData, parent);
    const { spot } = resourceData;
    this.spot = spot;
  }

  draggable = false;
  canDelete = false;

  serialize() {
    return {
      ...super.serialize(),
      ...{
        spot: this.spot,
      },
    };
  }
}

class TubeRack extends Resource {
  constructor(resourceData, parent = undefined) {
    super(resourceData, parent);
    const { num_items_x, num_items_y } = resourceData;
    this.num_items_x = num_items_x;
    this.num_items_y = num_items_y;
  }

  drawMainShape() {
    return new Konva.Rect({
      width: this.size_x,
      height: this.size_y,
      fill: "#122D42",
      stroke: "black",
      strokeWidth: 1,
    });
  }

  serialize() {
    return {
      ...super.serialize(),
      ...{
        num_items_x: this.num_items_x,
        num_items_y: this.num_items_y,
      },
    };
  }

  update() {
    super.update();

    // Rename the children
    for (let i = 0; i < this.num_items_x; i++) {
      for (let j = 0; j < this.num_items_y; j++) {
        const child = this.children[i * this.num_items_y + j];
        child.name = `${this.name}_tube_${i}_${j}`;
      }
    }
  }
}

<<<<<<< HEAD
class Tube extends Container{
=======
class Tube extends Container {
>>>>>>> dc9a40fa
  draggable = false;
  canDelete = false;

  constructor(resourceData, parent) {
    super(resourceData, parent);
  }

  drawMainShape() {
<<<<<<< HEAD
    
      return new Konva.Circle({
        radius: (1.25*this.size_x) / 2,
        fill: Tube.colorForVolume(this.getVolume(), this.maxVolume),
        stroke: "black",
        strokeWidth: 1,
        offsetX: -this.size_x / 2,
        offsetY: -this.size_y / 2,
      });
     
    }

  }


=======
    return new Konva.Circle({
      radius: (1.25 * this.size_x) / 2,
      fill: Tube.colorForVolume(this.getVolume(), this.maxVolume),
      stroke: "black",
      strokeWidth: 1,
      offsetX: -this.size_x / 2,
      offsetY: -this.size_y / 2,
    });
  }
}
>>>>>>> dc9a40fa

class LiquidHandler extends Resource {
  drawMainShape() {
    return undefined; // just draw the children (deck and so on)
  }
}

function classForResourceType(type) {
  switch (type) {
    case "Deck":
      return Deck;
    case ("HamiltonDeck", "HamiltonSTARDeck"):
      return HamiltonSTARDeck;
    case "Trash":
      return Trash;
    case "OTDeck":
      return OTDeck;
    case "Plate":
      return Plate;
    case "Well":
      return Well;
    case "TipRack":
      return TipRack;
    case "TipSpot":
      return TipSpot;
    case "CarrierSite":
      return CarrierSite;
    case "Carrier":
      return Carrier;
    case "PlateCarrier":
      return PlateCarrier;
    case "TipCarrier":
      return TipCarrier;
    case "Container":
      return Container;
    case "Trough":
      return Trough;
    case "VantageDeck":
      alert(
        "VantageDeck is not completely implemented yet: the trash and plate loader are not drawn"
      );
      return HamiltonSTARDeck;
    case "LiquidHandler":
      return LiquidHandler;
    case "TubeRack":
<<<<<<< HEAD
        return TubeRack;
    case "Tube":
        return Tube;
=======
      return TubeRack;
    case "Tube":
      return Tube;
>>>>>>> dc9a40fa
    default:
      return Resource;
  }
}

function loadResource(resourceData) {
  const resourceClass = classForResourceType(resourceData.type);

  const parentName = resourceData.parent_name;
  var parent = undefined;
  if (parentName !== undefined) {
    parent = resources[parentName];
  }

  const resource = new resourceClass(resourceData, parent);
  resources[resource.name] = resource;

  return resource;
}

// ===========================================================================
// init
// ===========================================================================

window.addEventListener("load", function () {
  const canvas = document.getElementById("kanvas");
  canvasWidth = canvas.offsetWidth;
  canvasHeight = canvas.offsetHeight;

  stage = new Konva.Stage({
    container: "kanvas",
    width: canvasWidth,
    height: canvasHeight,
    draggable: true,
  });
  stage.scaleY(-1);
  stage.offsetY(canvasHeight);

  // limit draggable area to size of canvas
  stage.dragBoundFunc(function (pos) {
    // Set the bounds of the draggable area to 1/2 off the canvas.
    let minX = -(1 / 2) * canvasWidth;
    let minY = -(1 / 2) * canvasHeight;
    let maxX = (1 / 2) * canvasWidth;
    let maxY = (1 / 2) * canvasHeight;

    let newX = Math.max(minX, Math.min(maxX, pos.x));
    let newY = Math.max(minY, Math.min(maxY, pos.y));

    return {
      x: newX,
      y: newY,
    };
  });

  // add the layer to the stage
  stage.add(layer);
  stage.add(resourceLayer);

  // Check if there is an after stage setup callback, and if so, call it.
  if (typeof afterStageSetup === "function") {
    afterStageSetup();
  }
});<|MERGE_RESOLUTION|>--- conflicted
+++ resolved
@@ -920,11 +920,7 @@
   }
 }
 
-<<<<<<< HEAD
-class Tube extends Container{
-=======
 class Tube extends Container {
->>>>>>> dc9a40fa
   draggable = false;
   canDelete = false;
 
@@ -933,23 +929,6 @@
   }
 
   drawMainShape() {
-<<<<<<< HEAD
-    
-      return new Konva.Circle({
-        radius: (1.25*this.size_x) / 2,
-        fill: Tube.colorForVolume(this.getVolume(), this.maxVolume),
-        stroke: "black",
-        strokeWidth: 1,
-        offsetX: -this.size_x / 2,
-        offsetY: -this.size_y / 2,
-      });
-     
-    }
-
-  }
-
-
-=======
     return new Konva.Circle({
       radius: (1.25 * this.size_x) / 2,
       fill: Tube.colorForVolume(this.getVolume(), this.maxVolume),
@@ -960,7 +939,6 @@
     });
   }
 }
->>>>>>> dc9a40fa
 
 class LiquidHandler extends Resource {
   drawMainShape() {
@@ -1006,15 +984,9 @@
     case "LiquidHandler":
       return LiquidHandler;
     case "TubeRack":
-<<<<<<< HEAD
-        return TubeRack;
-    case "Tube":
-        return Tube;
-=======
       return TubeRack;
     case "Tube":
       return Tube;
->>>>>>> dc9a40fa
     default:
       return Resource;
   }
