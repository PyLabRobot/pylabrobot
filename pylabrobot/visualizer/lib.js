var mode;
const MODE_VISUALIZER = "visualizer";
const MODE_GUI = "gui";

var layer = new Konva.Layer();
var resourceLayer = new Konva.Layer();
var tooltip;
var stage;
var selectedResource;

var canvasWidth, canvasHeight;

const robotWidthMM = 100 + 30 * 22.5; // mm, just the deck
const robotHeightMM = 653.5; // mm
var scaleX, scaleY;

const numRails = 30;

var resources = {}; // name -> Resource object

let trash;

let gif;

let resourceImage;

// Used in gif generation
let isRecording = false;
let recordingCounter = 0; // Counter to track the number of recorded frames
var frameImages = [];
let frameInterval = 8;

function getSnappingResourceAndLocationAndSnappingBox(resourceToSnap, x, y) {
  // Return the snapping resource that the given point is within, or undefined if there is no such resource.
  // A snapping resource is a spot within a plate/tip carrier or the OT deck.
  // This can probably be simplified a lot.
  // Returns {resource, location wrt resource}

  if (!snappingEnabled) {
    return undefined;
  }

  // Check if the resource is in the trash.
  if (
    x > trash.x() &&
    x < trash.x() + trash.width() &&
    y > trash.y() &&
    y < trash.y() + trash.height()
  ) {
    return {
      resource: trash,
      location: { x: 0, y: 0 },
      snappingBox: {
        x: trash.x(),
        y: trash.y(),
        width: trash.width(),
        height: trash.height(),
      },
    };
  }

  // Check if the resource is in a CarrierSite.
  let deck = resources["deck"];
  for (let resource_name in deck.children) {
    const resource = deck.children[resource_name];

    // Check if we have a resource to snap
    let canSnapPlate =
      resourceToSnap.constructor.name === "Plate" &&
      resource.constructor.name === "PlateCarrier";
    let canSnapTipRack =
      resourceToSnap.constructor.name === "TipRack" &&
      resource.constructor.name === "TipCarrier";
    if (!(canSnapPlate || canSnapTipRack)) {
      continue;
    }

    for (let carrier_site_name in resource.children) {
      let carrier_site = resource.children[carrier_site_name];
      const { x: resourceX, y: resourceY } = carrier_site.getAbsoluteLocation();
      if (
        x > resourceX &&
        x < resourceX + carrier_site.size_x &&
        y > resourceY &&
        y < resourceY + carrier_site.size_y
      ) {
        return {
          resource: carrier_site,
          location: { x: 0, y: 0 },
          snappingBox: {
            x: resourceX,
            y: resourceY,
            width: carrier_site.size_x,
            height: carrier_site.size_y,
          },
        };
      }
    }
  }

  // Check if the resource is in the OT Deck.
  if (deck.constructor.name === "OTDeck") {
    const siteWidth = 128.0;
    const siteHeight = 86.0;

    for (let i = 0; i < otDeckSiteLocations.length; i++) {
      let siteLocation = otDeckSiteLocations[i];
      if (
        x > deck.location.x + siteLocation.x &&
        x < deck.location.x + siteLocation.x + siteWidth &&
        y > deck.location.y + siteLocation.y &&
        y < deck.location.y + siteLocation.y + siteHeight
      ) {
        return {
          resource: deck,
          location: { x: siteLocation.x, y: siteLocation.y },
          snappingBox: {
            x: deck.location.x + siteLocation.x,
            y: deck.location.y + siteLocation.y,
            width: siteWidth,
            height: siteHeight,
          },
        };
      }
    }
  }

  // Check if the resource is in an OTDeck.
  return undefined;
}

function getSnappingGrid(x, y, width, height) {
  // Get the snapping lines for the given resource (defined by x, y, width, height).
  // Returns {resourceX, resourceY, snapX, snapY} where resourceX and resourceY are the
  // location where the resource should be snapped to, and snapX and snapY are the
  // snapping lines that should be drawn.

  if (!snappingEnabled) {
    return {};
  }

  const SNAP_MARGIN = 5;

  let snappingLines = {};

  const deck = resources["deck"];
  if (deck.constructor.name === "HamiltonSTARDeck") {
    // TODO: vantage
    if (Math.abs(y - deck.location.y - 63) < SNAP_MARGIN) {
      snappingLines.resourceY = deck.location.y + 63;
    }

    if (
      Math.abs(y - deck.location.y - 63 - deck.railHeight + height) <
      SNAP_MARGIN
    ) {
      snappingLines.resourceY = deck.location.y + 63 + deck.railHeight - height;
      snappingLines.snappingY = deck.location.y + 63 + deck.railHeight;
    }

    if (Math.abs(x - deck.location.x) < SNAP_MARGIN) {
      snappingLines.resourceX = deck.location.x;
    }

    // Check if the resource is on a Hamilton deck rail. (100 + 22.5 * i)
    for (let rail = 0; rail < deck.num_rails; rail++) {
      const railX = 100 + 22.5 * rail;
      if (Math.abs(x - railX) < SNAP_MARGIN) {
        snappingLines.resourceX = railX;
      }
    }
  }

  // if resource snapping position defined, but not the snapping line, set the snapping line to the
  // resource snapping position.
  if (
    snappingLines.resourceX !== undefined &&
    snappingLines.snappingX === undefined
  ) {
    snappingLines.snappingX = snappingLines.resourceX;
  }
  if (
    snappingLines.resourceY !== undefined &&
    snappingLines.snappingY === undefined
  ) {
    snappingLines.snappingY = snappingLines.resourceY;
  }

  return snappingLines;
}

class Resource {
  constructor(resourceData, parent = undefined) {
    const { name, location, size_x, size_y, size_z, children } = resourceData;
    this.name = name;
    this.size_x = size_x;
    this.size_y = size_y;
    this.size_z = size_z;
    this.location = location;
    this.parent = parent;

    this.color = "#5B6D8F";

    this.children = [];
    for (let i = 0; i < children.length; i++) {
      const child = children[i];
      const childClass = classForResourceType(child.type);
      const childInstance = new childClass(child, this);
      this.assignChild(childInstance);

      // Save in global lookup
      resources[child.name] = childInstance;
    }
  }

  draggable = mode === MODE_GUI;
  canDelete = mode === MODE_GUI;

  draw(layer) {
    // On draw, destroy the old shape.
    if (this.group !== undefined) {
      this.group.destroy();
    }

    // Add all children to this shape's group.
    this.group = new Konva.Group({
      x: this.location.x,
      y: this.location.y,
      draggable: this.draggable,
    });
    this.mainShape = this.drawMainShape();
    if (this.mainShape !== undefined) {
      this.group.add(this.mainShape);
    }
    for (let i = 0; i < this.children.length; i++) {
      const child = this.children[i];
      child.draw(layer);
    }
    layer.add(this.group);
    // Add a reference to this to the shape (so that it may be accessed in event handlers)
    this.group.resource = this;

    // Add this group to parent group.
    if (this.parent !== undefined) {
      this.parent.group.add(this.group);
    }

    // If a shape is drawn, add event handlers and other things.
    if (this.mainShape !== undefined) {
      this.mainShape.resource = this;
      this.mainShape.on("mouseover", () => {
        const { x, y } = this.getAbsoluteLocation();
        if (tooltip !== undefined) {
          tooltip.destroy();
        }
        tooltip = new Konva.Label({
          x: x + this.size_x / 2,
          y: y + this.size_y / 2,
          opacity: 0.75,
        });
        tooltip.add(
          new Konva.Tag({
            fill: "black",
            pointerDirection: "down",
            pointerWidth: 10,
            pointerHeight: 10,
            lineJoin: "round",
            shadowColor: "black",
            shadowBlur: 10,
            shadowOffset: 10,
            shadowOpacity: 0.5,
          })
        );
        tooltip.add(
          new Konva.Text({
            text: this.tooltipLabel(),
            fontFamily: "Arial",
            fontSize: 18,
            padding: 5,
            fill: "white",
          })
        );
        tooltip.scaleY(-1);
        layer.add(tooltip);
      });
      this.mainShape.on("mouseout", () => {
        tooltip.destroy();
      });
    }
  }

  drawMainShape() {
    return new Konva.Rect({
      width: this.size_x,
      height: this.size_y,
      fill: this.color,
      stroke: "black",
      strokeWidth: 1,
    });
  }

  tooltipLabel() {
    return `${this.name} (${this.constructor.name})`;
  }

  getAbsoluteLocation() {
    if (this.parent !== undefined) {
      const parentLocation = this.parent.getAbsoluteLocation();
      return {
        x: parentLocation.x + this.location.x,
        y: parentLocation.y + this.location.y,
        z: parentLocation.z + this.location.z,
      };
    }
    return this.location;
  }

  serialize() {
    const serializedChildren = [];
    for (let i = 0; i < this.children.length; i++) {
      const child = this.children[i];
      serializedChildren.push(child.serialize());
    }

    return {
      name: this.name,
      type: this.constructor.name,
      location: {
        ...this.location,
        ...{
          type: "Coordinate",
        },
      },
      size_x: this.size_x,
      size_y: this.size_y,
      size_z: this.size_z,
      children: serializedChildren,
      parent_name: this.parent === undefined ? null : this.parent.name,
    };
  }

  assignChild(child) {
    if (child === this) {
      console.error("Cannot assign a resource to itself", this);
      return;
    }

    // Update layout tree.
    child.parent = this;
    this.children.push(child);

    // Add child group to UI.
    if (this.group !== undefined && child.group !== undefined) {
      this.group.add(child.group);
    }
  }

  unassignChild(child) {
    child.parent = undefined;
    const index = this.children.indexOf(child);
    if (index > -1) {
      this.children.splice(index, 1);
    }
  }

  destroy() {
    // Destroy children
    for (let i = this.children.length - 1; i >= 0; i--) {
      const child = this.children[i];
      child.destroy();
    }

    // Remove from global lookup
    delete resources[this.name];

    // Remove from UI
    if (this.group !== undefined) {
      this.group.destroy();
    }

    // Remove from parent
    if (this.parent !== undefined) {
      this.parent.unassignChild(this);
    }
  }

  update() {
    this.draw(resourceLayer);

    if (isRecording) {
      // If we want to save this frame, save it
      if (recordingCounter % frameInterval == 0) {
        stageToBlob(stage, handleBlob);
      }
      recordingCounter += 1;
    }
  }

  setState() {}
}

class Deck extends Resource {
  draggable = false;
  canDelete = false;
}

class HamiltonSTARDeck extends Deck {
  constructor(resourceData) {
    super(resourceData, undefined);
    const { num_rails } = resourceData;
    this.num_rails = num_rails;
    this.railHeight = 497;
  }

  drawMainShape() {
    // Draw a transparent rectangle with an outline
    let mainShape = new Konva.Group();
    mainShape.add(
      new Konva.Rect({
        y: 63,
        width: this.size_x,
        height: this.railHeight,
        fill: "white",
        stroke: "black",
        strokeWidth: 1,
      })
    );

    // draw border around the deck
    mainShape.add(
      new Konva.Rect({
        width: this.size_x,
        height: this.size_y,
        stroke: "black",
        strokeWidth: 1,
      })
    );

    // Draw vertical rails as lines
    for (let i = 0; i < numRails; i++) {
      const rail = new Konva.Line({
        points: [
          100 + i * 22.5, // 22.5 mm per rail
          63,
          100 + i * 22.5, // 22.5 mm per rail
          this.railHeight + 63,
        ],
        stroke: "black",
        strokeWidth: 1,
      });
      mainShape.add(rail);

      // Add a text label every 5 rails. Rails are 1-indexed.
      // Keep in mind that the stage is flipped vertically.
      if ((i + 1) % 5 === 0) {
        const railLabel = new Konva.Text({
          x: 100 + i * 22.5, // 22.5 mm per rail
          y: 50,
          text: i + 1,
          fontSize: 12,
          fill: "black",
        });
        railLabel.scaleY(-1); // Flip the text vertically
        mainShape.add(railLabel);
      }
    }
    return mainShape;
  }

  serialize() {
    return {
      ...super.serialize(),
      ...{
        num_rails: this.num_rails,
        no_trash: true,
      },
    };
  }
}

const otDeckSiteLocations = [
  { x: 0.0, y: 0.0 },
  { x: 132.5, y: 0.0 },
  { x: 265.0, y: 0.0 },
  { x: 0.0, y: 90.5 },
  { x: 132.5, y: 90.5 },
  { x: 265.0, y: 90.5 },
  { x: 0.0, y: 181.0 },
  { x: 132.5, y: 181.0 },
  { x: 265.0, y: 181.0 },
  { x: 0.0, y: 271.5 },
  { x: 132.5, y: 271.5 },
  { x: 265.0, y: 271.5 },
];

class OTDeck extends Deck {
  constructor(resourceData) {
    resourceData.location = { x: 115.65, y: 68.03 };
    super(resourceData, undefined);
  }

  drawMainShape() {
    let group = new Konva.Group({});
    const width = 128.0;
    const height = 86.0;
    // Draw the sites
    for (let i = 0; i < otDeckSiteLocations.length; i++) {
      const siteLocation = otDeckSiteLocations[i];
      const site = new Konva.Rect({
        x: siteLocation.x,
        y: siteLocation.y,
        width: width,
        height: height,
        fill: "white",
        stroke: "black",
        strokeWidth: 1,
      });
      group.add(site);

      // Add a text label in the site
      const siteLabel = new Konva.Text({
        x: siteLocation.x,
        y: siteLocation.y + height,
        text: i + 1,
        width: width,
        height: height,
        fontSize: 16,
        fill: "black",
        align: "center",
        verticalAlign: "middle",
        scaleY: -1, // Flip the text vertically
      });
      group.add(siteLabel);
    }

    // draw border around the deck
    group.add(
      new Konva.Rect({
        width: this.size_x,
        height: this.size_y,
        stroke: "black",
        strokeWidth: 1,
      })
    );

    return group;
  }

  serialize() {
    return {
      ...super.serialize(),
      ...{
        no_trash: true,
      },
    };
  }
}

let snapLines = [];
let snappingBox = undefined;

class Plate extends Resource {
  constructor(resourceData, parent = undefined) {
    super(resourceData, parent);
    const { num_items_x, num_items_y } = resourceData;
    this.num_items_x = num_items_x;
    this.num_items_y = num_items_y;
  }

  drawMainShape() {
    return new Konva.Rect({
      width: this.size_x,
      height: this.size_y,
      fill: "#2B2D42",
      stroke: "black",
      strokeWidth: 1,
    });
  }

  serialize() {
    return {
      ...super.serialize(),
      ...{
        num_items_x: this.num_items_x,
        num_items_y: this.num_items_y,
      },
    };
  }

  update() {
    super.update();

    // Rename the children
    for (let i = 0; i < this.num_items_x; i++) {
      for (let j = 0; j < this.num_items_y; j++) {
        const child = this.children[i * this.num_items_y + j];
        child.name = `${this.name}_well_${i}_${j}`;
      }
    }
  }
}

class Container extends Resource {
  constructor(resourceData, parent) {
    super(resourceData, parent);
    const { max_volume } = resourceData;
    this.maxVolume = max_volume;
    this.liquids = resourceData.liquids || [];
  }

  static colorForVolume(volume, maxVolume) {
    return `rgba(239, 35, 60, ${volume / maxVolume})`;
  }

  getVolume() {
    return this.liquids.reduce((acc, liquid) => acc + liquid.volume, 0);
  }

  aspirate(volume) {
    if (volume > this.getVolume()) {
      throw new Error(
        `Aspirating ${volume}uL from well ${
          this.name
        } with ${this.getVolume()}uL`
      );
    }

    // Remove liquids top down until we have removed the desired volume.
    let volumeToRemove = volume;
    for (let i = this.liquids.length - 1; i >= 0; i--) {
      const liquid = this.liquids[i];
      if (volumeToRemove >= liquid.volume) {
        volumeToRemove -= liquid.volume;
        this.liquids.splice(i, 1);
      } else {
        liquid.volume -= volumeToRemove;
        volumeToRemove = 0;
      }
    }

    this.update();
  }

  addLiquid(liquid) {
    this.liquids.push(liquid);
    this.update();
  }

  setLiquids(liquids) {
    this.liquids = liquids;
    this.update();
  }

  setState(state) {
    let liquids = [];
    for (let i = 0; i < state.liquids.length; i++) {
      const liquid = state.liquids[i];
      liquids.push({
        name: liquid[0],
        volume: liquid[1],
      });
    }
    this.setLiquids(liquids);
  }

  dispense(volume) {
    if (volume + this.volume > this.maxVolume) {
      throw new Error(
        `Adding ${volume}uL to well ${this.name} with ${this.volume}uL would exceed max volume of ${this.maxVolume}uL`
      );
    }

    this.addLiquid({
      volume: volume,
      name: "Unknown liquid", // TODO: get liquid name from parameter?
    });
  }

  serializeState() {
    return {
      liquids: this.liquids,
      pending_liquids: this.liquids,
    };
  }

  serialize() {
    return {
      ...super.serialize(),
      ...{
        max_volume: this.maxVolume,
      },
    };
  }
}

class Trough extends Container {
  drawMainShape() {
    let mainShape = new Konva.Group();

    let background = new Konva.Rect({
      width: this.size_x,
      height: this.size_y,
      fill: "white",
      stroke: "black",
      strokeWidth: 1,
    });

    let liquidLayer = new Konva.Rect({
      width: this.size_x,
      height: this.size_y,
      fill: Trough.colorForVolume(this.getVolume(), this.maxVolume),
      stroke: "black",
      strokeWidth: 1,
    });

    mainShape.add(background);
    mainShape.add(liquidLayer);
    return mainShape;
  }
}

class Reservoir extends Plate {
  constructor(resourceData, parent = undefined) {
    super(resourceData, parent);
    const { num_items_x, num_items_y } = resourceData;
    this.num_items_x = num_items_x;
    this.num_items_y = num_items_y;
  }

  drawMainShape() {

    return super.drawMainShape();

  }

  serialize() {

    return super.serialize();
  }

  update() {

<<<<<<< HEAD
    super.update();

=======
    // Rename the children
    for (let i = 0; i < this.num_items_x; i++) {
      for (let j = 0; j < this.num_items_y; j++) {
        const child = this.children[i * this.num_items_y + j];
        child.name = `${this.name}_well_${i}_${j}`;
      }
    }
>>>>>>> 5f6e9418
  }
}

class Well extends Container {
  draggable = false;
  canDelete = false;

  constructor(resourceData, parent) {
    super(resourceData, parent);
    const { cross_section_type } = resourceData;
    this.cross_section_type = cross_section_type;
  }

  drawMainShape() {
    if (this.cross_section_type === "circle") {
      return new Konva.Circle({
        radius: this.size_x / 2,
        fill: Well.colorForVolume(this.getVolume(), this.maxVolume),
        stroke: "black",
        strokeWidth: 1,
        offsetX: -this.size_x / 2,
        offsetY: -this.size_y / 2,
      });
    } else {
      return new Konva.Rect({
        width: this.size_x,
        height: this.size_y,
        fill: Well.colorForVolume(this.getVolume(), this.maxVolume),
        stroke: "black",
        strokeWidth: 1,
      });
    }
  }
}

class TipRack extends Resource {
  constructor(resourceData, parent) {
    super(resourceData, parent);
    const { num_items_x, num_items_y } = resourceData;
    this.num_items_x = num_items_x;
    this.num_items_y = num_items_y;
  }

  drawMainShape() {
    return new Konva.Rect({
      width: this.size_x,
      height: this.size_y,
      fill: "#2B2D42",
      stroke: "black",
      strokeWidth: 1,
    });
  }

  serialize() {
    return {
      ...super.serialize(),
      ...{
        num_items_x: this.num_items_x,
        num_items_y: this.num_items_y,
      },
    };
  }

  update() {
    super.update();

    // Rename the children
    for (let i = 0; i < this.num_items_x; i++) {
      for (let j = 0; j < this.num_items_y; j++) {
        const child = this.children[i * this.num_items_y + j];
        child.name = `${this.name}_tipspot_${i}_${j}`;
      }
    }
  }
}

class TipSpot extends Resource {
  constructor(resourceData, parent) {
    super(resourceData, parent);
    this.has_tip = false;
    this.tip = resourceData.prototype_tip; // not really a creator, but good enough for now.
  }

  draggable = false;
  canDelete = false;

  drawMainShape() {
    return new Konva.Circle({
      radius: this.size_x / 2,
      fill: this.has_tip ? "#40CDA1" : "white",
      stroke: "black",
      strokeWidth: 1,
      offsetX: -this.size_x / 2,
      offsetY: -this.size_y / 2,
    });
  }

  setState(state) {
    this.has_tip = state.tip !== null;
    this.update();
  }

  setTip(has_tip, layer) {
    this.has_tip = has_tip;
    this.draw(layer);
  }

  pickUpTip(layer) {
    if (!this.has_tip) {
      throw new Error("No tip to pick up");
    }
    this.setTip(false, layer);
  }

  dropTip(layer) {
    if (this.has_tip) {
      throw new Error("Already has tip");
    }
    this.setTip(true, layer);
  }

  serialize() {
    return {
      ...super.serialize(),
      ...{
        prototype_tip: this.tip,
      },
    };
  }

  serializeState() {
    if (this.has_tip) {
      return {
        tip: this.tip,
        pending_tip: this.tip,
      };
    }
    return {
      tip: null,
      pending_tip: null,
    };
  }
}

// Nothing special.
class Trash extends Resource {
  dropTip(layer) {} // just ignore

  drawMainShape() {
    if (resources["deck"].constructor.name) {
      return undefined;
    }
    return super.drawMainShape();
  }
}

// Nothing special.
class Carrier extends Resource {}
class PlateCarrier extends Carrier {}
class TipCarrier extends Carrier {}

class CarrierSite extends Resource {
  constructor(resourceData, parent) {
    super(resourceData, parent);
    const { spot } = resourceData;
    this.spot = spot;
  }

  draggable = false;
  canDelete = false;

  serialize() {
    return {
      ...super.serialize(),
      ...{
        spot: this.spot,
      },
    };
  }
}

class TubeRack extends Resource {
  constructor(resourceData, parent = undefined) {
    super(resourceData, parent);
    const { num_items_x, num_items_y } = resourceData;
    this.num_items_x = num_items_x;
    this.num_items_y = num_items_y;
  }

  drawMainShape() {
    return new Konva.Rect({
      width: this.size_x,
      height: this.size_y,
      fill: "#122D42",
      stroke: "black",
      strokeWidth: 1,
    });
  }

  serialize() {
    return {
      ...super.serialize(),
      ...{
        num_items_x: this.num_items_x,
        num_items_y: this.num_items_y,
      },
    };
  }

  update() {
    super.update();

    // Rename the children
    for (let i = 0; i < this.num_items_x; i++) {
      for (let j = 0; j < this.num_items_y; j++) {
        const child = this.children[i * this.num_items_y + j];
        child.name = `${this.name}_tube_${i}_${j}`;
      }
    }
  }
}

class Tube extends Container {
  draggable = false;
  canDelete = false;

  constructor(resourceData, parent) {
    super(resourceData, parent);
  }

  drawMainShape() {
    return new Konva.Circle({
      radius: (1.25 * this.size_x) / 2,
      fill: Tube.colorForVolume(this.getVolume(), this.maxVolume),
      stroke: "black",
      strokeWidth: 1,
      offsetX: -this.size_x / 2,
      offsetY: -this.size_y / 2,
    });
  }
}

class LiquidHandler extends Resource {
  drawMainShape() {
    return undefined; // just draw the children (deck and so on)
  }
}

function classForResourceType(type) {
  switch (type) {
    case "Deck":
      return Deck;
    case ("HamiltonDeck", "HamiltonSTARDeck"):
      return HamiltonSTARDeck;
    case "Trash":
      return Trash;
    case "OTDeck":
      return OTDeck;
    case "Plate":
      return Plate;
    case "Well":
      return Well;
    case "TipRack":
      return TipRack;
    case "TipSpot":
      return TipSpot;
    case "CarrierSite":
      return CarrierSite;
    case "Carrier":
      return Carrier;
    case "PlateCarrier":
      return PlateCarrier;
    case "TipCarrier":
      return TipCarrier;
    case "Container":
      return Container;
    case "Trough":
      return Trough;
    case "Reservoir":
      return Reservoir;
    case "VantageDeck":
      alert(
        "VantageDeck is not completely implemented yet: the trash and plate loader are not drawn"
      );
      return HamiltonSTARDeck;
    case "LiquidHandler":
      return LiquidHandler;
    case "TubeRack":
      return TubeRack;
    case "Tube":
      return Tube;
    default:
      return Resource;
  }
}

function loadResource(resourceData) {
  const resourceClass = classForResourceType(resourceData.type);

  const parentName = resourceData.parent_name;
  var parent = undefined;
  if (parentName !== undefined) {
    parent = resources[parentName];
  }

  const resource = new resourceClass(resourceData, parent);
  resources[resource.name] = resource;

  return resource;
}

// ===========================================================================
// init
// ===========================================================================

window.addEventListener("load", function () {
  const canvas = document.getElementById("kanvas");
  canvasWidth = canvas.offsetWidth;
  canvasHeight = canvas.offsetHeight;

  stage = new Konva.Stage({
    container: "kanvas",
    width: canvasWidth,
    height: canvasHeight,
    draggable: true,
  });
  stage.scaleY(-1);
  stage.offsetY(canvasHeight);

  let minX = -(1 / 2) * canvasWidth;
  let minY = -(1 / 2) * canvasHeight;
  let maxX = (1 / 2) * canvasWidth;
  let maxY = (1 / 2) * canvasHeight;

  // limit draggable area to size of canvas
  stage.dragBoundFunc(function (pos) {
    // Set the bounds of the draggable area to 1/2 off the canvas.
    let newX = Math.max(minX, Math.min(maxX, pos.x));
    let newY = Math.max(minY, Math.min(maxY, pos.y));

    return {
      x: newX,
      y: newY,
    };
  });

  // add white background
  var background = new Konva.Rect({
    x: minX,
    y: minY,
    width: canvasWidth - minX + maxX,
    height: canvasHeight - minY + maxY,
    fill: "white",
    listening: false,
  });

  // add the layer to the stage
  stage.add(layer);
  stage.add(resourceLayer);

  layer.add(background);

  // Check if there is an after stage setup callback, and if so, call it.
  if (typeof afterStageSetup === "function") {
    afterStageSetup();
  }
});

async function startRecording() {
  // Turn recording on
  isRecording = true;

  // Reset saved frames buffer
  frameImages = [];

  // Reset the render progress
  var info = document.getElementById("progressBar");
  info.innerText = " GIF Rendering Progress: " + Math.round(0 * 100) + "%";

  stageToBlob(stage, handleBlob);

  // Update state of all buttons
  document.getElementById("stop-recording-button").disabled = false;
  document.getElementById("stop-recording-button").hidden = false;

  document.getElementById("start-recording-button").disabled = true;
  document.getElementById("start-recording-button").hidden = true;

  document.getElementById("downloadBtn").disabled = true;
  document.getElementById("downloadBtn").hidden = true;

  document.getElementById("slider-container").disabled = true;
  document.getElementById("slider-container").hidden = true;

  document.getElementById("progressBar").disabled = false;
  document.getElementById("progressBar").hidden = false;
}

function stopRecording() {
  // Turn recording off
  isRecording = false;

  // Render the final image
  // Do it twice bc it looks better

  stageToBlob(stage, handleBlob);
  stageToBlob(stage, handleBlob);

  gif = new GIF({
    workers: 10,
    workerScript: "gif.worker.js",
    background: "#FFFFFF",
    width: stage.width(),
    height: stage.height(),
  });

  // Add each frame to the GIF
  for (var i = 0; i < frameImages.length; i++) {
    gif.addFrame(frameImages[i], { delay: 1 });
  }

  // Add progress bar based on how much the gif is rendered
  gif.on("progress", function (p) {
    var info = document.getElementById("progressBar");
    info.innerText = " GIF Rendering Progress: " + Math.round(p * 100) + "%";
  });

  // Load gif into right portion of screen
  gif.on("finished", function (blob) {
    renderedGifBlob = blob;
    document.getElementById("progressBar").disabled = true;
    document.getElementById("progressBar").hidden = true;
  });

  gif.render();

  // Update state of all buttons
  document.getElementById("stop-recording-button").disabled = true;
  document.getElementById("stop-recording-button").hidden = true;

  document.getElementById("start-recording-button").disabled = false;
  document.getElementById("start-recording-button").hidden = false;

  document.getElementById("downloadBtn").disabled = false;
  document.getElementById("downloadBtn").hidden = false;

  document.getElementById("slider-container").disabled = false;
  document.getElementById("slider-container").hidden = false;

  document.getElementById("progressBar").disabled = false;
  document.getElementById("progressBar").hidden = false;
}

// convert stage to a blob and handle the blob
function stageToBlob(stage, callback) {
  stage.toBlob({
    callback: callback,
    mimeType: "image/jpg",
    quality: 0.3,
  });
}

// handle the blob (e.g., create an Image element and add it to frameImages)
function handleBlob(blob) {
  const url = URL.createObjectURL(blob);
  const myImg = new Image();

  myImg.src = url;
  myImg.width = stage.width();
  myImg.height = stage.height();

  frameImages.push(myImg);

  myImg.onload = function () {
    URL.revokeObjectURL(url); // Free up memory
  };
}

// Set up event listeners for the buttons
document
  .getElementById("start-recording-button")
  .addEventListener("click", startRecording);

document
  .getElementById("stop-recording-button")
  .addEventListener("click", stopRecording);

document.getElementById("downloadBtn").addEventListener("click", function () {
  if (!renderedGifBlob) {
    alert("No GIF rendered yet. Please stop the recording first.");
    return;
  }

  var fileName = document.getElementById("fileName").value || "plr-visualizer";
  var url = URL.createObjectURL(renderedGifBlob);
  var a = document.createElement("a");
  a.href = url;
  if (!fileName.endsWith(".gif")) {
    fileName += ".gif";
  }
  a.download = fileName;
  document.body.appendChild(a);
  a.click();
  document.body.removeChild(a);
});

document.getElementById("myRange").addEventListener("input", function () {
  let value = parseInt(this.value);
  // Adjust the value to the nearest multiple of 8
  value = Math.round(value / 8) * 8;
  // Ensure the value stays within the allowed range
  if (value < 1) value = 1;
  if (value > 96) value = 96;

  this.value = value; // Update the slider value
  document.getElementById("current-value").textContent =
    "Frame Save Interval: " + value;

  frameInterval = value;
});<|MERGE_RESOLUTION|>--- conflicted
+++ resolved
@@ -740,18 +740,8 @@
 
   update() {
 
-<<<<<<< HEAD
     super.update();
 
-=======
-    // Rename the children
-    for (let i = 0; i < this.num_items_x; i++) {
-      for (let j = 0; j < this.num_items_y; j++) {
-        const child = this.children[i * this.num_items_y + j];
-        child.name = `${this.name}_well_${i}_${j}`;
-      }
-    }
->>>>>>> 5f6e9418
   }
 }
 
