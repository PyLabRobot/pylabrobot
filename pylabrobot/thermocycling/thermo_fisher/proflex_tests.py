--- conflicted
+++ resolved
@@ -249,28 +249,12 @@
     )
 
   def test_ssl_init(self):
-<<<<<<< HEAD
-    backend = ProflexBackend(ip="1.2.3.4", port=7443, serial_number="SN123")
-    self.assertTrue(backend.use_ssl)
-    self.assertEqual(backend.device_shared_secret, b"53rv1c3SN123")
-=======
     backend = ProflexBackend(ip="1.2.3.4", use_ssl=True, serial_number="SN123")
     self.assertTrue(backend.use_ssl)
     self.assertEqual(backend.device_shared_secret, b"53rv1c3SN123")
     self.assertEqual(backend.port, 7443)
->>>>>>> c87e99b9
     self.assertIsNotNone(backend.io._ssl)
 
   def test_ssl_init_missing_serial(self):
     with self.assertRaisesRegex(ValueError, "Serial number is required"):
-<<<<<<< HEAD
-      ProflexBackend(ip="1.2.3.4", port=7443)
-
-  def test_ssl_init_explicit_secret(self):
-    backend = ProflexBackend(
-      ip="1.2.3.4", port=7443, shared_secret=b"custom", serial_number="SN123"
-    )
-    self.assertEqual(backend.device_shared_secret, b"custom")
-=======
-      ProflexBackend(ip="1.2.3.4", use_ssl=True)
->>>>>>> c87e99b9
+      ProflexBackend(ip="1.2.3.4", use_ssl=True)