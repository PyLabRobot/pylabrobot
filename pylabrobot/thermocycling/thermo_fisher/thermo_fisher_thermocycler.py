import asyncio
import hashlib
import hmac
import logging
import re
import ssl
import xml.etree.ElementTree as ET
from abc import ABCMeta
from base64 import b64decode
from dataclasses import dataclass
from typing import Any, Dict, List, Optional, cast
from xml.dom import minidom

from pylabrobot.io import Socket
from pylabrobot.thermocycling.backend import ThermocyclerBackend
from pylabrobot.thermocycling.standard import LidStatus, Protocol, Stage, Step


def _generate_run_info_files(
  protocol: Protocol,
  block_id: int,
  sample_volume: float,
  run_mode: str,
  protocol_name: str,
  cover_enabled: bool,
  cover_temp: float,
  user_name: str,
  file_version="1.0.1",
  remote_run="true",
  hub="testhub",
  user="Guest",
  notes="",
  default_ramp_rate=100,
  ramp_rate_unit="DEGREES_PER_SECOND",
):
  root = ET.Element("TCProtocol")
  file_version_el = ET.SubElement(root, "FileVersion")
  file_version_el.text = file_version

  protocol_name_el = ET.SubElement(root, "ProtocolName")
  protocol_name_el.text = protocol_name

  user_name_el = ET.SubElement(root, "UserName")
  user_name_el.text = user_name

  block_id_el = ET.SubElement(root, "BlockID")
  block_id_el.text = str(block_id + 1)

  sample_volume_el = ET.SubElement(root, "SampleVolume")
  sample_volume_el.text = str(sample_volume)

  run_mode_el = ET.SubElement(root, "RunMode")
  run_mode_el.text = str(run_mode)

  cover_temp_el = ET.SubElement(root, "CoverTemperature")
  cover_temp_el.text = str(cover_temp)

  cover_setting_el = ET.SubElement(root, "CoverSetting")
  cover_setting_el.text = "On" if cover_enabled else "Off"

  for stage_obj in protocol.stages:
    if isinstance(stage_obj, Step):
      stage = Stage(steps=[stage_obj], repeats=1)
    else:
      stage = stage_obj

    stage_el = ET.SubElement(root, "TCStage")
    stage_flag_el = ET.SubElement(stage_el, "StageFlag")
    stage_flag_el.text = "CYCLING"

    num_repetitions_el = ET.SubElement(stage_el, "NumOfRepetitions")
    num_repetitions_el.text = str(stage.repeats)

    for step in stage.steps:
      step_el = ET.SubElement(stage_el, "TCStep")

      ramp_rate_el = ET.SubElement(step_el, "RampRate")
      ramp_rate_el.text = str(
        int(step.rate if step.rate is not None else default_ramp_rate) / 100 * 6
      )

      ramp_rate_unit_el = ET.SubElement(step_el, "RampRateUnit")
      ramp_rate_unit_el.text = ramp_rate_unit

      for t_val in step.temperature:
        temp_el = ET.SubElement(step_el, "Temperature")
        temp_el.text = str(t_val)

      hold_time_el = ET.SubElement(step_el, "HoldTime")
      if step.hold_seconds == float("inf"):
        hold_time_el.text = "-1"
      elif step.hold_seconds == 0:
        hold_time_el.text = "0"
      else:
        hold_time_el.text = str(step.hold_seconds)

      ext_temp_el = ET.SubElement(step_el, "ExtTemperature")
      ext_temp_el.text = "0"

      ext_hold_el = ET.SubElement(step_el, "ExtHoldTime")
      ext_hold_el.text = "0"

      ext_start_cycle_el = ET.SubElement(step_el, "ExtStartingCycle")
      ext_start_cycle_el.text = "1"

  rough_string = ET.tostring(root, encoding="utf-8")
  reparsed = minidom.parseString(rough_string)

  xml_declaration = '<?xml version="1.0" encoding="UTF-8" standalone="yes"?>\n'
  pretty_xml_as_string = (
    xml_declaration + reparsed.toprettyxml(indent="  ")[len('<?xml version="1.0" ?>') :]
  )

  output2_lines = [
    f"-remoterun= {remote_run}",
    f"-hub= {hub}",
    f"-user= {user}",
    f"-method= {protocol_name}",
    f"-volume= {sample_volume}",
    f"-cover= {cover_temp}",
    f"-mode= {run_mode}",
    f"-coverEnabled= {'On' if cover_enabled else 'Off'}",
    f"-notes= {notes}",
  ]
  output2_string = "\n".join(output2_lines)

  return pretty_xml_as_string, output2_string


def _gen_protocol_data(
  protocol: Protocol,
  block_id: int,
  sample_volume: float,
  run_mode: str,
  cover_temp: float,
  cover_enabled: bool,
  protocol_name: str,
  stage_name_prefixes: List[str],
):
  def step_to_scpi(step: Step, step_index: int) -> dict:
    multiline: List[dict] = []

    infinite_hold = step.hold_seconds == float("inf")

    if infinite_hold and min(step.temperature) < 20:
      multiline.append({"cmd": "CoverRAMP", "params": {}, "args": ["30"]})

    multiline.append(
      {
        "cmd": "RAMP",
        "params": {"rate": str(step.rate if step.rate is not None else 100)},
        "args": [str(t) for t in step.temperature],
      }
    )

    if infinite_hold:
      multiline.append({"cmd": "HOLD", "params": {}, "args": []})
    elif step.hold_seconds > 0:
      multiline.append({"cmd": "HOLD", "params": {}, "args": [str(step.hold_seconds)]})

    return {
      "cmd": "STEP",
      "params": {},
      "args": [str(step_index)],
      "tag": "multiline.step",
      "multiline": multiline,
    }

  def stage_to_scpi(stage: Stage, stage_index: int, stage_name_prefix: str) -> dict:
    return {
      "cmd": "STAGe",
      "params": {"repeat": str(stage.repeats)},
      "args": [stage_index, f"{stage_name_prefix}_{stage_index}"],
      "tag": "multiline.stage",
      "multiline": [step_to_scpi(step, i + 1) for i, step in enumerate(stage.steps)],
    }

  stages = protocol.stages
  assert len(stages) == len(
    stage_name_prefixes
  ), "Number of stages must match number of stage names"

  data = {
    # "status": "OK",
    "cmd": f"TBC{block_id + 1}:Protocol",
    "params": {"Volume": str(sample_volume), "RunMode": run_mode},
    "args": [protocol_name],
    "tag": "multiline.outer",
    "multiline": [
      stage_to_scpi(stage, stage_index=i + 1, stage_name_prefix=stage_name_prefix)
      for i, (stage, stage_name_prefix) in enumerate(zip(stages, stage_name_prefixes))
    ],
    "_blockId": block_id + 1,
    "_coverTemp": cover_temp,
    "_coverEnabled": "On" if cover_enabled else "Off",
    "_infinite_holds": [
      [stage_index, step_index]
      for stage_index, stage in enumerate(stages)
      for step_index, step in enumerate(stage.steps)
      if step.hold_seconds == float("inf")
    ],
  }

  return data


class ThermoFisherThermocyclerBackend(ThermocyclerBackend, metaclass=ABCMeta):
  """Backend for Proflex thermocycler."""

  def __init__(
    self,
    ip: str,
<<<<<<< HEAD
    port: int = 7000,
    shared_secret: Optional[bytes] = None,
    serial_number: Optional[str] = None,
  ):
    self.ip = ip
    self.port = port

    if port == 7443:
      self.use_ssl = True
      if shared_secret is None:
        if serial_number is None:
          raise ValueError("Serial number is required for SSL connection (port 7443)")
        self.device_shared_secret = f"53rv1c3{serial_number}".encode("utf-8")
      else:
        self.device_shared_secret = shared_secret

      ssl_context = ssl.create_default_context()
      ssl_context.check_hostname = False
      ssl_context.verify_mode = ssl.CERT_NONE
=======
    use_ssl: bool = False,
    serial_number: Optional[str] = None,
    port: Optional[int] = None,
  ):
    if port is not None:
      raise NotImplementedError("Specifying a port is deprecated. Use use_ssl instead.")

    self.ip = ip
    self.use_ssl = use_ssl

    if use_ssl:
      self.port = 7443
      if serial_number is None:
        raise ValueError("Serial number is required for SSL connection (port 7443)")
      self.device_shared_secret = f"53rv1c3{serial_number}".encode("utf-8")

      ssl_context = ssl.SSLContext(ssl.PROTOCOL_TLS_CLIENT)
      ssl_context.check_hostname = False
      ssl_context.verify_mode = ssl.CERT_NONE
      ssl_context.minimum_version = ssl.TLSVersion.TLSv1
      ssl_context.maximum_version = ssl.TLSVersion.TLSv1
>>>>>>> c87e99b9
      try:
        # This is required for some legacy devices that use older ciphers or protocols
        # that are disabled by default in newer OpenSSL versions.
        ssl_context.set_ciphers("DEFAULT:@SECLEVEL=0")
      except (ValueError, ssl.SSLError):
        # This might fail on some systems/implementations, but it's worth a try
        pass
    else:
<<<<<<< HEAD
      self.use_ssl = False
      self.device_shared_secret = shared_secret if shared_secret is not None else b"f4ct0rymt55"
      ssl_context = None

    self.io = Socket(host=ip, port=port, ssl=ssl_context)
=======
      self.port = 7000
      self.device_shared_secret = b"f4ct0rymt55"
      ssl_context = None

    self.io = Socket(
      host=ip, port=self.port, ssl_context=ssl_context, server_hostname=serial_number
    )
>>>>>>> c87e99b9
    self._num_blocks: Optional[int] = None
    self.num_temp_zones = 0
    self.available_blocks: List[int] = []
    self.logger = logging.getLogger("pylabrobot.thermocycling.proflex")
    self.current_runs: Dict[int, str] = {}

  @property
  def num_blocks(self) -> int:
    if self._num_blocks is None:
      raise ValueError("Number of blocks not set. Call setup() first.")
    return self._num_blocks

  def _get_auth_token(self, challenge: str):
    challenge_bytes = challenge.encode("utf-8")
    return hmac.new(self.device_shared_secret, challenge_bytes, hashlib.md5).hexdigest()

  def _build_scpi_msg(self, data: dict) -> str:
    def generate_output(data_dict: dict, indent_level=0) -> str:
      lines = []
      if indent_level == 0:
        line = data_dict["cmd"]
        for k, v in data_dict.get("params", {}).items():
          if v is True:
            line += f" -{k}"
          elif v is False:
            pass
          else:
            line += f" -{k}={v}"
        for val in data_dict.get("args", []):
          line += f" {val}"
        if "multiline" in data_dict:
          line += f" <{data_dict['tag']}>"
        lines.append(line)

        if "multiline" in data_dict:
          lines += generate_multiline(data_dict, indent_level + 1)
          lines.append(f"</{data_dict['tag']}>")
      return "\n".join(lines)

    def generate_multiline(multi_dict, indent_level=0) -> List[str]:
      def indent():
        return " " * 8 * indent_level

      lines = []
      for element in multi_dict["multiline"]:
        line = indent() + element["cmd"]
        for k, v in element.get("params", {}).items():
          line += f" -{k}={v}"
        for arg in element.get("args", []):
          line += f" {arg}"

        if "multiline" in element:
          line += f" <{element['tag']}>"
          lines.append(line)
          lines += generate_multiline(element, indent_level + 1)
          lines.append(indent() + f"</{element['tag']}>")
        else:
          lines.append(line)
      return lines

    return generate_output(data) + "\r\n"

  def _parse_scpi_response(self, response: str):
    START_TAG_REGEX = re.compile(r"(.*?)<(multiline\.[a-zA-Z0-9_]+)>")
    END_TAG_REGEX = re.compile(r"</(multiline\.[a-zA-Z0-9_]+)>")
    PARAM_REGEX = re.compile(r"^-([A-Za-z0-9_]+)(?:=(.*))?$")

    def parse_command_line(line):
      start_match = START_TAG_REGEX.search(line)
      if start_match:
        cmd_part = start_match.group(1).strip()
        tag_name = start_match.group(2)
      else:
        cmd_part = line
        tag_name = None

      if not cmd_part:
        return None, [], tag_name

      parts = cmd_part.split()
      command = parts[0]
      args = parts[1:]
      return command, args, tag_name

    def process_args(args_list):
      params: Dict[str, Any] = {}
      positional_args = []
      for arg in args_list:
        match = PARAM_REGEX.match(arg)
        if match:
          key = match.group(1)
          value = match.group(2)
          if value is None:
            params[key] = True
          else:
            params[key] = value
        else:
          positional_args.append(arg)
      return positional_args, params

    def parse_structure(scpi_resp: str):
      first_space_idx = scpi_resp.find(" ")
      status = scpi_resp[:first_space_idx]
      scpi_resp = scpi_resp[first_space_idx + 1 :]
      lines = scpi_resp.split("\n")

      root = {"status": status, "multiline": []}
      stack = [root]

      for original_line in lines:
        line = original_line.strip()
        if not line:
          continue
        end_match = END_TAG_REGEX.match(line)
        if end_match:
          if len(stack) > 1:
            stack.pop()
          else:
            raise ValueError("Unmatched end tag: </{}>".format(end_match.group(1)))
          continue

        command, args, start_tag = parse_command_line(line)
        if command is not None:
          pos_args, params = process_args(args)
          node = {"cmd": command, "args": pos_args, "params": params}
          if start_tag:
            node["multiline"] = []
            stack[-1]["multiline"].append(node)  # type: ignore
            stack.append(node)
            node["tag"] = start_tag
          else:
            stack[-1]["multiline"].append(node)  # type: ignore

      if len(stack) != 1:
        raise ValueError("Unbalanced tags in response.")
      return root

    if response.startswith("ERRor"):
      raise ValueError(f"Error response: {response}")

    result = parse_structure(response)
    status_val = result["status"]
    result = result["multiline"][0]
    result["status"] = status_val
    return result

  async def _read_response(self, timeout=1, read_once=True) -> str:
    try:
      if read_once:
        response_b = await self.io.read(timeout=timeout)
      else:
        response_b = await self.io.read_until_eof(timeout=timeout)
      response = response_b.decode("ascii")
      self.logger.debug("Response received: %s", response)
      return response
    except TimeoutError:
      return ""
    except Exception as e:
      self.logger.error("Error reading from socket: %s", e)
      return ""

  async def send_command(self, data, response_timeout=1, read_once=True):
    msg = self._build_scpi_msg(data)
    self.logger.debug("Command sent: %s", msg.strip())

    await self.io.write(msg.encode("ascii"), timeout=response_timeout)
    return await self._read_response(timeout=response_timeout, read_once=read_once)

  async def _scpi_authenticate(self):
    await self.io.setup()
    await self._read_response(timeout=5)
    challenge_res = await self.send_command({"cmd": "CHAL?"})
    challenge = self._parse_scpi_response(challenge_res)["args"][0]
    auth = self._get_auth_token(challenge)
    auth_res = await self.send_command({"cmd": "AUTH", "args": [auth]})
    if self._parse_scpi_response(auth_res)["status"] != "OK":
      raise ValueError("Authentication failed")
    acc_res = await self.send_command(
      {"cmd": "ACCess", "params": {"stealth": True}, "args": ["Controller"]}
    )
    if self._parse_scpi_response(acc_res)["status"] != "OK":
      raise ValueError("Access failed")

  async def _load_num_blocks_and_type(self):
    block_present_val = await self.get_block_presence()
    if block_present_val == "0":
      raise ValueError("Block not present")
    self.bid = await self.get_block_id()
    if self.bid == "12":
      self._num_blocks = 1
      self.num_temp_zones = 6
    elif self.bid == "13":
      self._num_blocks = 3
      self.num_temp_zones = 2
    elif self.bid == "31":
      self._num_blocks = 1
      self.num_temp_zones = 1
    else:
      raise NotImplementedError("Only BID 31, 12 and 13 are supported")

  async def is_block_running(self, block_id: int) -> bool:
    run_name = await self.get_run_name(block_id=block_id)
    return run_name != "-"

  async def _load_available_blocks(self) -> None:
    await (
      self._scpi_authenticate()
    )  # in case users wants to see available blocks without setting them up
    await self._load_num_blocks_and_type()
    assert self._num_blocks is not None, "Number of blocks not set"
    for block_id in range(self._num_blocks):
      block_error = await self.get_error(block_id=block_id)
      if block_error != "0":
        raise ValueError(f"Block {block_id} has error: {block_error}")
      if not await self.is_block_running(block_id=block_id):
        if block_id not in self.available_blocks:
          self.available_blocks.append(block_id)

  async def get_block_current_temperature(self, block_id=1) -> List[float]:
    res = await self.send_command({"cmd": f"TBC{block_id+1}:TBC:BlockTemperatures?"})
    return cast(List[float], self._parse_scpi_response(res)["args"])

  async def get_sample_temps(self, block_id=1) -> List[float]:
    res = await self.send_command({"cmd": f"TBC{block_id+1}:TBC:SampleTemperatures?"})
    return cast(List[float], self._parse_scpi_response(res)["args"])

  async def get_nickname(self) -> str:
    res = await self.send_command({"cmd": "SYST:SETT:NICK?"})
    return cast(str, self._parse_scpi_response(res)["args"][0])

  async def set_nickname(self, nickname: str) -> None:
    res = await self.send_command({"cmd": "SYST:SETT:NICK", "args": [nickname]})
    if self._parse_scpi_response(res)["status"] != "OK":
      raise ValueError("Failed to set nickname")

  async def get_log_by_runname(self, run_name: str) -> str:
    res = await self.send_command(
      {"cmd": "FILe:READ?", "args": [f"RUNS:{run_name}/{run_name}.log"]},
      response_timeout=5,
      read_once=False,
    )
    if self._parse_scpi_response(res)["status"] != "OK":
      raise ValueError("Failed to get log")
    res.replace("\n", "")
    # Extract the base64 encoded log content between <quote> tags
    encoded_log_match = re.search(r"<quote>(.*?)</quote>", res, re.DOTALL)
    if not encoded_log_match:
      raise ValueError("Failed to parse log content")
    encoded_log = encoded_log_match.group(1).strip()
    log = b64decode(encoded_log).decode("utf-8")
    return log

  async def get_elapsed_run_time_from_log(self, run_name: str) -> int:
    """
    Parses a log to find the elapsed run time in hh:mm:ss format
    and converts it to total seconds.
    """
    log = await self.get_log_by_runname(run_name)

    # Updated regex to capture hours, minutes, and seconds
    elapsed_time_match = re.search(r"Run Time:\s*(\d+):(\d+):(\d+)", log)

    if not elapsed_time_match:
      raise ValueError("Failed to parse elapsed time from log. Expected hh:mm:ss format.")

    # Extract h, m, s, and convert them to integers
    hours = int(elapsed_time_match.group(1))
    minutes = int(elapsed_time_match.group(2))
    seconds = int(elapsed_time_match.group(3))

    # Calculate the total seconds
    total_seconds = (hours * 3600) + (minutes * 60) + seconds

    return total_seconds

  async def set_block_idle_temp(
    self, temp: float, block_id: int, control_enabled: bool = True
  ) -> None:
    if block_id not in self.available_blocks:
      raise ValueError(f"Block {block_id} is not available")
    res = await self.send_command(
      {"cmd": f"TBC{block_id+1}:BLOCK", "args": [1 if control_enabled else 0, temp]}
    )
    if self._parse_scpi_response(res)["status"] != "NEXT":
      raise ValueError("Failed to set block idle temperature")
    follow_up = await self._read_response()
    if self._parse_scpi_response(follow_up)["status"] != "OK":
      raise ValueError("Failed to set block idle temperature")

  async def set_cover_idle_temp(
    self, temp: float, block_id: int, control_enabled: bool = True
  ) -> None:
    if block_id not in self.available_blocks:
      raise ValueError(f"Block {block_id} not available")
    res = await self.send_command(
      {"cmd": f"TBC{block_id+1}:COVER", "args": [1 if control_enabled else 0, temp]}
    )
    if self._parse_scpi_response(res)["status"] != "NEXT":
      raise ValueError("Failed to set cover idle temperature")
    follow_up = await self._read_response()
    if self._parse_scpi_response(follow_up)["status"] != "OK":
      raise ValueError("Failed to set cover idle temperature")

  async def set_block_temperature(
    self, temperature: List[float], block_id: Optional[int] = None, rate: float = 100
  ):
    if block_id not in self.available_blocks:
      raise ValueError(f"Block {block_id} not available")
    res = await self.send_command(
      {"cmd": f"TBC{block_id+1}:RAMP", "params": {"rate": rate}, "args": temperature},
      response_timeout=60,
    )
    if self._parse_scpi_response(res)["status"] != "OK":
      raise ValueError("Failed to ramp block temperature")

  async def block_ramp_single_temp(self, target_temp: float, block_id: int, rate: float = 100):
    """Set a single temperature for the block with a ramp rate.

    It might be better to use `set_block_temperature` to set individual temperatures for each zone.
    """
    if block_id not in self.available_blocks:
      raise ValueError(f"Block {block_id} not available")
    res = await self.send_command(
      {"cmd": f"TBC{block_id+1}:BlockRAMP", "params": {"rate": rate}, "args": [target_temp]},
      response_timeout=60,
    )
    if self._parse_scpi_response(res)["status"] != "OK":
      raise ValueError("Failed to ramp block temperature")

  async def set_lid_temperature(self, temperature: List[float], block_id: Optional[int] = None):
    assert block_id is not None, "block_id must be specified"
    assert len(set(temperature)) == 1, "Lid temperature must be the same for all zones"
    target_temp = temperature[0]
    if block_id not in self.available_blocks:
      raise ValueError(f"Block {block_id} not available")
    res = await self.send_command(
      {"cmd": f"TBC{block_id+1}:CoverRAMP", "params": {}, "args": [target_temp]},
      response_timeout=60,
    )
    if self._parse_scpi_response(res)["status"] != "OK":
      raise ValueError("Failed to ramp cover temperature")

  async def buzzer_on(self):
    res = await self.send_command({"cmd": "BUZZer+"})
    if self._parse_scpi_response(res)["status"] != "OK":
      raise ValueError("Failed to turn on buzzer")

  async def buzzer_off(self):
    res = await self.send_command({"cmd": "BUZZer-"})
    if self._parse_scpi_response(res)["status"] != "OK":
      raise ValueError("Failed to turn off buzzer")

  async def send_morse_code(self, morse_code: str):
    short_beep_duration = 0.1
    long_beep_duration = short_beep_duration * 3
    space_duration = short_beep_duration * 3
    assert all(char in ".- " for char in morse_code), "Invalid characters in morse code"
    for char in morse_code:
      if char == ".":
        await self.buzzer_on()
        await asyncio.sleep(short_beep_duration)
        await self.buzzer_off()
      elif char == "-":
        await self.buzzer_on()
        await asyncio.sleep(long_beep_duration)
        await self.buzzer_off()
      elif char == " ":
        await asyncio.sleep(space_duration)
      await asyncio.sleep(short_beep_duration)  # between letters is a short unit

  async def continue_run(self, block_id: int):
    for _ in range(3):
      await asyncio.sleep(1)
      res = await self.send_command({"cmd": f"TBC{block_id+1}:CONTinue"})
      if self._parse_scpi_response(res)["status"] != "OK":
        raise ValueError("Failed to continue from indefinite hold")

  async def _write_file(self, filename: str, data: str, encoding="plain"):
    write_res = await self.send_command(
      {
        "cmd": "FILe:WRITe",
        "params": {"encoding": encoding},
        "args": [filename],
        "multiline": [{"cmd": data}],
        "tag": "multiline.write",
      },
      response_timeout=1,
      read_once=False,
    )
    if self._parse_scpi_response(write_res)["status"] != "OK":
      raise ValueError("Failed to write file")

  async def get_block_id(self):
    res = await self.send_command({"cmd": "TBC:BID?"})
    if self._parse_scpi_response(res)["status"] != "OK":
      raise ValueError("Failed to get block ID")
    return self._parse_scpi_response(res)["args"][0]

  async def get_block_presence(self):
    res = await self.send_command({"cmd": "TBC:BlockPresence?"})
    if self._parse_scpi_response(res)["status"] != "OK":
      raise ValueError("Failed to get block presence")
    return self._parse_scpi_response(res)["args"][0]

  async def check_run_exists(self, run_name: str) -> bool:
    res = await self.send_command(
      {"cmd": "RUNS:EXISTS?", "args": [run_name], "params": {"type": "folders"}}
    )
    if self._parse_scpi_response(res)["status"] != "OK":
      raise ValueError("Failed to check if run exists")
    return cast(str, self._parse_scpi_response(res)["args"][1]) == "True"

  async def create_run(self, run_name: str):
    res = await self.send_command({"cmd": "RUNS:NEW", "args": [run_name]}, response_timeout=10)
    if self._parse_scpi_response(res)["status"] != "OK":
      raise ValueError("Failed to create run")
    return self._parse_scpi_response(res)["args"][0]

  async def get_run_name(self, block_id: int) -> str:
    res = await self.send_command({"cmd": f"TBC{block_id + 1}:RUNTitle?"})
    if self._parse_scpi_response(res)["status"] != "OK":
      raise ValueError("Failed to get run title")
    return cast(str, self._parse_scpi_response(res)["args"][0])

  async def _get_run_progress(self, block_id: int):
    res = await self.send_command({"cmd": f"TBC{block_id + 1}:RUNProgress?"})
    parsed_res = self._parse_scpi_response(res)
    if parsed_res["status"] != "OK":
      raise ValueError("Failed to get run status")
    if parsed_res["cmd"] == f"TBC{block_id + 1}:RunProtocol":
      await self._read_response()
      return False
    return self._parse_scpi_response(res)["params"]

  async def get_estimated_run_time(self, block_id: int):
    res = await self.send_command({"cmd": f"TBC{block_id + 1}:ESTimatedTime?"})
    if self._parse_scpi_response(res)["status"] != "OK":
      raise ValueError("Failed to get estimated run time")
    return self._parse_scpi_response(res)["args"][0]

  async def get_elapsed_run_time(self, block_id: int):
    res = await self.send_command({"cmd": f"TBC{block_id + 1}:ELAPsedTime?"})
    if self._parse_scpi_response(res)["status"] != "OK":
      raise ValueError("Failed to get elapsed run time")
    return int(self._parse_scpi_response(res)["args"][0])

  async def get_remaining_run_time(self, block_id):
    res = await self.send_command({"cmd": f"TBC{block_id + 1}:REMainingTime?"})
    if self._parse_scpi_response(res)["status"] != "OK":
      raise ValueError("Failed to get remaining run time")
    return int(self._parse_scpi_response(res)["args"][0])

  async def get_error(self, block_id):
    res = await self.send_command({"cmd": f"TBC{block_id + 1}:ERROR?"})
    if self._parse_scpi_response(res)["status"] != "OK":
      raise ValueError("Failed to get error")
    return self._parse_scpi_response(res)["args"][0]

  async def power_on(self):
    res = await self.send_command({"cmd": "POWER", "args": ["On"]}, response_timeout=20)
    if res == "" or self._parse_scpi_response(res)["status"] != "OK":
      raise ValueError("Failed to power on")

  async def power_off(self):
    res = await self.send_command({"cmd": "POWER", "args": ["Off"]})
    if self._parse_scpi_response(res)["status"] != "OK":
      raise ValueError("Failed to power off")

  async def _scpi_write_run_info(
    self,
    protocol: Protocol,
    run_name: str,
    block_id: int,
    sample_volume: float,
    run_mode: str,
    protocol_name: str,
    cover_temp: float,
    cover_enabled: bool,
    user_name: str,
  ):
    xmlfile, tmpfile = _generate_run_info_files(
      protocol=protocol,
      block_id=block_id,
      sample_volume=sample_volume,
      run_mode=run_mode,
      protocol_name=protocol_name,
      cover_temp=cover_temp,
      cover_enabled=cover_enabled,
      user_name="LifeTechnologies",  # for some reason LifeTechnologies is used here
    )
    await self._write_file(f"runs:{run_name}/{protocol_name}.method", xmlfile)
    await self._write_file(f"runs:{run_name}/{run_name}.tmp", tmpfile)

  async def _scpi_run_protocol(
    self,
    protocol: Protocol,
    run_name: str,
    block_id: int,
    sample_volume: float,
    run_mode: str,
    protocol_name: str,
    cover_temp: float,
    cover_enabled: bool,
    user_name: str,
    stage_name_prefixes: List[str],
  ):
    load_res = await self.send_command(
      data=_gen_protocol_data(
        protocol=protocol,
        block_id=block_id,
        sample_volume=sample_volume,
        run_mode=run_mode,
        cover_temp=cover_temp,
        cover_enabled=cover_enabled,
        protocol_name=protocol_name,
        stage_name_prefixes=stage_name_prefixes,
      ),
      response_timeout=5,
      read_once=False,
    )
    if self._parse_scpi_response(load_res)["status"] != "OK":
      self.logger.error(load_res)
      self.logger.error("Protocol failed to load")
      raise ValueError("Protocol failed to load")

    start_res = await self.send_command(
      {
        "cmd": f"TBC{block_id + 1}:RunProtocol",
        "params": {
          "User": user_name,
          "CoverTemperature": cover_temp,
          "CoverEnabled": "On" if cover_enabled else "Off",
        },
        "args": [protocol_name, run_name],
      },
      response_timeout=2,
      read_once=False,
    )

    if self._parse_scpi_response(start_res)["status"] == "NEXT":
      self.logger.info("Protocol started")
    else:
      self.logger.error(start_res)
      self.logger.error("Protocol failed to start")
      raise ValueError("Protocol failed to start")

    total_time = await self.get_estimated_run_time(block_id=block_id)
    total_time = float(total_time)
    self.logger.info(f"Estimated run time: {total_time}")
    self.current_runs[block_id] = run_name

  async def abort_run(self, block_id: int):
    if not await self.is_block_running(block_id=block_id):
      self.logger.info("Failed to abort protocol: no run is currently running on this block")
      return
    run_name = await self.get_run_name(block_id=block_id)
    abort_res = await self.send_command({"cmd": f"TBC{block_id + 1}:AbortRun", "args": [run_name]})
    if self._parse_scpi_response(abort_res)["status"] != "OK":
      self.logger.error(abort_res)
      self.logger.error("Failed to abort protocol")
      raise ValueError("Failed to abort protocol")
    self.logger.info("Protocol aborted")
    await asyncio.sleep(10)

  @dataclass
  class RunProgress:
    stage: str
    elapsed_time: int
    remaining_time: int
    running: bool

  async def get_run_info(self, protocol: Protocol, block_id: int) -> "RunProgress":
    progress = await self._get_run_progress(block_id=block_id)
    run_name = await self.get_run_name(block_id=block_id)
    if not progress:
      self.logger.info("Protocol completed")
      return ThermoFisherThermocyclerBackend.RunProgress(
        running=False,
        stage="completed",
        elapsed_time=await self.get_elapsed_run_time_from_log(run_name=run_name),
        remaining_time=0,
      )

    if progress["RunTitle"] == "-":
      await self._read_response(timeout=5)
      self.logger.info("Protocol completed")
      return ThermoFisherThermocyclerBackend.RunProgress(
        running=False,
        stage="completed",
        elapsed_time=await self.get_elapsed_run_time_from_log(run_name=run_name),
        remaining_time=0,
      )

    if progress["Stage"] == "POSTRun":
      self.logger.info("Protocol in POSTRun")
      return ThermoFisherThermocyclerBackend.RunProgress(
        running=True,
        stage="POSTRun",
        elapsed_time=await self.get_elapsed_run_time_from_log(run_name=run_name),
        remaining_time=0,
      )

    # TODO: move to separate wait method
    time_elapsed = await self.get_elapsed_run_time(block_id=block_id)
    remaining_time = await self.get_remaining_run_time(block_id=block_id)

    if progress["Stage"] != "-" and progress["Step"] != "-":
      current_step = protocol.stages[int(progress["Stage"]) - 1].steps[int(progress["Step"]) - 1]
      if current_step.hold_seconds == float("inf"):
        while True:
          block_temps = await self.get_block_current_temperature(block_id=block_id)
          target_temps = current_step.temperature
          if all(
            abs(float(block_temps[i]) - target_temps[i]) < 0.5 for i in range(len(block_temps))
          ):
            break
          await asyncio.sleep(5)
        self.logger.info("Infinite hold")
        return ThermoFisherThermocyclerBackend.RunProgress(
          running=False,
          stage="infinite_hold",
          elapsed_time=time_elapsed,
          remaining_time=remaining_time,
        )

    self.logger.info(f"Elapsed time: {time_elapsed}")
    self.logger.info(f"Remaining time: {remaining_time}")
    return ThermoFisherThermocyclerBackend.RunProgress(
      running=True,
      stage=progress["Stage"],
      elapsed_time=time_elapsed,
      remaining_time=remaining_time,
    )

  # *************Methods implementing ThermocyclerBackend***********************

  async def setup(
    self, block_idle_temp=25, cover_idle_temp=105, blocks_to_setup: Optional[List[int]] = None
  ):
    await self._scpi_authenticate()
    await self.power_on()
    await self._load_num_blocks_and_type()
    if blocks_to_setup is None:
      await self._load_available_blocks()
      if not self.available_blocks:
        raise ValueError("No available blocks. Set blocks_to_setup to force setup")
    else:
      self.available_blocks = blocks_to_setup
    for block_index in self.available_blocks:
      await self.set_block_idle_temp(temp=block_idle_temp, block_id=block_index)
      await self.set_cover_idle_temp(temp=cover_idle_temp, block_id=block_index)

  async def deactivate_lid(self, block_id: Optional[int] = None):
    assert block_id is not None, "block_id must be specified"
    return await self.set_cover_idle_temp(temp=105, control_enabled=False, block_id=block_id)

  async def deactivate_block(self, block_id: Optional[int] = None):
    assert block_id is not None, "block_id must be specified"
    return await self.set_block_idle_temp(temp=25, control_enabled=False, block_id=block_id)

  async def get_lid_current_temperature(self, block_id: Optional[int] = None) -> List[float]:
    assert block_id is not None, "block_id must be specified"
    res = await self.send_command({"cmd": f"TBC{block_id+1}:TBC:CoverTemperatures?"})
    return cast(List[float], self._parse_scpi_response(res)["args"])

  async def run_protocol(
    self,
    protocol: Protocol,
    block_max_volume: float,
    block_id: Optional[int] = None,
    run_name="testrun",
    user="Admin",
    run_mode: str = "Fast",
    cover_temp: float = 105,
    cover_enabled=True,
    protocol_name: str = "PCR_Protocol",
    stage_name_prefixes: Optional[List[str]] = None,
  ):
    assert block_id is not None, "block_id must be specified"

    if await self.check_run_exists(run_name):
      self.logger.warning(f"Run {run_name} already exists")
    else:
      await self.create_run(run_name)

    # wrap all Steps in Stage objects where necessary
    for i, stage in enumerate(protocol.stages):
      if isinstance(stage, Step):
        protocol.stages[i] = Stage(steps=[stage], repeats=1)

    stage_name_prefixes = stage_name_prefixes or ["Stage_" for i in range(len(protocol.stages))]

    await self._scpi_write_run_info(
      protocol=protocol,
      block_id=block_id,
      run_name=run_name,
      user_name=user,
      sample_volume=block_max_volume,
      run_mode=run_mode,
      cover_temp=cover_temp,
      cover_enabled=cover_enabled,
      protocol_name=protocol_name,
    )
    await self._scpi_run_protocol(
      protocol=protocol,
      run_name=run_name,
      block_id=block_id,
      sample_volume=block_max_volume,
      run_mode=run_mode,
      cover_temp=cover_temp,
      cover_enabled=cover_enabled,
      protocol_name=protocol_name,
      user_name=user,
      stage_name_prefixes=stage_name_prefixes,
    )

  async def stop(self):
    for block_id in self.current_runs.keys():
      await self.abort_run(block_id=block_id)

      await self.deactivate_lid(block_id=block_id)
      await self.deactivate_block(block_id=block_id)

    await self.io.stop()

  async def get_block_status(self, *args, **kwargs):
    raise NotImplementedError

  async def get_current_cycle_index(self, block_id: Optional[int] = None) -> int:
    assert block_id is not None, "block_id must be specified"
    progress = await self._get_run_progress(block_id=block_id)
    if progress is None:
      raise RuntimeError("No progress information available")

    if progress["RunTitle"] == "-":
      await self._read_response(timeout=5)
      raise RuntimeError("Protocol completed or not started")

    if progress["Stage"] == "POSTRun":
      raise RuntimeError("Protocol in POSTRun stage, no current cycle index")

    if progress["Stage"] != "-" and progress["Step"] != "-":
      return int(progress["Stage"]) - 1

    raise RuntimeError("Current cycle index is not available, protocol may not be running")

  async def get_current_step_index(self, block_id: Optional[int] = None) -> int:
    assert block_id is not None, "block_id must be specified"
    progress = await self._get_run_progress(block_id=block_id)
    if progress is None:
      raise RuntimeError("No progress information available")

    if progress["RunTitle"] == "-":
      await self._read_response(timeout=5)
      raise RuntimeError("Protocol completed or not started")

    if progress["Stage"] == "POSTRun":
      raise RuntimeError("Protocol in POSTRun stage, no current cycle index")

    if progress["Stage"] != "-" and progress["Step"] != "-":
      return int(progress["Step"]) - 1

    raise RuntimeError("Current step index is not available, protocol may not be running")

  async def get_hold_time(self, *args, **kwargs):
    # deprecated
    raise NotImplementedError

  async def get_lid_open(self, *args, **kwargs):
    raise NotImplementedError("Proflex thermocycler does not support lid open status check")

  async def get_lid_status(self, *args, **kwargs) -> LidStatus:
    raise NotImplementedError

  async def get_lid_target_temperature(self, *args, **kwargs):
    # deprecated
    raise NotImplementedError

  async def get_total_cycle_count(self, *args, **kwargs):
    # deprecated
    raise NotImplementedError

  async def get_total_step_count(self, *args, **kwargs):
    # deprecated
    raise NotImplementedError

  async def get_block_target_temperature(self, *args, **kwargs):
    # deprecated
    raise NotImplementedError<|MERGE_RESOLUTION|>--- conflicted
+++ resolved
@@ -210,27 +210,6 @@
   def __init__(
     self,
     ip: str,
-<<<<<<< HEAD
-    port: int = 7000,
-    shared_secret: Optional[bytes] = None,
-    serial_number: Optional[str] = None,
-  ):
-    self.ip = ip
-    self.port = port
-
-    if port == 7443:
-      self.use_ssl = True
-      if shared_secret is None:
-        if serial_number is None:
-          raise ValueError("Serial number is required for SSL connection (port 7443)")
-        self.device_shared_secret = f"53rv1c3{serial_number}".encode("utf-8")
-      else:
-        self.device_shared_secret = shared_secret
-
-      ssl_context = ssl.create_default_context()
-      ssl_context.check_hostname = False
-      ssl_context.verify_mode = ssl.CERT_NONE
-=======
     use_ssl: bool = False,
     serial_number: Optional[str] = None,
     port: Optional[int] = None,
@@ -252,7 +231,6 @@
       ssl_context.verify_mode = ssl.CERT_NONE
       ssl_context.minimum_version = ssl.TLSVersion.TLSv1
       ssl_context.maximum_version = ssl.TLSVersion.TLSv1
->>>>>>> c87e99b9
       try:
         # This is required for some legacy devices that use older ciphers or protocols
         # that are disabled by default in newer OpenSSL versions.
@@ -261,13 +239,6 @@
         # This might fail on some systems/implementations, but it's worth a try
         pass
     else:
-<<<<<<< HEAD
-      self.use_ssl = False
-      self.device_shared_secret = shared_secret if shared_secret is not None else b"f4ct0rymt55"
-      ssl_context = None
-
-    self.io = Socket(host=ip, port=port, ssl=ssl_context)
-=======
       self.port = 7000
       self.device_shared_secret = b"f4ct0rymt55"
       ssl_context = None
@@ -275,7 +246,6 @@
     self.io = Socket(
       host=ip, port=self.port, ssl_context=ssl_context, server_hostname=serial_number
     )
->>>>>>> c87e99b9
     self._num_blocks: Optional[int] = None
     self.num_temp_zones = 0
     self.available_blocks: List[int] = []
