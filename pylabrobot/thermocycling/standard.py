import enum
from dataclasses import dataclass
<<<<<<< HEAD
from typing import List, Optional, Union
=======
from typing import List
>>>>>>> 24cb1ab1


@dataclass
class Step:
  """Represents a single step in a thermocycler profile."""

  temperature: List[float]
  hold_seconds: float
  rate: Optional[float] = None  # degrees Celsius per second


@dataclass
class Stage:
  """Represents a single stage in a thermocycler protocol."""

  steps: List[Step]
  repeats: int


@dataclass
class Protocol:
  """Represents a thermocycler protocol ("cycle") with multiple stages."""

  stages: List[Union[Stage, Step]]


class LidStatus(enum.Enum):
  """Temperature status of the thermocycler lid."""

  IDLE = "idle"
  HOLDING_AT_TARGET = "holding at target"


class BlockStatus(enum.Enum):
  """Temperature status of the thermocycler block."""

  IDLE = "idle"
  HOLDING_AT_TARGET = "holding at target"<|MERGE_RESOLUTION|>--- conflicted
+++ resolved
@@ -1,10 +1,6 @@
 import enum
 from dataclasses import dataclass
-<<<<<<< HEAD
 from typing import List, Optional, Union
-=======
-from typing import List
->>>>>>> 24cb1ab1
 
 
 @dataclass
