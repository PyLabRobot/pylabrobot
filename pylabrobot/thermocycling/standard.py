--- conflicted
+++ resolved
@@ -1,10 +1,6 @@
 import enum
 from dataclasses import dataclass
-<<<<<<< HEAD
-from typing import List, Optional, Union
-=======
 from typing import List, Optional
->>>>>>> fea51ecf
 
 
 @dataclass
@@ -41,11 +37,7 @@
 class Protocol:
   """Represents a thermocycler protocol ("cycle") with multiple stages."""
 
-<<<<<<< HEAD
-  stages: List[Union[Stage, Step]]
-=======
   stages: List[Stage]
->>>>>>> fea51ecf
 
   def serialize(self) -> dict:
     return {
@@ -56,16 +48,8 @@
   def deserialize(cls, data: dict) -> "Protocol":
     stages = []
     for stage_data in data.get("stages", []):
-<<<<<<< HEAD
-      if "steps" in stage_data:
-        steps = [Step(**step) for step in stage_data["steps"]]
-        stages.append(Stage(steps=steps, repeats=stage_data.get("repeats", 1)))
-      else:
-        stages.append(Step(**stage_data))
-=======
       steps = [Step(**step) for step in stage_data["steps"]]
       stages.append(Stage(steps=steps, repeats=stage_data.get("repeats", 1)))
->>>>>>> fea51ecf
     return cls(stages=stages)
 
 
