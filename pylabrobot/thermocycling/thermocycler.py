"""High-level Thermocycler resource wrapping a backend."""

import asyncio
import time
from typing import List, Optional

from pylabrobot.machines.machine import Machine
from pylabrobot.resources import Coordinate, ResourceHolder
from pylabrobot.thermocycling.backend import ThermocyclerBackend
from pylabrobot.thermocycling.standard import BlockStatus, LidStatus, Step


class Thermocycler(ResourceHolder, Machine):
  """Generic Thermocycler: block + lid + profile + status queries."""

  def __init__(
    self,
    name: str,
    size_x: float,
    size_y: float,
    size_z: float,
    backend: ThermocyclerBackend,
    child_location: Coordinate,
    category: str = "thermocycler",
    model: Optional[str] = None,
  ):
    """Initialize a Thermocycler resource.

    Args:
      name: Human-readable name.
      size_x: Footprint in the X dimension (mm).
      size_y: Footprint in the Y dimension (mm).
      size_z: Height in the Z dimension (mm).
      backend: A ThermocyclerBackend instance.
      child_location: Where a plate sits on the block.
      category: Resource category (default: "thermocycler").
      model: Module model string (e.g. "thermocyclerModuleV1").
    """
    ResourceHolder.__init__(
      self,
      name=name,
      size_x=size_x,
      size_y=size_y,
      size_z=size_z,
      child_location=child_location,
      category=category,
      model=model,
    )
    Machine.__init__(self, backend=backend)
    self.backend: ThermocyclerBackend = backend

  async def open_lid(self, **backend_kwargs):
    return await self.backend.open_lid(**backend_kwargs)

  async def close_lid(self, **backend_kwargs):
    return await self.backend.close_lid(**backend_kwargs)

  async def set_block_temperature(self, temperature: float, **backend_kwargs):
    """Set the block temperature.

    Args:
      temperature: Target temperature in °C.
    """
    return await self.backend.set_block_temperature(temperature, **backend_kwargs)

  async def set_lid_temperature(self, temperature: float, **backend_kwargs):
    """Set the lid temperature.

    Args:
      temperature: Target temperature in °C.
    """
    return await self.backend.set_lid_temperature(temperature, **backend_kwargs)

  async def deactivate_block(self, **backend_kwargs):
    """Turn off the block heater."""
    return await self.backend.deactivate_block(**backend_kwargs)

  async def deactivate_lid(self, **backend_kwargs):
    """Turn off the lid heater."""
    return await self.backend.deactivate_lid(**backend_kwargs)

  async def run_profile(self, profile: List[Step], block_max_volume: float, **backend_kwargs):
    """Enqueue a multi-step temperature profile (fire-and-forget).

    Args:
      profile: List of {"temperature": float, "holdSeconds": float} steps.
      block_max_volume: Maximum block volume (µL) for safety.
    """
    return await self.backend.run_profile(profile, block_max_volume, **backend_kwargs)

  async def run_pcr_profile(
    self,
    denaturation_temp: float,
    denaturation_time: float,
    annealing_temp: float,
    annealing_time: float,
    extension_temp: float,
    extension_time: float,
    num_cycles: int,
    block_max_volume: float,
    lid_temperature: float,
    pre_denaturation_temp: Optional[float] = None,
    pre_denaturation_time: Optional[float] = None,
    final_extension_temp: Optional[float] = None,
    final_extension_time: Optional[float] = None,
    storage_temp: Optional[float] = None,
    storage_time: Optional[float] = None,
    **backend_kwargs,
  ):
    """Run a PCR profile with specified parameters.

    Args:
      denaturation_temp: Denaturation temperature in °C.
      denaturation_time: Denaturation time in seconds.
      annealing_temp: Annealing temperature in °C.
      annealing_time: Annealing time in seconds.
      extension_temp: Extension temperature in °C.
      extension_time: Extension time in seconds.
      num_cycles: Number of PCR cycles.
      block_max_volume: Maximum block volume (µL) for safety.
      lid_temperature: Lid temperature to set during the profile.
      pre_denaturation_temp: Optional pre-denaturation temperature in °C.
      pre_denaturation_time: Optional pre-denaturation time in seconds.
      final_extension_temp: Optional final extension temperature in °C.
      final_extension_time: Optional final extension time in seconds.
      storage_temp: Optional storage temperature in °C.
      storage_time: Optional storage time in seconds.
    """

    await self.set_lid_temperature(lid_temperature)
    await self.wait_for_lid()

    profile: List[Step] = []

    if pre_denaturation_temp is not None and pre_denaturation_time is not None:
      profile.append(Step(temperature=pre_denaturation_temp, hold_seconds=pre_denaturation_time))

    # Main PCR cycles
    pcr_step = [
      Step(temperature=denaturation_temp, hold_seconds=denaturation_time),
      Step(temperature=annealing_temp, hold_seconds=annealing_time),
      Step(temperature=extension_temp, hold_seconds=extension_time),
    ]
    for _ in range(num_cycles):
      profile.extend(pcr_step)

    if final_extension_temp is not None and final_extension_time is not None:
      profile.append(Step(temperature=final_extension_temp, hold_seconds=final_extension_time))

    if storage_temp is not None and storage_time is not None:
      profile.append(Step(temperature=storage_temp, hold_seconds=storage_time))

    return await self.run_profile(
      profile=profile, block_max_volume=block_max_volume, **backend_kwargs
    )

  async def get_block_current_temperature(self, **backend_kwargs) -> float:
    """Get the current block temperature (°C)."""
    return await self.backend.get_block_current_temperature(**backend_kwargs)

  async def get_block_target_temperature(self, **backend_kwargs) -> float:
    """Get the block's target temperature (°C)."""
    return await self.backend.get_block_target_temperature(**backend_kwargs)

  async def get_lid_current_temperature(self, **backend_kwargs) -> float:
    """Get the current lid temperature (°C)."""
    return await self.backend.get_lid_current_temperature(**backend_kwargs)

  async def get_lid_target_temperature(self, **backend_kwargs) -> float:
    """Get the lid's target temperature (°C), if supported."""
    return await self.backend.get_lid_target_temperature(**backend_kwargs)

<<<<<<< HEAD
  async def get_lid_open(self) -> bool:
    """Return ``True`` if the lid is open."""
    return await self.backend.get_lid_open()

  async def get_lid_status(self) -> LidStatus:
    """Get the lid temperature status."""
    return await self.backend.get_lid_status()

  async def get_block_status(self) -> BlockStatus:
    """Get the block status."""
    return await self.backend.get_block_status()
=======
  async def get_lid_status(self, **backend_kwargs) -> str:
    """Get whether the lid is "open" or "closed"."""
    return cast(str, await self.backend.get_lid_status(**backend_kwargs))
>>>>>>> 3d743a32

  async def get_hold_time(self, **backend_kwargs) -> float:
    """Get remaining hold time (s) for the current step."""
    return await self.backend.get_hold_time(**backend_kwargs)

  async def get_current_cycle_index(self, **backend_kwargs) -> int:
    """Get the one-based index of the current cycle."""
    return await self.backend.get_current_cycle_index(**backend_kwargs)

  async def get_total_cycle_count(self, **backend_kwargs) -> int:
    """Get the total number of cycles."""
    return await self.backend.get_total_cycle_count(**backend_kwargs)

  async def get_current_step_index(self, **backend_kwargs) -> int:
    """Get the one-based index of the current step."""
    return await self.backend.get_current_step_index(**backend_kwargs)

  async def get_total_step_count(self, **backend_kwargs) -> int:
    """Get the total number of steps in the current cycle."""
    return await self.backend.get_total_step_count(**backend_kwargs)

  async def wait_for_block(self, timeout: float = 600, tolerance: float = 0.5, **backend_kwargs):
    """Wait until block temp reaches target ± tolerance."""
    target = await self.get_block_target_temperature(**backend_kwargs)
    start = time.time()
    while time.time() - start < timeout:
      if abs((await self.get_block_current_temperature(**backend_kwargs)) - target) < tolerance:
        return
      await asyncio.sleep(1)
    raise TimeoutError("Block temperature timeout.")

<<<<<<< HEAD
  async def wait_for_lid(self, timeout: float = 1200, tolerance: float = 0.5):
    """Wait until the lid temperature reaches target ± ``tolerance`` or the lid temperature status is idle/holding at target."""
=======
  async def wait_for_lid(self, timeout: float = 1200, tolerance: float = 0.5, **backend_kwargs):
    """Wait until lid temp reaches target ± tolerance, or status is idle/holding at target."""
>>>>>>> 3d743a32
    try:
      target = await self.get_lid_target_temperature(**backend_kwargs)
    except RuntimeError:
      target = None
    start = time.time()
    while time.time() - start < timeout:
      if target is not None:
        if abs((await self.get_lid_current_temperature(**backend_kwargs)) - target) < tolerance:
          return
      else:
        # If no target temperature, check status
        status = await self.get_lid_status(**backend_kwargs)
        if status in ["idle", "holding at target"]:
          return
      await asyncio.sleep(1)
    raise TimeoutError("Lid temperature timeout.")

  async def is_profile_running(self, **backend_kwargs) -> bool:
    """Return True if a profile is still in progress."""
    hold = await self.get_hold_time(**backend_kwargs)
    cycle = await self.get_current_cycle_index(**backend_kwargs)
    total_cycles = await self.get_total_cycle_count(**backend_kwargs)
    step = await self.get_current_step_index(**backend_kwargs)
    total_steps = await self.get_total_step_count(**backend_kwargs)

    # if still holding in a step, it's running
    if hold and hold > 0:
      return True
    # if haven't reached last cycle (zero-based indexing)
    if cycle < total_cycles - 1:
      return True
    # last cycle but not last step (zero-based indexing)
    if cycle == total_cycles - 1 and step < total_steps - 1:
      return True
    return False

  async def wait_for_profile_completion(self, poll_interval: float = 60.0, **backend_kwargs):
    """Block until the profile finishes, polling at `poll_interval` seconds."""
    while await self.is_profile_running(**backend_kwargs):
      await asyncio.sleep(poll_interval)

  def serialize(self) -> dict:
    """JSON-serializable representation."""
    return {**Machine.serialize(self), **ResourceHolder.serialize(self)}<|MERGE_RESOLUTION|>--- conflicted
+++ resolved
@@ -170,23 +170,17 @@
     """Get the lid's target temperature (°C), if supported."""
     return await self.backend.get_lid_target_temperature(**backend_kwargs)
 
-<<<<<<< HEAD
-  async def get_lid_open(self) -> bool:
+  async def get_lid_open(self, **backend_kwargs) -> bool:
     """Return ``True`` if the lid is open."""
-    return await self.backend.get_lid_open()
-
-  async def get_lid_status(self) -> LidStatus:
+    return await self.backend.get_lid_open(**backend_kwargs)
+
+  async def get_lid_status(self, **backend_kwargs) -> LidStatus:
     """Get the lid temperature status."""
-    return await self.backend.get_lid_status()
-
-  async def get_block_status(self) -> BlockStatus:
+    return await self.backend.get_lid_status(**backend_kwargs)
+
+  async def get_block_status(self, **backend_kwargs) -> BlockStatus:
     """Get the block status."""
-    return await self.backend.get_block_status()
-=======
-  async def get_lid_status(self, **backend_kwargs) -> str:
-    """Get whether the lid is "open" or "closed"."""
-    return cast(str, await self.backend.get_lid_status(**backend_kwargs))
->>>>>>> 3d743a32
+    return await self.backend.get_block_status(**backend_kwargs)
 
   async def get_hold_time(self, **backend_kwargs) -> float:
     """Get remaining hold time (s) for the current step."""
@@ -218,13 +212,8 @@
       await asyncio.sleep(1)
     raise TimeoutError("Block temperature timeout.")
 
-<<<<<<< HEAD
-  async def wait_for_lid(self, timeout: float = 1200, tolerance: float = 0.5):
+  async def wait_for_lid(self, timeout: float = 1200, tolerance: float = 0.5, **backend_kwargs):
     """Wait until the lid temperature reaches target ± ``tolerance`` or the lid temperature status is idle/holding at target."""
-=======
-  async def wait_for_lid(self, timeout: float = 1200, tolerance: float = 0.5, **backend_kwargs):
-    """Wait until lid temp reaches target ± tolerance, or status is idle/holding at target."""
->>>>>>> 3d743a32
     try:
       target = await self.get_lid_target_temperature(**backend_kwargs)
     except RuntimeError:
