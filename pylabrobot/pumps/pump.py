--- conflicted
+++ resolved
@@ -1,100 +1,3 @@
-<<<<<<< HEAD
-import asyncio
-from typing import Optional, Union
-
-from pylabrobot.machines.machine import Machine
-from .backend import PumpBackend
-from .calibration import PumpCalibration
-
-class Pump(Machine):
-  """ Frontend for a (peristaltic) pump. """
-
-  def __init__(
-    self,
-    name: str,
-    size_x: float,
-    size_y: float,
-    size_z: float,
-    backend: PumpBackend,
-    category: Optional[str] = None,
-    model: Optional[str] = None,
-    calibration: Optional[PumpCalibration] = None,
-  ):
-    super().__init__(
-      name=name,
-      size_x=size_x,
-      size_y=size_y,
-      size_z=size_z,
-      backend=backend,
-      category=category,
-      model=model,
-    )
-    self.backend: PumpBackend = backend # fix type
-    if calibration is not None and len(calibration) != 1:
-      raise ValueError("Calibration may only have a single item for this pump")
-    self.calibration = calibration
-
-  async def run_revolutions(self, num_revolutions: float):
-    """ Run a given number of revolutions. This method will return after the command has been sent,
-    and the pump will run until `halt` is called.
-
-    Args:
-      num_revolutions: number of revolutions to run
-    """
-
-    self.backend.run_revolutions(num_revolutions=num_revolutions)
-
-  async def run_continuously(self, speed: float):
-    """ Run continuously at a given speed. This method will return after the command has been sent,
-    and the pump will run until `halt` is called.
-
-    If speed is 0, the pump will be halted.
-
-    Args:
-      speed: speed in rpm/pump-specific units.
-    """
-
-    self.backend.run_continuously(speed=speed)
-
-  async def run_for_duration(self, speed: Union[float, int], duration: Union[float, int]):
-    """ Run the pump at specified speed for the specified duration.
-
-    Args:
-      speed: speed in rpm/pump-specific units.
-      duration: duration to run pump.
-    """
-
-    if duration < 0:
-      raise ValueError("Duration must be positive.")
-    await self.run_continuously(speed=speed)
-    await asyncio.sleep(duration)
-    await self.run_continuously(speed=0)
-
-  async def pump_volume(self, speed: Union[float, int], volume: Union[float, int]):
-    """ Run the pump at specified speed for the specified volume. Note that this function requires
-    the pump to be calibrated at the input speed.
-
-    Args:
-      speed: speed in rpm/pump-specific units.
-      volume: volume to pump.
-    """
-
-    if self.calibration is None:
-      raise TypeError(
-        "Pump is not calibrated. Volume based pumping and related functions unavailable.")
-    if self.calibration.calibration_mode == "duration":
-      duration = volume / self.calibration[0]
-      await self.run_for_duration(speed=speed, duration=duration)
-    elif self.calibration.calibration_mode == "revolutions":
-      num_revolutions = volume / self.calibration[0]
-      await self.run_revolutions(num_revolutions=num_revolutions)
-    else:
-      raise ValueError("Calibration mode not recognized.")
-
-  async def halt(self):
-    """ Halt the pump."""
-    self.backend.halt()
-=======
 import asyncio
 from typing import Optional, Union
 
@@ -203,5 +106,4 @@
 
   async def halt(self):
     """ Halt the pump."""
-    self.backend.halt()
->>>>>>> d3568d3a
+    self.backend.halt()