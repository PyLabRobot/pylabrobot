--- conflicted
+++ resolved
@@ -1,172 +1,3 @@
-<<<<<<< HEAD
-import asyncio
-from typing import Union, Optional, List
-
-from pylabrobot.machines.machine import Machine
-from pylabrobot.pumps.backend import PumpArrayBackend
-from pylabrobot.pumps.errors import NotCalibratedError
-from pylabrobot.pumps.calibration import PumpCalibration
-
-
-class PumpArray(Machine):
-  """ Front-end for a pump array.
-
-  Attributes:
-    backend: The backend that the pump array is controlled through.
-    calibration: The calibration of the pump.
-
-  Properties:
-    num_channels: The number of channels that the pump array has.
-  """
-
-  def __init__(
-    self,
-    name: str,
-    size_x: float,
-    size_y: float,
-    size_z: float,
-    backend: PumpArrayBackend,
-    category: Optional[str] = None,
-    model: Optional[str] = None,
-    calibration: Optional[PumpCalibration] = None,
-  ):
-    super().__init__(
-      name=name,
-      size_x=size_x,
-      size_y=size_y,
-      size_z=size_z,
-      backend=backend,
-      category=category,
-      model=model,
-    )
-    self.backend: PumpArrayBackend = backend # fix type
-    self.calibration = calibration
-
-  @property
-  def num_channels(self) -> int:
-    """ Returns the number of channels that the pump array has.
-
-    Returns:
-      int: The number of channels that the pump array has.
-    """
-
-    return self.backend.num_channels
-
-  async def run_revolutions(self, num_revolutions: Union[float, List[float]],
-                            use_channels: Union[int, List[int]]):
-    """ Run the specified channels for the specified number of revolutions.
-
-    Args:
-      num_revolutions: number of revolutions to run pumps.
-      use_channels: pump array channels to run.
-    """
-
-    if isinstance(use_channels, int):
-      use_channels = [use_channels]
-    if isinstance(num_revolutions, float):
-      num_revolutions = [num_revolutions] * len(use_channels)
-    await self.backend.run_revolutions(num_revolutions=num_revolutions, use_channels=use_channels)
-
-  async def run_continuously(self, speed: Union[float, int, List[float], List[int]],
-                              use_channels: Union[int, List[int]]):
-    """ Run the specified channels at the specified speeds.
-
-    Args:
-      speed: speed in rpm/pump-specific units.
-      use_channels: pump array channels to run.
-    """
-
-    if isinstance(use_channels, list) and len(set(use_channels)) != len(use_channels):
-      raise ValueError("Channels in use channels must be unique.")
-    if isinstance(use_channels, int):
-      use_channels = [use_channels]
-    if isinstance(speed, (float, int)):
-      speed = [speed] * len(use_channels)
-
-    if any(channel not in range(0, self.num_channels) for channel in use_channels):
-      raise ValueError(f"Pump address out of range for this pump array. \
-        Value should be between 0 and {self.num_channels}")
-    if any(speed < 0 for speed in speed):
-      raise ValueError("Speed must be positive.")
-    if isinstance(speed[0], int):
-      speed = [float(x) for x in speed]
-    if len(speed) != len(use_channels):
-      raise ValueError("Speed and use_channels must be the same length.")
-    if any(channel < 0 for channel in use_channels):
-      raise ValueError("Channels in use channels must be positive.")
-
-    await self.backend.run_continuously(speed=speed,  # type: ignore[arg-type]
-                                        use_channels=use_channels)
-
-  async def run_for_duration(self, speed: Union[float, int, List[float], List[int]],
-                              use_channels: Union[int, List[int]],
-                              duration: Union[float, int]):
-    """ Run the specified channels at the specified speeds for the specified duration.
-
-    Args:
-      speed: speed in rpm/pump-specific units.
-      use_channels: pump array channels to run.
-      duration: duration to run pumps (seconds).
-    """
-
-    if duration < 0:
-      raise ValueError("Duration must be positive.")
-    await self.run_continuously(speed=speed, use_channels=use_channels)
-    await asyncio.sleep(duration)
-    await self.run_continuously(speed=0, use_channels=use_channels)
-
-  async def pump_volume(self, speed: Union[float, int, List[float], List[int]],
-                        use_channels: Union[int, List[int]],
-                        volume: Union[float, int, List[float], List[int]]):
-    """ Run the specified channels at the specified speeds for the specified volume. Note that this
-    function requires the pump to be calibrated at the input speed.
-
-    Args:
-      speed: speed in rpm/pump-specific units. use_channels: pump array channels to run using
-        0-index. volume: volume to pump.
-    calibration_mode: units of calibration. Volume per seconds ("duration") or volume per
-      revolution ("revolutions").
-
-    Raises:
-      NotCalibratedError: if the pump is not calibrated.
-    """
-
-    if self.calibration is None:
-      raise NotCalibratedError("Pump is not calibrated. Volume based pumping and related functions "
-                      "unavailable.")
-    if isinstance(use_channels, int):
-      use_channels = [use_channels]
-    if isinstance(speed, (float, int)):
-      speed = [speed] * len(use_channels)
-    if isinstance(volume, (float, int)):
-      volume = [volume] * len(use_channels)
-    if not all(vol >= 0 for vol in volume):
-      raise ValueError("Volume must be positive.")
-    if not len(speed) == len(use_channels) == len(volume):
-      raise ValueError("Speed, use_channels, and volume must be the same length.")
-    if self.calibration.calibration_mode == "duration":
-      durations = [channel_volume / self.calibration[channel] for channel, channel_volume in
-                    zip(use_channels, volume)]
-      tasks = [asyncio.create_task(
-        self.run_for_duration(speed=channel_speed,
-                              use_channels=channel,
-                              duration=duration))
-          for channel_speed, channel, duration in zip(speed, use_channels, durations)]
-    elif self.calibration.calibration_mode == "revolutions":
-      num_rotations = [channel_volume / self.calibration[channel] for channel, channel_volume in
-                        zip(use_channels, volume)]
-      tasks = [asyncio.create_task(
-        self.run_revolutions(num_revolutions=num_rotation,
-                              use_channels=channel))
-          for num_rotation, channel in zip(num_rotations, use_channels)]
-    else:
-      raise ValueError("Calibration mode must be 'duration' or 'revolutions'.")
-    await asyncio.gather(*tasks)
-
-  async def halt(self):
-    """ Halt the entire pump array.  """
-    await self.backend.halt()
-=======
 import asyncio
 from typing import Union, Optional, List
 
@@ -347,5 +178,4 @@
 
   async def halt(self):
     """ Halt the entire pump array.  """
-    await self.backend.halt()
->>>>>>> d3568d3a
+    await self.backend.halt()