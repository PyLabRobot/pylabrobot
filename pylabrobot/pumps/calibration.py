<<<<<<< HEAD
from __future__ import annotations

import csv
import json
from typing import Union, Dict, List, Optional, Literal


class PumpCalibration:
  """ Calibration for a single pump or pump array

  Attributes:
    calibration: The calibration of the pump or pump array.
  """

  def __init__(
    self,
    calibration: List[Union[float, int]],
    calibration_mode: Literal["duration", "revolutions"] = "duration"
  ):
    """ Initialize a PumpCalibration object.

    Args:
      calibration: calibration of the pump in pump-specific volume per time/revolution units.
      calibration_mode: units of the calibration. "duration" for volume per time, "revolutions" for
        volume per revolution. Defaults to "duration".

    Raises:
      ValueError: if a value in the calibration is outside expected parameters.
    """

    if any(value <= 0 for value in calibration):
      raise ValueError("A value in the calibration is is outside expected parameters.")
    if calibration_mode not in ["duration", "revolutions"]:
      raise ValueError("calibration_mode must be 'duration' or 'revolutions'")
    self.calibration = calibration
    self.calibration_mode = calibration_mode

  def __getitem__(self, item: int) -> Union[float, int]:
    return self.calibration[item]  # type: ignore

  def __len__(self) -> int:
    """ Return the length of the calibration. """

    return len(self.calibration)

  @classmethod
  def load_calibration(
    cls,
    calibration: Optional[Union[dict, list, float, int, str]] = None,
    num_items: Optional[int] = None,
    calibration_mode: Literal["duration", "revolutions"] = "duration"
  ) -> PumpCalibration:
    """ Load a calibration from a file, dictionary, list, or value. :param calibration: pump
    calibration file, dictionary, list, or value. If None, returns an empty PumpCalibration
    object.

    Args:
      calibration: pump calibration file, dictionary, list, or value.
      calibration_mode: units of the calibration. "duration" for volume per time, "revolutions" for
        volume per revolution. Defaults to "duration".
      num_items: number of items in the calibration. Required if calibration is a value.

    Raises:
      NotImplementedError: if the calibration filetype or format is not supported.
      ValueError: if num_items is not specified when calibration is a value.
    """

    if isinstance(calibration, dict):
      return PumpCalibration.load_from_dict(calibration=calibration,
                                            calibration_mode=calibration_mode)
    if isinstance(calibration, list):
      return PumpCalibration.load_from_list(calibration=calibration,
                                            calibration_mode=calibration_mode)
    if isinstance(calibration, (float, int)):
      if num_items is None:
        raise ValueError("num_items must be specified if calibration is a value.")
      return PumpCalibration.load_from_value(value=calibration,
                                             num_items=num_items,
                                             calibration_mode=calibration_mode)
    if isinstance(calibration, str):
      if calibration.endswith(".json"):
        return PumpCalibration.load_from_json(file_path=calibration,
                                              calibration_mode=calibration_mode)
      if calibration.endswith(".csv"):
        return PumpCalibration.load_from_csv(file_path=calibration,
                                             calibration_mode=calibration_mode)
      raise NotImplementedError("Calibration filetype not supported.")
    raise NotImplementedError("Calibration format not supported.")

  @classmethod
  def load_from_json(
    cls,
    file_path: str,
    calibration_mode: Literal["duration", "revolutions"] = "duration"
  ) -> PumpCalibration:
    """ Load a calibration from a json file.

    Args:
      file_path: json file to load calibration from.
      calibration_mode: units of the calibration. "duration" for volume per time, "revolutions" for
        volume per revolution. Defaults to "duration".

    Raises:
      TypeError: if the calibration pulled from the json is not a dictionary or list.
    """

    with open(file_path, "rb") as f:
      calibration = json.load(f)
    if isinstance(calibration, dict):
      calibration = {int(key): float(value) for key, value in calibration.items()}
      return PumpCalibration.load_from_dict(calibration=calibration,
                                            calibration_mode=calibration_mode)
    if isinstance(calibration, list):
      return PumpCalibration(calibration=calibration, calibration_mode=calibration_mode)
    raise TypeError(f"Calibration pulled from {file_path} is not a dictionary or list.")

  @classmethod
  def load_from_csv(
    cls,
    file_path: str,
    calibration_mode: Literal["duration", "revolutions"] = "duration"
  ) -> PumpCalibration:
    """ Load a calibration from a csv file.

    Args:
      file_path: csv file to load calibration from. 0-indexed. The first column is treated as the
        index, the second column as the value.
      calibration_mode: units of the calibration. "duration" for volume per time, "revolutions" for
        volume per revolution. Defaults to "duration".
    """

    with open(file_path, encoding="utf-8", newline="") as f:
      csv_file = list(csv.reader(f))
      num_columns = len(csv_file[0])
      if num_columns != 2:
        raise ValueError("CSV file must have two columns.")
      calibration = {int(row[0]): float(row[1]) for row in csv_file}
      return PumpCalibration.load_from_dict(calibration=calibration,
                                            calibration_mode=calibration_mode)

  @classmethod
  def load_from_dict(
    cls,
    calibration: Dict[int, Union[int, float]],
    calibration_mode: Literal["duration", "revolutions"] = "duration"
  ) -> PumpCalibration:
    """ Load a calibration from a dictionary.

    Args:
      calibration: dictionary to load calibration from. 0-indexed.
      calibration_mode: units of the calibration. "duration" for volume per time, "revolutions" for
        volume per revolution. Defaults to "duration".

    Raises:
      ValueError: if the calibration dictionary is not formatted correctly.
    """

    if sorted(calibration.keys()) != list(range(len(calibration))):
      raise ValueError("Keys must be a contiguous range of integers starting at 0.")
    calibration_list = [calibration[key] for key in sorted(calibration.keys())]
    return cls(calibration=calibration_list, calibration_mode=calibration_mode)

  @classmethod
  def load_from_list(
    cls,
    calibration: List[Union[int, float]],
    calibration_mode: Literal["duration", "revolutions"] = "duration"
  ) -> PumpCalibration:
    """ Load a calibration from a list. Equivalent to PumpCalibration(calibration).

    Args:
      calibration: list to load calibration from.
      calibration_mode: units of the calibration. "duration" for volume per time, "revolutions" for
        volume per revolution. Defaults to "duration".
    """

    return cls(calibration=calibration, calibration_mode=calibration_mode)

  @classmethod
  def load_from_value(
    cls,
    value: Union[float, int],
    num_items: int,
    calibration_mode: Literal["duration", "revolutions"] = "duration"
  ) -> PumpCalibration:
    """ Load a calibration from a value. Equivalent to PumpCalibration([value] * num_items).

    Args:
      value: value to load calibration from.
      num_items: number of items in the calibration.
      calibration_mode: units of the calibration. "duration" for volume per time, "revolutions" for
        volume per revolution. Defaults to "duration".
    """

    calibration = [value] * num_items
    return cls(calibration, calibration_mode)
=======
from __future__ import annotations

import csv
import json
from typing import Union, Dict, List, Optional, Literal


class PumpCalibration:
  """ Calibration for a single pump or pump array

  Attributes:
    calibration: The calibration of the pump or pump array.
  """

  def __init__(
    self,
    calibration: List[Union[float, int]],
    calibration_mode: Literal["duration", "revolutions"] = "duration"
  ):
    """ Initialize a PumpCalibration object.

    Args:
      calibration: calibration of the pump in pump-specific volume per time/revolution units.
      calibration_mode: units of the calibration. "duration" for volume per time, "revolutions" for
        volume per revolution. Defaults to "duration".

    Raises:
      ValueError: if a value in the calibration is outside expected parameters.
    """

    if any(value <= 0 for value in calibration):
      raise ValueError("A value in the calibration is is outside expected parameters.")
    if calibration_mode not in ["duration", "revolutions"]:
      raise ValueError("calibration_mode must be 'duration' or 'revolutions'")
    self.calibration = calibration
    self.calibration_mode = calibration_mode

  def __getitem__(self, item: int) -> Union[float, int]:
    return self.calibration[item]  # type: ignore

  def __len__(self) -> int:
    """ Return the length of the calibration. """

    return len(self.calibration)

  @classmethod
  def load_calibration(
    cls,
    calibration: Optional[Union[dict, list, float, int, str]] = None,
    num_items: Optional[int] = None,
    calibration_mode: Literal["duration", "revolutions"] = "duration"
  ) -> PumpCalibration:
    """ Load a calibration from a file, dictionary, list, or value. :param calibration: pump
    calibration file, dictionary, list, or value. If None, returns an empty PumpCalibration
    object.

    Args:
      calibration: pump calibration file, dictionary, list, or value.
      calibration_mode: units of the calibration. "duration" for volume per time, "revolutions" for
        volume per revolution. Defaults to "duration".
      num_items: number of items in the calibration. Required if calibration is a value.

    Raises:
      NotImplementedError: if the calibration filetype or format is not supported.
      ValueError: if num_items is not specified when calibration is a value.
    """

    if isinstance(calibration, dict):
      return PumpCalibration.load_from_dict(calibration=calibration,
                                            calibration_mode=calibration_mode)
    if isinstance(calibration, list):
      return PumpCalibration.load_from_list(calibration=calibration,
                                            calibration_mode=calibration_mode)
    if isinstance(calibration, (float, int)):
      if num_items is None:
        raise ValueError("num_items must be specified if calibration is a value.")
      return PumpCalibration.load_from_value(value=calibration,
                                             num_items=num_items,
                                             calibration_mode=calibration_mode)
    if isinstance(calibration, str):
      if calibration.endswith(".json"):
        return PumpCalibration.load_from_json(file_path=calibration,
                                              calibration_mode=calibration_mode)
      if calibration.endswith(".csv"):
        return PumpCalibration.load_from_csv(file_path=calibration,
                                             calibration_mode=calibration_mode)
      raise NotImplementedError("Calibration filetype not supported.")
    raise NotImplementedError("Calibration format not supported.")

  def serialize(self) -> dict:
    return {
      "calibration": self.calibration,
      "calibration_mode": self.calibration_mode
    }

  @classmethod
  def deserialize(cls, data: dict) -> PumpCalibration:
    return cls(calibration=data["calibration"], calibration_mode=data["calibration_mode"])

  @classmethod
  def load_from_json(
    cls,
    file_path: str,
    calibration_mode: Literal["duration", "revolutions"] = "duration"
  ) -> PumpCalibration:
    """ Load a calibration from a json file.

    Args:
      file_path: json file to load calibration from.
      calibration_mode: units of the calibration. "duration" for volume per time, "revolutions" for
        volume per revolution. Defaults to "duration".

    Raises:
      TypeError: if the calibration pulled from the json is not a dictionary or list.
    """

    with open(file_path, "rb") as f:
      calibration = json.load(f)
    if isinstance(calibration, dict):
      calibration = {int(key): float(value) for key, value in calibration.items()}
      return PumpCalibration.load_from_dict(calibration=calibration,
                                            calibration_mode=calibration_mode)
    if isinstance(calibration, list):
      return PumpCalibration(calibration=calibration, calibration_mode=calibration_mode)
    raise TypeError(f"Calibration pulled from {file_path} is not a dictionary or list.")

  @classmethod
  def load_from_csv(
    cls,
    file_path: str,
    calibration_mode: Literal["duration", "revolutions"] = "duration"
  ) -> PumpCalibration:
    """ Load a calibration from a csv file.

    Args:
      file_path: csv file to load calibration from. 0-indexed. The first column is treated as the
        index, the second column as the value.
      calibration_mode: units of the calibration. "duration" for volume per time, "revolutions" for
        volume per revolution. Defaults to "duration".
    """

    with open(file_path, encoding="utf-8", newline="") as f:
      csv_file = list(csv.reader(f))
      num_columns = len(csv_file[0])
      if num_columns != 2:
        raise ValueError("CSV file must have two columns.")
      calibration = {int(row[0]): float(row[1]) for row in csv_file}
      return PumpCalibration.load_from_dict(calibration=calibration,
                                            calibration_mode=calibration_mode)

  @classmethod
  def load_from_dict(
    cls,
    calibration: Dict[int, Union[int, float]],
    calibration_mode: Literal["duration", "revolutions"] = "duration"
  ) -> PumpCalibration:
    """ Load a calibration from a dictionary.

    Args:
      calibration: dictionary to load calibration from. 0-indexed.
      calibration_mode: units of the calibration. "duration" for volume per time, "revolutions" for
        volume per revolution. Defaults to "duration".

    Raises:
      ValueError: if the calibration dictionary is not formatted correctly.
    """

    if sorted(calibration.keys()) != list(range(len(calibration))):
      raise ValueError("Keys must be a contiguous range of integers starting at 0.")
    calibration_list = [calibration[key] for key in sorted(calibration.keys())]
    return cls(calibration=calibration_list, calibration_mode=calibration_mode)

  @classmethod
  def load_from_list(
    cls,
    calibration: List[Union[int, float]],
    calibration_mode: Literal["duration", "revolutions"] = "duration"
  ) -> PumpCalibration:
    """ Load a calibration from a list. Equivalent to PumpCalibration(calibration).

    Args:
      calibration: list to load calibration from.
      calibration_mode: units of the calibration. "duration" for volume per time, "revolutions" for
        volume per revolution. Defaults to "duration".
    """

    return cls(calibration=calibration, calibration_mode=calibration_mode)

  @classmethod
  def load_from_value(
    cls,
    value: Union[float, int],
    num_items: int,
    calibration_mode: Literal["duration", "revolutions"] = "duration"
  ) -> PumpCalibration:
    """ Load a calibration from a value. Equivalent to PumpCalibration([value] * num_items).

    Args:
      value: value to load calibration from.
      num_items: number of items in the calibration.
      calibration_mode: units of the calibration. "duration" for volume per time, "revolutions" for
        volume per revolution. Defaults to "duration".
    """

    calibration = [value] * num_items
    return cls(calibration, calibration_mode)
>>>>>>> d3568d3a
<|MERGE_RESOLUTION|>--- conflicted
+++ resolved
@@ -1,4 +1,3 @@
-<<<<<<< HEAD
 from __future__ import annotations
 
 import csv
@@ -88,6 +87,16 @@
       raise NotImplementedError("Calibration filetype not supported.")
     raise NotImplementedError("Calibration format not supported.")
 
+  def serialize(self) -> dict:
+    return {
+      "calibration": self.calibration,
+      "calibration_mode": self.calibration_mode
+    }
+
+  @classmethod
+  def deserialize(cls, data: dict) -> PumpCalibration:
+    return cls(calibration=data["calibration"], calibration_mode=data["calibration_mode"])
+
   @classmethod
   def load_from_json(
     cls,
@@ -194,212 +203,4 @@
     """
 
     calibration = [value] * num_items
-    return cls(calibration, calibration_mode)
-=======
-from __future__ import annotations
-
-import csv
-import json
-from typing import Union, Dict, List, Optional, Literal
-
-
-class PumpCalibration:
-  """ Calibration for a single pump or pump array
-
-  Attributes:
-    calibration: The calibration of the pump or pump array.
-  """
-
-  def __init__(
-    self,
-    calibration: List[Union[float, int]],
-    calibration_mode: Literal["duration", "revolutions"] = "duration"
-  ):
-    """ Initialize a PumpCalibration object.
-
-    Args:
-      calibration: calibration of the pump in pump-specific volume per time/revolution units.
-      calibration_mode: units of the calibration. "duration" for volume per time, "revolutions" for
-        volume per revolution. Defaults to "duration".
-
-    Raises:
-      ValueError: if a value in the calibration is outside expected parameters.
-    """
-
-    if any(value <= 0 for value in calibration):
-      raise ValueError("A value in the calibration is is outside expected parameters.")
-    if calibration_mode not in ["duration", "revolutions"]:
-      raise ValueError("calibration_mode must be 'duration' or 'revolutions'")
-    self.calibration = calibration
-    self.calibration_mode = calibration_mode
-
-  def __getitem__(self, item: int) -> Union[float, int]:
-    return self.calibration[item]  # type: ignore
-
-  def __len__(self) -> int:
-    """ Return the length of the calibration. """
-
-    return len(self.calibration)
-
-  @classmethod
-  def load_calibration(
-    cls,
-    calibration: Optional[Union[dict, list, float, int, str]] = None,
-    num_items: Optional[int] = None,
-    calibration_mode: Literal["duration", "revolutions"] = "duration"
-  ) -> PumpCalibration:
-    """ Load a calibration from a file, dictionary, list, or value. :param calibration: pump
-    calibration file, dictionary, list, or value. If None, returns an empty PumpCalibration
-    object.
-
-    Args:
-      calibration: pump calibration file, dictionary, list, or value.
-      calibration_mode: units of the calibration. "duration" for volume per time, "revolutions" for
-        volume per revolution. Defaults to "duration".
-      num_items: number of items in the calibration. Required if calibration is a value.
-
-    Raises:
-      NotImplementedError: if the calibration filetype or format is not supported.
-      ValueError: if num_items is not specified when calibration is a value.
-    """
-
-    if isinstance(calibration, dict):
-      return PumpCalibration.load_from_dict(calibration=calibration,
-                                            calibration_mode=calibration_mode)
-    if isinstance(calibration, list):
-      return PumpCalibration.load_from_list(calibration=calibration,
-                                            calibration_mode=calibration_mode)
-    if isinstance(calibration, (float, int)):
-      if num_items is None:
-        raise ValueError("num_items must be specified if calibration is a value.")
-      return PumpCalibration.load_from_value(value=calibration,
-                                             num_items=num_items,
-                                             calibration_mode=calibration_mode)
-    if isinstance(calibration, str):
-      if calibration.endswith(".json"):
-        return PumpCalibration.load_from_json(file_path=calibration,
-                                              calibration_mode=calibration_mode)
-      if calibration.endswith(".csv"):
-        return PumpCalibration.load_from_csv(file_path=calibration,
-                                             calibration_mode=calibration_mode)
-      raise NotImplementedError("Calibration filetype not supported.")
-    raise NotImplementedError("Calibration format not supported.")
-
-  def serialize(self) -> dict:
-    return {
-      "calibration": self.calibration,
-      "calibration_mode": self.calibration_mode
-    }
-
-  @classmethod
-  def deserialize(cls, data: dict) -> PumpCalibration:
-    return cls(calibration=data["calibration"], calibration_mode=data["calibration_mode"])
-
-  @classmethod
-  def load_from_json(
-    cls,
-    file_path: str,
-    calibration_mode: Literal["duration", "revolutions"] = "duration"
-  ) -> PumpCalibration:
-    """ Load a calibration from a json file.
-
-    Args:
-      file_path: json file to load calibration from.
-      calibration_mode: units of the calibration. "duration" for volume per time, "revolutions" for
-        volume per revolution. Defaults to "duration".
-
-    Raises:
-      TypeError: if the calibration pulled from the json is not a dictionary or list.
-    """
-
-    with open(file_path, "rb") as f:
-      calibration = json.load(f)
-    if isinstance(calibration, dict):
-      calibration = {int(key): float(value) for key, value in calibration.items()}
-      return PumpCalibration.load_from_dict(calibration=calibration,
-                                            calibration_mode=calibration_mode)
-    if isinstance(calibration, list):
-      return PumpCalibration(calibration=calibration, calibration_mode=calibration_mode)
-    raise TypeError(f"Calibration pulled from {file_path} is not a dictionary or list.")
-
-  @classmethod
-  def load_from_csv(
-    cls,
-    file_path: str,
-    calibration_mode: Literal["duration", "revolutions"] = "duration"
-  ) -> PumpCalibration:
-    """ Load a calibration from a csv file.
-
-    Args:
-      file_path: csv file to load calibration from. 0-indexed. The first column is treated as the
-        index, the second column as the value.
-      calibration_mode: units of the calibration. "duration" for volume per time, "revolutions" for
-        volume per revolution. Defaults to "duration".
-    """
-
-    with open(file_path, encoding="utf-8", newline="") as f:
-      csv_file = list(csv.reader(f))
-      num_columns = len(csv_file[0])
-      if num_columns != 2:
-        raise ValueError("CSV file must have two columns.")
-      calibration = {int(row[0]): float(row[1]) for row in csv_file}
-      return PumpCalibration.load_from_dict(calibration=calibration,
-                                            calibration_mode=calibration_mode)
-
-  @classmethod
-  def load_from_dict(
-    cls,
-    calibration: Dict[int, Union[int, float]],
-    calibration_mode: Literal["duration", "revolutions"] = "duration"
-  ) -> PumpCalibration:
-    """ Load a calibration from a dictionary.
-
-    Args:
-      calibration: dictionary to load calibration from. 0-indexed.
-      calibration_mode: units of the calibration. "duration" for volume per time, "revolutions" for
-        volume per revolution. Defaults to "duration".
-
-    Raises:
-      ValueError: if the calibration dictionary is not formatted correctly.
-    """
-
-    if sorted(calibration.keys()) != list(range(len(calibration))):
-      raise ValueError("Keys must be a contiguous range of integers starting at 0.")
-    calibration_list = [calibration[key] for key in sorted(calibration.keys())]
-    return cls(calibration=calibration_list, calibration_mode=calibration_mode)
-
-  @classmethod
-  def load_from_list(
-    cls,
-    calibration: List[Union[int, float]],
-    calibration_mode: Literal["duration", "revolutions"] = "duration"
-  ) -> PumpCalibration:
-    """ Load a calibration from a list. Equivalent to PumpCalibration(calibration).
-
-    Args:
-      calibration: list to load calibration from.
-      calibration_mode: units of the calibration. "duration" for volume per time, "revolutions" for
-        volume per revolution. Defaults to "duration".
-    """
-
-    return cls(calibration=calibration, calibration_mode=calibration_mode)
-
-  @classmethod
-  def load_from_value(
-    cls,
-    value: Union[float, int],
-    num_items: int,
-    calibration_mode: Literal["duration", "revolutions"] = "duration"
-  ) -> PumpCalibration:
-    """ Load a calibration from a value. Equivalent to PumpCalibration([value] * num_items).
-
-    Args:
-      value: value to load calibration from.
-      num_items: number of items in the calibration.
-      calibration_mode: units of the calibration. "duration" for volume per time, "revolutions" for
-        volume per revolution. Defaults to "duration".
-    """
-
-    calibration = [value] * num_items
-    return cls(calibration, calibration_mode)
->>>>>>> d3568d3a
+    return cls(calibration, calibration_mode)