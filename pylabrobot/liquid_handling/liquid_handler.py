""" Defines LiquidHandler class, the coordinator for liquid handling operations. """

from __future__ import annotations

import asyncio
import contextlib
import inspect
import json
import logging
import numbers
import threading
from typing import Any, Callable, Dict, Union, Optional, List, Sequence, Set, Tuple, Protocol, cast
import warnings

from pylabrobot.machines.machine import Machine, need_setup_finished
from pylabrobot.liquid_handling.strictness import Strictness, get_strictness
from pylabrobot.liquid_handling.errors import ChannelizedError
from pylabrobot.resources.errors import HasTipError
from pylabrobot.plate_reading import PlateReader
from pylabrobot.resources.errors import CrossContaminationError
from pylabrobot.resources import (
  Container,
  Deck,
  Resource,
  ResourceStack,
  Coordinate,
  CarrierSite,
  Lid,
  MFXModule,
  Plate,
  PlateAdapter,
  Tip,
  TipRack,
  TipSpot,
  Trash,
  Well,
  TipTracker,
  VolumeTracker,
  does_tip_tracking,
  does_volume_tracking,
  does_cross_contamination_tracking
)
from pylabrobot.resources.liquid import Liquid
from pylabrobot.tilting.tilter import Tilter

from .backends import LiquidHandlerBackend
from .standard import (
  Pickup,
  PickupTipRack,
  Drop,
  DropTipRack,
  Aspiration,
  AspirationPlate,
  AspirationContainer,
  Dispense,
  DispensePlate,
  DispenseContainer,
  Move,
  GripDirection
)


logger = logging.getLogger("pylabrobot")

def check_contaminated(liquid_history_tip, liquid_history_well):
  """Helper function used to check if adding a liquid to the container
     would result in cross contamination"""
  return not liquid_history_tip.issubset(liquid_history_well) and len(liquid_history_tip) > 0

def check_updatable(src_tracker: VolumeTracker, dest_tracker: VolumeTracker):
  """Helper function used to check if it is possible to update the
     liquid_history of src based on contents of dst"""
  return not src_tracker.is_cross_contamination_tracking_disabled and \
          not dest_tracker.is_cross_contamination_tracking_disabled


class BlowOutVolumeError(Exception):
  ...


class LiquidHandler(Machine):
  """
  Front end for liquid handlers.

  This class is the front end for liquid handlers; it provides a high-level interface for
  interacting with liquid handlers. In the background, this class uses the low-level backend (
  defined in `pyhamilton.liquid_handling.backends`) to communicate with the liquid handler.
  """

  ALLOWED_CALLBACKS = {
    "aspirate",
    "aspirate96",
    "dispense",
    "dispense96",
    "drop_tips",
    "drop_tips96",
    "move_resource",
    "pick_up_tips",
    "pick_up_tips96",
  }

  def __init__(self, backend: LiquidHandlerBackend, deck: Deck):
    """ Initialize a LiquidHandler.

    Args:
      backend: Backend to use.
      deck: Deck to use.
    """

    super().__init__(
      name=f"lh_{deck.name}",
      size_x=deck._size_x,
      size_y=deck._size_y,
      size_z=deck._size_z,
      backend=backend,
      category="liquid_handler",
    )

    self.backend: LiquidHandlerBackend = backend # fix type
    self._callbacks: Dict[str, OperationCallback] = {}

    self.deck = deck
    # register callbacks for sending resource assignment/unassignment to backend
    self.deck.register_did_assign_resource_callback(self._send_assigned_resource_to_backend)
    self.deck.register_did_unassign_resource_callback(self._send_unassigned_resource_to_backend)

    self.head: Dict[int, TipTracker] = {}
    self.head96: Dict[int, TipTracker] = {}
    self._default_use_channels: Optional[List[int]] = None

    self._blow_out_air_volume: Optional[List[Optional[float]]] = None

    # assign deck as only child resource, and set location of self to origin.
    self.location = Coordinate.zero()
    super().assign_child_resource(deck, location=deck.location or Coordinate.zero())

  async def setup(self):
    """ Prepare the robot for use. """

    if self.setup_finished:
      raise RuntimeError("The setup has already finished. See `LiquidHandler.stop`.")

    self.backend.set_deck(self.deck)
    await super().setup()

    self.head = {c: TipTracker(thing=f"Channel {c}") for c in range(self.backend.num_channels)}
    self.head96 = {c: TipTracker(thing=f"Channel {c}") for c in range(96)}

    self._send_assigned_resource_to_backend(self.deck)
    for resource in self.deck.children:
      self._send_assigned_resource_to_backend(resource)

  def serialize_state(self) -> Dict[str, Any]:
    """ Serialize the state of this liquid handler. Use :meth:`~Resource.serialize_all_states` to
    serialize the state of the liquid handler and all children (the deck). """

    head_state = {channel: tracker.serialize() for channel, tracker in self.head.items()}
    return {"head_state": head_state}

  def load_state(self, state: Dict[str, Any]):
    """ Load the liquid handler state from a file. Use :meth:`~Resource.load_all_state` to load the
    state of the liquid handler and all children (the deck). """

    head_state = state["head_state"]
    for channel, tracker_state in head_state.items():
      self.head[channel].load_state(tracker_state)

  def update_head_state(self, state: Dict[int, Optional[Tip]]):
    """ Update the state of the liquid handler head.

    All keys in `state` must be valid channels. Channels for which no key is specified will keep
    their current state.

    Args:
      state: A dictionary mapping channels to tips. If a channel is mapped to None, that channel
        will have no tip.
    """

    assert set(state.keys()).issubset(set(self.head.keys())), "Invalid channel."

    for channel, tip in state.items():
      if tip is None:
        if self.head[channel].has_tip:
          self.head[channel].remove_tip()
      else:
        if self.head[channel].has_tip: # remove tip so we can update the head.
          self.head[channel].remove_tip()
        self.head[channel].add_tip(tip)

  def clear_head_state(self):
    """ Clear the state of the liquid handler head. """

    self.update_head_state({c: None for c in self.head.keys()})

  def _run_async_in_thread(self, func, *args, **kwargs):
    def callback(*args, **kwargs):
      loop = asyncio.new_event_loop()
      asyncio.set_event_loop(loop)
      loop.run_until_complete(func(*args, **kwargs))
      loop.close()

    t = threading.Thread(target=callback, args=args, kwargs=kwargs)
    t.start()
    t.join()

  def _send_assigned_resource_to_backend(self, resource: Resource):
    """ This method is called when a resource is assigned to the deck, and passes this information
    to the backend. """
    self._run_async_in_thread(self.backend.assigned_resource_callback, resource)

  def _send_unassigned_resource_to_backend(self, resource: Resource):
    """ This method is called when a resource is unassigned from the deck, and passes this
    information to the backend. """
    self._run_async_in_thread(self.backend.unassigned_resource_callback, resource.name)

  def summary(self):
    """ Prints a string summary of the deck layout. """

    print(self.deck.summary())

  def _assert_positions_unique(self, positions: List[str]):
    """ Returns whether all items in `positions` are unique where they are not `None`.

    Args:
      positions: List of positions.
    """

    not_none = [p for p in positions if p is not None]
    if len(not_none) != len(set(not_none)):
      raise ValueError("Positions must be unique.")

  def _assert_resources_exist(self, resources: Sequence[Resource]):
    """ Checks that each resource in `resources` is assigned to the deck.

    Args:
      resources: List of resources.

    Raises:
      ValueError: If a resource is not assigned to the deck.
    """

    for resource in resources:
      # names on the deck are unique, so we can simply check if the resource matches the one on
      # the deck (if any).
      resource_from_deck = self.deck.get_resource(resource.name)
      # it might be better to use `is`, but that would probably cause problems with autoreload.
      if not resource_from_deck == resource:
        raise ValueError(f"Resource {resource} is not assigned to the deck.")

  def _check_args(
    self,
    method: Callable,
    backend_kwargs: Dict[str, Any],
    default: Set[str]
  ) -> Set[str]:
    """ Checks that the arguments to `method` are valid.

    Args:
      method: Method to check.
      backend_kwargs: Keyword arguments to `method`.

    Raises:
      TypeError: If the arguments are invalid.

    Returns:
      The set of arguments that need to be removed from `backend_kwargs` before passing to `method`.
    """

    default_args = default.union({"self"})

    sig = inspect.signature(method)
    args = {arg: param for arg, param in sig.parameters.items() if arg not in default_args}
    vars_keyword = {arg for arg, param in sig.parameters.items() # **kwargs
                    if param.kind == inspect.Parameter.VAR_KEYWORD}
    args = {arg: param for arg, param in args.items() # keep only *args and **kwargs
            if param.kind not in {inspect.Parameter.VAR_POSITIONAL, inspect.Parameter.VAR_KEYWORD}}
    non_default = {arg for arg, param in args.items() if param.default == inspect.Parameter.empty}

    strictness = get_strictness()

    backend_kws = set(backend_kwargs.keys())

    missing = non_default - backend_kws
    if len(missing) > 0:
      raise TypeError(f"Missing arguments to backend.{method.__name__}: {missing}")

    extra = backend_kws - set(args.keys())

    if len(extra) > 0 and len(vars_keyword) == 0:
      if strictness == Strictness.STRICT:
        raise TypeError(f"Extra arguments to backend.{method.__name__}: {extra}")
      elif strictness == Strictness.WARN:
        warnings.warn(f"Extra arguments to backend.{method.__name__}: {extra}")
      else:
        logger.debug("Extra arguments to backend.%s: %s", method.__name__, extra)

    return extra

  def _make_sure_channels_exist(self, channels: List[int]):
    """ Checks that the channels exist. """
    invalid_channels = [c for c in channels if c not in self.head]
    if not len(invalid_channels) == 0:
      raise ValueError(f"Invalid channels: {invalid_channels}")

  @need_setup_finished
  async def pick_up_tips(
    self,
    tip_spots: List[TipSpot],
    use_channels: Optional[List[int]] = None,
    offsets: Optional[List[Coordinate]] = None,
    **backend_kwargs
  ):
    """ Pick up tips from a resource.

    Examples:
      Pick up all tips in the first column.

      >>> lh.pick_up_tips(tips_resource["A1":"H1"])

      Pick up tips on odd numbered rows, skipping the other channels.

      >>> lh.pick_up_tips(tips_resource["A1", "C1", "E1", "G1"],use_channels=[0, 2, 4, 6])

      Pick up tips from different tip resources:

      >>> lh.pick_up_tips(tips_resource1["A1"] + tips_resource2["B2"] + tips_resource3["C3"])

      Picking up tips with different offsets:

      >>> lh.pick_up_tips(
      ...   tip_spots=tips_resource["A1":"C1"],
      ...   offsets=[
      ...     Coordinate(0, 0, 0), # A1
      ...     Coordinate(1, 1, 1), # B1
      ...     Coordinate.zero() # C1
      ...   ]
      ... )

    Args:
      tip_spots: List of tip spots to pick up tips from.
      use_channels: List of channels to use. Index from front to back. If `None`, the first
        `len(channels)` channels will be used.
      offsets: List of offsets, one for each channel: a translation that will be applied to the tip
        drop location.
      backend_kwargs: Additional keyword arguments for the backend, optional.

    Raises:
      RuntimeError: If the setup has not been run. See :meth:`~LiquidHandler.setup`.

      ValueError: If the positions are not unique.

      HasTipError: If a channel already has a tip.

      NoTipError: If a spot does not have a tip.
    """

    not_tip_spots = [ts for ts in tip_spots if not isinstance(ts, TipSpot)]
    if len(not_tip_spots) > 0:
      raise TypeError(f"Resources must be `TipSpot`s, got {not_tip_spots}")

    # fix arguments
    if isinstance(offsets, Coordinate):
      raise NotImplementedError("Single offset is deprecated, use a list of offsets.")
    if use_channels is None:
      if self._default_use_channels is None:
        use_channels = list(range(len(tip_spots)))
      else:
        use_channels = self._default_use_channels
    tips = [tip_spot.get_tip() for tip_spot in tip_spots]

    # expand default arguments
    offsets = offsets or [Coordinate.zero()] * len(tip_spots)

    # checks
    self._assert_resources_exist(tip_spots)
    self._make_sure_channels_exist(use_channels)
    assert len(tip_spots) == len(offsets) == len(use_channels), \
      "Number of tips and offsets and use_channels must be equal."

    # create operations
    pickups = [Pickup(resource=tip_spot, offset=offset, tip=tip)
               for tip_spot, offset, tip in zip(tip_spots, offsets, tips)]

    # queue operations on the trackers
    for channel, op in zip(use_channels, pickups):
      if self.head[channel].has_tip:
        raise HasTipError("Channel has tip")
      if does_tip_tracking() and not op.resource.tracker.is_disabled:
        op.resource.tracker.remove_tip()
      self.head[channel].add_tip(op.tip, origin=op.resource, commit=False)

    # fix the backend kwargs
    extras = self._check_args(self.backend.pick_up_tips, backend_kwargs,
      default={"ops", "use_channels"})
    for extra in extras:
      del backend_kwargs[extra]

    # actually pick up the tips
    error: Optional[Exception] = None
    try:
      await self.backend.pick_up_tips(ops=pickups, use_channels=use_channels, **backend_kwargs)
    except Exception as e:  # pylint: disable=broad-except
      error = e

    # determine which channels were successful
    successes = [error is None] * len(pickups)
    if error is not None and isinstance(error, ChannelizedError):
      successes = [channel_idx not in error.errors for channel_idx in use_channels]

    # commit or rollback the state trackers
    for channel, op, success in zip(use_channels, pickups, successes):
      if does_tip_tracking() and not op.resource.tracker.is_disabled:
        (op.resource.tracker.commit if success else op.resource.tracker.rollback)()
      (self.head[channel].commit if success else self.head[channel].rollback)()

    # trigger callback
    self._trigger_callback(
      "pick_up_tips",
      liquid_handler=self,
      operations=pickups,
      use_channels=use_channels,
      error=error,
      **backend_kwargs,
    )

  @need_setup_finished
  async def drop_tips(
    self,
    tip_spots: List[Union[TipSpot, Trash]],
    use_channels: Optional[List[int]] = None,
    offsets: Optional[List[Coordinate]] = None,
    allow_nonzero_volume: bool = False,
    **backend_kwargs
  ):
    """ Drop tips to a resource.

    Examples:
      Dropping tips to the first column.

      >>> lh.pick_up_tips(tip_rack["A1:H1"])

      Dropping tips with different offsets:

      >>> lh.drop_tips(
      ...   channels=tips_resource["A1":"C1"],
      ...   offsets=[
      ...     Coordinate(0, 0, 0), # A1
      ...     Coordinate(1, 1, 1), # B1
      ...     Coordinate.zero() # C1
      ...   ]
      ... )

    Args:
      tip_spots: Tip resource locations to drop to.
      use_channels: List of channels to use. Index from front to back. If `None`, the first
        `len(channels)` channels will be used.
      offsets: List of offsets, one for each channel, a translation that will be applied to the tip
        drop location. If `None`, no offset will be applied.
      allow_nonzero_volume: If `True`, the tip will be dropped even if its volume is not zero (there
        is liquid in the tip). If `False`, a RuntimeError will be raised if the tip has nonzero
        volume.
      backend_kwargs: Additional keyword arguments for the backend, optional.

    Raises:
      RuntimeError: If the setup has not been run. See :meth:`~LiquidHandler.setup`.

      ValueError: If no channel will pick up a tip, in other words, if all channels are `None` or
        if the list of channels is empty.

      ValueError: If the positions are not unique.

      NoTipError: If a channel does not have a tip.

      HasTipError: If a spot already has a tip.
    """

    not_tip_spots = [ts for ts in tip_spots if not isinstance(ts, (TipSpot, Trash))]
    if len(not_tip_spots) > 0:
      raise TypeError(f"Resources must be `TipSpot`s or Trash, got {not_tip_spots}")

    # fix arguments
    if isinstance(offsets, Coordinate):
      raise NotImplementedError("Single offset is deprecated, use a list of offsets.")
    if use_channels is None:
      if self._default_use_channels is None:
        use_channels = list(range(len(tip_spots)))
      else:
        use_channels = self._default_use_channels
    tips = []
    for channel in use_channels:
      tip = self.head[channel].get_tip()
      if tip.tracker.get_used_volume() > 0 and not allow_nonzero_volume:
        raise RuntimeError(f"Cannot drop tip with volume {tip.tracker.get_used_volume()}")
      tips.append(tip)

    # expand default arguments
    offsets = offsets or [Coordinate.zero()] * len(tip_spots)

    # checks
    self._assert_resources_exist(tip_spots)
    self._make_sure_channels_exist(use_channels)
    assert len(tip_spots) == len(offsets) == len(use_channels) == len(tips), \
      "Number of channels and offsets and use_channels and tips must be equal."

    # create operations
    drops = [Drop(resource=tip_spot, offset=offset, tip=tip)
             for tip_spot, tip, offset in zip(tip_spots, tips, offsets)]

    # queue operations on the trackers
    for channel, op in zip(use_channels, drops):
      if does_tip_tracking() and isinstance(op.resource, TipSpot) and \
          not op.resource.tracker.is_disabled:
        op.resource.tracker.add_tip(op.tip, commit=False)
      self.head[channel].remove_tip()

    # fix the backend kwargs
    extras = self._check_args(self.backend.drop_tips, backend_kwargs,
      default={"ops", "use_channels"})
    for extra in extras:
      del backend_kwargs[extra]

    # actually drop the tips
    error: Optional[Exception] = None
    try:
      await self.backend.drop_tips(ops=drops, use_channels=use_channels, **backend_kwargs)
    except Exception as e:  # pylint: disable=broad-except
      error = e

    # determine which channels were successful
    successes = [error is None] * len(drops)
    if error is not None and isinstance(error, ChannelizedError):
      successes = [channel_idx not in error.errors for channel_idx in use_channels]

    # commit or rollback the state trackers
    for channel, op, success in zip(use_channels, drops, successes):
      if does_tip_tracking() and isinstance(op.resource, TipSpot) and \
        not op.resource.tracker.is_disabled:
        (op.resource.tracker.commit if success else op.resource.tracker.rollback)()
      (self.head[channel].commit if success else self.head[channel].rollback)()

    # trigger callback
    self._trigger_callback(
      "drop_tips",
      liquid_handler=self,
      operations=drops,
      use_channels=use_channels,
      error=error,
      **backend_kwargs,
    )

  async def return_tips(self, use_channels: Optional[list[int]] = None, **backend_kwargs):
    """ Return all tips that are currently picked up to their original place.

    Examples:
      Return the tips on the head to the tip rack where they were picked up:

      >>> lh.pick_up_tips(tip_rack["A1"])
      >>> lh.return_tips()

    Args:
      backend_kwargs: backend kwargs passed to `drop_tips`.

    Raises:
      RuntimeError: If no tips have been picked up.
    """

    tip_spots: List[TipSpot] = []
    channels: List[int] = []

    for channel, tracker in self.head.items():
      if use_channels is not None and channel not in use_channels:
        continue
      if tracker.has_tip:
        origin = tracker.get_tip_origin()
        if origin is None:
          raise RuntimeError("No tip origin found.")
        tip_spots.append(origin)
        channels.append(channel)

    if len(tip_spots) == 0:
      raise RuntimeError("No tips have been picked up.")

    return await self.drop_tips(tip_spots=tip_spots, use_channels=channels, **backend_kwargs)

  async def discard_tips(
    self,
    use_channels: Optional[List[int]] = None,
    allow_nonzero_volume: bool = True,
    **backend_kwargs
  ):
    """ Permanently discard tips in the trash.

    Examples:
      Discarding the tips on channels 1 and 2:

      >>> lh.discard_tips(use_channels=[0, 1])

      Discarding all tips currently picked up:

      >>> lh.discard_tips()

    Args:
      use_channels: List of channels to use. Index from front to back. If `None`, all that have
        tips will be used.
      backend_kwargs: Additional keyword arguments for the backend, optional.
    """

    # Different default value from drop_tips: here we factor in the tip tracking.
    if use_channels is None:
      use_channels = [c for c, t in self.head.items() if t.has_tip]

    n = len(use_channels)

    if n == 0:
      raise RuntimeError("No tips have been picked up and no channels were specified.")

    trash = self.deck.get_trash_area()
    offsets = [c - trash.center() for c in reversed(trash.centers(yn=n))] # offset is wrt center

    return await self.drop_tips(
        tip_spots=[trash]*n,
        use_channels=use_channels,
        offsets=offsets,
        allow_nonzero_volume=allow_nonzero_volume,
        **backend_kwargs)

  def _check_containers(self, resources: Sequence[Resource]):
    """ Checks that all resources are containers. """
    not_containers = [r for r in resources if not isinstance(r, Container)]
    if len(not_containers) > 0:
      raise TypeError(f"Resources must be `Container`s, got {not_containers}")

  @need_setup_finished
  async def aspirate(
    self,
    resources: Union[Container, Sequence[Container]],
    vols: List[float],
    use_channels: Optional[List[int]] = None,
    flow_rates: Optional[List[Optional[float]]] = None,
    offsets: Optional[List[Coordinate]] = None,
    liquid_height: Optional[List[Optional[float]]] = None,
    blow_out_air_volume: Optional[List[Optional[float]]] = None,
    **backend_kwargs
  ):
    """ Aspirate liquid from the specified wells.

    Examples:
      Aspirate a constant amount of liquid from the first column:

      >>> lh.aspirate(plate["A1:H1"], 50)

      Aspirate an linearly increasing amount of liquid from the first column:

      >>> lh.aspirate(plate["A1:H1"], range(0, 500, 50))

      Aspirate arbitrary amounts of liquid from the first column:

      >>> lh.aspirate(plate["A1:H1"], [0, 40, 10, 50, 100, 200, 300, 400])

      Aspirate liquid from wells in different plates:

      >>> lh.aspirate(plate["A1"] + plate2["A1"] + plate3["A1"], 50)

      Aspirating with a 10mm z-offset:

      >>> lh.aspirate(plate["A1"], vols=50, offsets=[Coordinate(0, 0, 10)])

      Aspirate from a blue bucket (big container), with the first 4 channels (which will be
      spaced equally apart):

      >>> lh.aspirate(blue_bucket, vols=50, use_channels=[0, 1, 2, 3])

    Args:
      resources: A list of wells to aspirate liquid from. Can be a single resource, or a list of
        resources. If a single resource is specified, all channels will aspirate from the same
        resource.
      vols: A list of volumes to aspirate, one for each channel. If `vols` is a single number, then
        all channels will aspirate that volume.
      use_channels: List of channels to use. Index from front to back. If `None`, the first
        `len(wells)` channels will be used.
      flow_rates: the aspiration speed. In ul/s. If `None`, the backend default will be used.
      offsets: List of offsets for each channel, a translation that will be applied to the
        aspiration location.
      liquid_height: The height of the liquid in the well wrt the bottom, in mm.
      blow_out_air_volume: The volume of air to aspirate after the liquid, in ul. If `None`, the
        backend default will be used.
      backend_kwargs: Additional keyword arguments for the backend, optional.

    Raises:
      RuntimeError: If the setup has not been run. See :meth:`~LiquidHandler.setup`.

      ValueError: If all channels are `None`.
    """

    if isinstance(resources, Resource):
      raise NotImplementedError("Single resource is deprecated, use a list of resources. If you "
                                "want to aspirate from a single resource, use a list with that "
                                "resource and specify the channels to use.")

    self._check_containers(resources)

    use_channels = use_channels or self._default_use_channels or list(range(len(resources)))

    # expand default arguments
    offsets = offsets or [Coordinate.zero()] * len(use_channels)
    flow_rates = flow_rates or [None] * len(use_channels)
    liquid_height = liquid_height or [None] * len(use_channels)
    blow_out_air_volume = blow_out_air_volume or [None] * len(use_channels)

    # Deprecation check for single values
    if isinstance(vols, numbers.Number):
      raise NotImplementedError("Single volume is deprecated, use a list of volumes.")
    if isinstance(flow_rates, numbers.Number):
      raise NotImplementedError("Single flow rate is deprecated, use a list of flow rates.")
    if isinstance(liquid_height, numbers.Number):
      raise NotImplementedError("Single liquid height is deprecated, use a list of liquid heights.")
    if isinstance(blow_out_air_volume, numbers.Number):
      raise NotImplementedError("Single blow out air volume is deprecated, use a list of volumes.")

    # Convert everything to floats to handle exotic number types
    vols = [float(v) for v in vols]
    flow_rates = [float(fr) if fr is not None else None for fr in flow_rates]
    liquid_height = [float(lh) if lh is not None else None for lh in liquid_height]
    blow_out_air_volume = [float(bav) if bav is not None else None for bav in blow_out_air_volume]

    self._blow_out_air_volume = blow_out_air_volume
    tips = [self.head[channel].get_tip() for channel in use_channels]

    # Checks
    for resource in resources:
      if isinstance(resource.parent, Plate) and resource.parent.has_lid():
        raise ValueError("Aspirating from a well with a lid is not supported.")

    self._make_sure_channels_exist(use_channels)
    assert len(resources) == len(vols) == len(offsets) == len(flow_rates) == len(liquid_height)

    # If the user specified a single resource, but multiple channels to use, we will assume they
    # want to space the channels evenly across the resource. Note that offsets are relative to the
    # center of the resource.
    if len(set(resources)) == 1:
      resource = resources[0]
      n = len(use_channels)
      resources = [resource] * len(use_channels)
      centers = list(reversed(resource.centers(yn=n, zn=0)))
      centers = [c - resource.center() for c in centers] # offset is wrt center
      offsets = [c + o for c, o in zip(centers, offsets)] # user-defined

    # liquid(s) for each channel. If volume tracking is disabled, use None as the liquid.
    liquids: List[List[Tuple[Optional[Liquid], float]]] = []
    for r, vol in zip(resources, vols):
      if r.tracker.is_disabled or not does_volume_tracking():
        liquids.append([(None, vol)])
      else:
        liquids.append(r.tracker.get_liquids(top_volume=vol))

    # create operations
    aspirations = [Aspiration(resource=r, volume=v, offset=o, flow_rate=fr, liquid_height=lh, tip=t,
                              blow_out_air_volume=bav, liquids=lvs)
                   for r, v, o, fr, lh, t, bav, lvs in
                    zip(resources, vols, offsets, flow_rates, liquid_height, tips,
                        blow_out_air_volume, liquids)]

    # queue the operations on the resource (source) and mounted tips (destination) trackers
    for op in aspirations:
      if does_volume_tracking():
        if not op.resource.tracker.is_disabled:
          op.resource.tracker.remove_liquid(op.volume)

        # Cross contamination check
        if does_cross_contamination_tracking():
          if check_contaminated(op.tip.tracker.liquid_history, op.resource.tracker.liquid_history):
            raise CrossContaminationError(
              f"Attempting to aspirate {next(reversed(op.liquids))[0]} with a tip contaminated "
              f"with {op.tip.tracker.liquid_history}.")

        for liquid, volume in reversed(op.liquids):
          op.tip.tracker.add_liquid(liquid=liquid, volume=volume)

    extras = self._check_args(self.backend.aspirate, backend_kwargs,
      default={"ops", "use_channels"})
    for extra in extras:
      del backend_kwargs[extra]

    # actually aspirate the liquid
    error: Optional[Exception] = None
    try:
      await self.backend.aspirate(ops=aspirations, use_channels=use_channels, **backend_kwargs)
    except Exception as e:  # pylint: disable=broad-exception-caught
      error = e

    # determine which channels were successful
    successes = [error is None] * len(aspirations)
    if error is not None and isinstance(error, ChannelizedError):
      successes = [channel_idx not in error.errors for channel_idx in use_channels]

    # commit or rollback the state trackers
    for channel, op, success in zip(use_channels, aspirations, successes):
      if does_volume_tracking():
        if not op.resource.tracker.is_disabled:
          (op.resource.tracker.commit if success else op.resource.tracker.rollback)()
        (self.head[channel].get_tip().tracker.commit if success else self.head[channel].rollback)()

    # trigger callback
    self._trigger_callback(
      "aspirate",
      liquid_handler=self,
      operations=aspirations,
      use_channels=use_channels,
      error=error,
      **backend_kwargs,
    )

  @need_setup_finished
  async def dispense(
    self,
    resources: Union[Container, Sequence[Container]],
    vols: List[float],
    use_channels: Optional[List[int]] = None,
    flow_rates: Optional[List[Optional[float]]] = None,
    offsets: Optional[List[Coordinate]] = None,
    liquid_height: Optional[List[Optional[float]]] = None,
    blow_out_air_volume: Optional[List[Optional[float]]] = None,
    **backend_kwargs
  ):
    """ Dispense liquid to the specified channels.

    Examples:
      Dispense a constant amount of liquid to the first column:

      >>> lh.dispense(plate["A1:H1"], 50)

      Dispense an linearly increasing amount of liquid to the first column:

      >>> lh.dispense(plate["A1:H1"], range(0, 500, 50))

      Dispense arbitrary amounts of liquid to the first column:

      >>> lh.dispense(plate["A1:H1"], [0, 40, 10, 50, 100, 200, 300, 400])

      Dispense liquid to wells in different plates:

      >>> lh.dispense((plate["A1"], 50), (plate2["A1"], 50), (plate3["A1"], 50))

      Dispensing with a 10mm z-offset:

      >>> lh.dispense(plate["A1"], vols=50, offsets=[Coordinate(0, 0, 10)])

      Dispense a blue bucket (big container), with the first 4 channels (which will be spaced
      equally apart):

      >>> lh.dispense(blue_bucket, vols=50, use_channels=[0, 1, 2, 3])

    Args:
      wells: A list of resources to dispense liquid to. Can be a list of resources, or a single
        resource, in which case all channels will dispense to that resource.
      vols: A list of volumes to dispense, one for each channel, or a single volume to dispense to
        all channels. If `vols` is a single number, then all channels will dispense that volume. In
        units of ul.
      use_channels: List of channels to use. Index from front to back. If `None`, the first
        `len(channels)` channels will be used.
      flow_rates: the flow rates, in ul/s. If `None`, the backend default will be used.
      offsets: List of offsets for each channel, a translation that will be applied to the
        dispense location.
      liquid_height: The height of the liquid in the well wrt the bottom, in mm.
      blow_out_air_volume: The volume of air to dispense after the liquid, in ul. If `None`, the
        backend default will be used.
      backend_kwargs: Additional keyword arguments for the backend, optional.

    Raises:
      RuntimeError: If the setup has not been run. See :meth:`~LiquidHandler.setup`.

      ValueError: If the dispense info is invalid, in other words, when all channels are `None`.

      ValueError: If all channels are `None`.
    """

    # If the user specified a single resource, but multiple channels to use, we will assume they
    # want to space the channels evenly across the resource. Note that offsets are relative to the
    # center of the resource.

    if isinstance(resources, Resource):
      raise NotImplementedError("Single resource is deprecated, use a list of resources. If you "
                                "want to dispense to a single resource, use a list with that "
                                "resource and specify the channels to use.")

    self._check_containers(resources)

    use_channels = use_channels or self._default_use_channels or list(range(len(resources)))

    # expand default arguments
    offsets = offsets or [Coordinate.zero()] * len(use_channels)
    flow_rates = flow_rates or [None] * len(use_channels)
    liquid_height = liquid_height or [None] * len(use_channels)
    blow_out_air_volume = blow_out_air_volume or [None] * len(use_channels)

    # Convert everything to floats to handle exotic number types
    vols = [float(v) for v in vols]
    flow_rates = [float(fr) if fr is not None else None for fr in flow_rates]
    liquid_height = [float(lh) if lh is not None else None for lh in liquid_height]
    blow_out_air_volume = [float(bav) if bav is not None else None for bav in blow_out_air_volume]

    # If the user specified a single resource, but multiple channels to use, we will assume they
    # want to space the channels evenly across the resource. Note that offsets are relative to the
    # center of the resource.
    if len(set(resources)) == 1:
      resource = resources[0]
      n = len(use_channels)
      resources = [resource] * len(use_channels)
      centers = list(reversed(resource.centers(yn=n, zn=0)))
      centers = [c - resource.center() for c in centers] # offset is wrt center
      offsets = [c + o for c, o in zip(centers, offsets)] # user-defined

    # Deprecation check for single values
    if isinstance(vols, numbers.Number):
      raise NotImplementedError("Single volume is deprecated, use a list of volumes.")
    if isinstance(flow_rates, numbers.Number):
      raise NotImplementedError("Single flow rate is deprecated, use a list of flow rates.")
    if isinstance(liquid_height, numbers.Number):
      raise NotImplementedError("Single liquid height is deprecated, use a list of liquid heights.")
    if isinstance(blow_out_air_volume, numbers.Number):
      raise NotImplementedError("Single blow out air volume is deprecated, use a list of volumes.")

    self._blow_out_air_volume = None
    tips = [self.head[channel].get_tip() for channel in use_channels]

    # Check the blow out air volume with what was aspirated
    if any(bav is not None for bav in blow_out_air_volume):
      if self._blow_out_air_volume is None:
        raise BlowOutVolumeError("No blowout volume was aspirated.")
      for requested_bav, done_bav in zip(blow_out_air_volume, self._blow_out_air_volume):
        if requested_bav is not None and done_bav is not None and requested_bav > done_bav:
          raise BlowOutVolumeError("Blowout volume is larger than aspirated volume")

    for resource in resources:
      if isinstance(resource.parent, Plate) and resource.parent.has_lid():
        raise ValueError("Dispensing to plate with lid")

    assert len(vols) == len(offsets) == len(flow_rates) == len(liquid_height)

    # liquid(s) for each channel. If volume tracking is disabled, use None as the liquid.
    if does_volume_tracking():
      liquids = [c.get_tip().tracker.get_liquids(top_volume=vol)
                for c, vol in zip(self.head.values(), vols)]
    else:
      liquids = [[(None, vol)] for vol in vols]

    # create operations
    dispenses = [Dispense(resource=r, volume=v, offset=o, flow_rate=fr, liquid_height=lh, tip=t,
                          liquids=lvs, blow_out_air_volume=bav)
                 for r, v, o, fr, lh, t, bav, lvs in
                  zip(resources, vols, offsets, flow_rates, liquid_height, tips,
                      blow_out_air_volume, liquids)]

    # queue the operations on the resource (source) and mounted tips (destination) trackers
    for op in dispenses:
      if does_volume_tracking():
        if not op.resource.tracker.is_disabled:
          # Update the liquid history of the tip to reflect new liquid
          if check_updatable(op.tip.tracker, op.resource.tracker):
            op.tip.tracker.liquid_history.update(op.resource.tracker.liquid_history)

          for liquid, volume in op.liquids:
            op.resource.tracker.add_liquid(liquid=liquid, volume=volume)
        op.tip.tracker.remove_liquid(op.volume)

    # fix the backend kwargs
    extras = self._check_args(self.backend.dispense, backend_kwargs,
      default={"ops", "use_channels"})
    for extra in extras:
      del backend_kwargs[extra]

    # actually dispense the liquid
    error: Optional[Exception] = None
    try:
      await self.backend.dispense(ops=dispenses, use_channels=use_channels, **backend_kwargs)
    except Exception as e:  # pylint: disable=broad-except
      error = e

    # determine which channels were successful
    successes = [error is None] * len(dispenses)
    if error is not None and isinstance(error, ChannelizedError):
      successes = [channel_idx not in error.errors for channel_idx in use_channels]

    # commit or rollback the state trackers
    for channel, op, success in zip(use_channels, dispenses, successes):
      if does_volume_tracking():
        if not op.resource.tracker.is_disabled:
          (op.resource.tracker.commit if success else op.resource.tracker.rollback)()
        (self.head[channel].get_tip().tracker.commit if success else self.head[channel].rollback)()

    # trigger callback
    self._trigger_callback(
      "dispense",
      liquid_handler=self,
      operations=dispenses,
      use_channels=use_channels,
      error=error,
      **backend_kwargs,
    )

  async def transfer(
    self,
    source: Well,
    targets: List[Well],
    source_vol: Optional[float] = None,
    ratios: Optional[List[float]] = None,
    target_vols: Optional[List[float]] = None,
    aspiration_flow_rate: Optional[float] = None,
    dispense_flow_rates: Optional[Union[float, List[Optional[float]]]] = None,
    **backend_kwargs
  ):
    """Transfer liquid from one well to another.

    Examples:

      Transfer 50 uL of liquid from the first well to the second well:

      >>> lh.transfer(plate["A1"], plate["B1"], source_vol=50)

      Transfer 80 uL of liquid from the first well equally to the first column:

      >>> lh.transfer(plate["A1"], plate["A1:H1"], source_vol=80)

      Transfer 60 uL of liquid from the first well in a 1:2 ratio to 2 other wells:

      >>> lh.transfer(plate["A1"], plate["B1:C1"], source_vol=60, ratios=[2, 1])

      Transfer arbitrary volumes to the first column:

      >>> lh.transfer(plate["A1"], plate["A1:H1"], target_vols=[3, 1, 4, 1, 5, 9, 6, 2])

    Args:
      source: The source well.
      targets: The target wells.
      source_vol: The volume to transfer from the source well.
      ratios: The ratios to use when transferring liquid to the target wells. If not specified, then
        the volumes will be distributed equally.
      target_vols: The volumes to transfer to the target wells. If specified, `source_vols` and
        `ratios` must be `None`.
      aspiration_flow_rate: The flow rate to use when aspirating, in ul/s. If `None`, the backend
        default will be used.
      dispense_flow_rates: The flow rates to use when dispensing, in ul/s. If `None`, the backend
        default will be used. Either a single flow rate for all channels, or a list of flow rates,
        one for each target well.

    Raises:
      RuntimeError: If the setup has not been run. See :meth:`~LiquidHandler.setup`.
    """

    # Deprecation check for single values
    if isinstance(targets, Well):
      raise NotImplementedError("Single target is deprecated, use a list of targets.")
    if isinstance(dispense_flow_rates, numbers.Rational):
      raise NotImplementedError("Single dispense flow rate is deprecated, use a list of flow rates")

    if target_vols is not None:
      if ratios is not None:
        raise TypeError("Cannot specify ratios and target_vols at the same time")
      if source_vol is not None:
        raise TypeError("Cannot specify source_vol and target_vols at the same time")
    else:
      if source_vol is None:
        raise TypeError("Must specify either source_vol or target_vols")

      if ratios is None:
        ratios = [1] * len(targets)

      target_vols = [source_vol * r / sum(ratios) for r in ratios]

    await self.aspirate(
      resources=[source],
      vols=[sum(target_vols)],
      flow_rates=aspiration_flow_rate,
      **backend_kwargs)
    for target, vol in zip(targets, target_vols):
      await self.dispense(
        resources=[target],
        vols=[vol],
        flow_rates=dispense_flow_rates,
        use_channels=[0],
        **backend_kwargs)

  @contextlib.contextmanager
  def use_channels(self, channels: List[int]):
    """ Temporarily use the specified channels as a default argument to `use_channels`.

    Examples:
      Use channel index 2 for all liquid handling operations inside the context:

      >>> with lh.use_channels([2]):
      ...   lh.pick_up_tips(tip_rack["A1"])
      ...   lh.aspirate(plate["A1"], 50)
      ...   lh.dispense(plate["A1"], 50)

      This is equivalent to:

      >>> lh.pick_up_tips(tip_rack["A1"], use_channels=[2])
      >>> lh.aspirate(plate["A1"], 50, use_channels=[2])
      >>> lh.dispense(plate["A1"], 50, use_channels=[2])

      Within the context manager, you can override the default channels by specifying the
      `use_channels` argument explicitly.
    """

    self._default_use_channels = channels

    try:
      yield
    finally:
      self._default_use_channels = None

  async def pick_up_tips96(
    self,
    tip_rack: TipRack,
    offset: Coordinate = Coordinate.zero(),
    **backend_kwargs
  ):
    """ Pick up tips using the 96 head. This will pick up 96 tips.

    Examples:
      Pick up tips from a 96-tip tiprack:

      >>> lh.pick_up_tips96(my_tiprack)

    Args:
      tip_rack: The tip rack to pick up tips from.
      offset: The offset to use when picking up tips, optional.
      backend_kwargs: Additional keyword arguments for the backend, optional.
    """

    if not isinstance(tip_rack, TipRack):
      raise TypeError(f"Resource must be a TipRack, got {tip_rack}")
    if not tip_rack.num_items == 96:
      raise ValueError("Tip rack must have 96 tips")

    extras = self._check_args(self.backend.pick_up_tips96, backend_kwargs, default={"pickup"})
    for extra in extras:
      del backend_kwargs[extra]

    # queue operation on all tip trackers
    for i, tip_spot in enumerate(tip_rack.get_all_items()):
      if not does_tip_tracking() and self.head96[i].has_tip:
        self.head96[i].remove_tip()
      self.head96[i].add_tip(tip_spot.get_tip(), origin=tip_spot, commit=False)
      if does_tip_tracking() and not tip_spot.tracker.is_disabled:
        tip_spot.tracker.remove_tip()

    pickup_operation = PickupTipRack(resource=tip_rack, offset=offset)
    try:
      await self.backend.pick_up_tips96(
        pickup=pickup_operation,
        **backend_kwargs
      )
    except Exception as error:  # pylint: disable=broad-except
      for i, tip_spot in enumerate(tip_rack.get_all_items()):
        if does_tip_tracking() and not tip_spot.tracker.is_disabled:
          tip_spot.tracker.rollback()
        self.head96[i].rollback()
      self._trigger_callback(
        "pick_up_tips96",
        liquid_handler=self,
        pickup=pickup_operation,
        error=error,
        **backend_kwargs,
      )
    else:
      for i, tip_spot in enumerate(tip_rack.get_all_items()):
        if does_tip_tracking() and not tip_spot.tracker.is_disabled:
          tip_spot.tracker.commit()
        self.head96[i].commit()
      self._trigger_callback(
        "pick_up_tips96",
        liquid_handler=self,
        pickup=pickup_operation,
        error=None,
        **backend_kwargs,
      )

  async def drop_tips96(
    self,
    resource: Union[TipRack, Trash],
    offset: Coordinate = Coordinate.zero(),
    allow_nonzero_volume: bool = False,
    **backend_kwargs
  ):
    """ Drop tips using the 96 head. This will drop 96 tips.

    Examples:
      Drop tips to a 96-tip tiprack:

      >>> lh.drop_tips96(my_tiprack)

      Drop tips to the trash:

      >>> lh.drop_tips96(lh.deck.get_trash_area96())

    Args:
      resource: The tip rack to drop tips to.
      offset: The offset to use when dropping tips.
      allow_nonzero_volume: If `True`, the tip will be dropped even if its volume is not zero (there
        is liquid in the tip). If `False`, a RuntimeError will be raised if the tip has nonzero
        volume.
      backend_kwargs: Additional keyword arguments for the backend, optional.
    """

    if not isinstance(resource, (TipRack, Trash)):
      raise TypeError(f"Resource must be a TipRack or Trash, got {resource}")
    if isinstance(resource, TipRack) and not resource.num_items == 96:
      raise ValueError("Tip rack must have 96 tips")

    extras = self._check_args(self.backend.drop_tips96, backend_kwargs, default={"drop"})
    for extra in extras:
      del backend_kwargs[extra]

    # queue operation on all tip trackers
    for i in range(96):
      tip = self.head96[i].get_tip()
      if tip.tracker.get_used_volume() > 0 and not allow_nonzero_volume:
        error = f"Cannot drop tip with volume {tip.tracker.get_used_volume()} on channel {i}"
        raise RuntimeError(error)
      if isinstance(resource, TipRack):
        tip_spot = resource.get_item(i)
        if does_tip_tracking() and not tip_spot.tracker.is_disabled:
          tip_spot.tracker.add_tip(tip, commit=False)
      self.head96[i].remove_tip()

    drop_operation = DropTipRack(resource=resource, offset=offset)
    try:
      await self.backend.drop_tips96(
        drop=drop_operation,
        **backend_kwargs
      )
    except Exception as e:  # pylint: disable=broad-except
      for i in range(96):
        if isinstance(resource, TipRack):
          tip_spot = resource.get_item(i)
          if does_tip_tracking() and not tip_spot.tracker.is_disabled:
            tip_spot.tracker.rollback()
        self.head96[i].rollback()
      self._trigger_callback(
        "drop_tips96",
        liquid_handler=self,
        drop=drop_operation,
        error=e,
        **backend_kwargs,
      )
    else:
      for i in range(96):
        if isinstance(resource, TipRack):
          tip_spot = resource.get_item(i)
          if does_tip_tracking() and not tip_spot.tracker.is_disabled:
            tip_spot.tracker.commit()
        self.head96[i].commit()
      self._trigger_callback(
        "drop_tips96",
        liquid_handler=self,
        drop=drop_operation,
        error=None,
        **backend_kwargs,
      )

  def _get_96_head_origin_tip_rack(self) -> Optional[TipRack]:
    """ Get the tip rack where the tips on the 96 head were picked up. If no tips were picked up,
    return `None`. If different tip racks were found for different tips on the head, raise a
    RuntimeError. """

    tip_spot = self.head96[0].get_tip_origin()
    if tip_spot is None:
      return None
    tip_rack = tip_spot.parent
    if tip_rack is None:
      # very unlikely, but just in case
      raise RuntimeError("No tip rack found for tip")
    for i in range(tip_rack.num_items):
      other_tip_spot = self.head96[i].get_tip_origin()
      if other_tip_spot is None:
        raise RuntimeError("Not all channels have a tip origin")
      other_tip_rack = other_tip_spot.parent
      if tip_rack != other_tip_rack:
        raise RuntimeError("All tips must be from the same tip rack")
    return tip_rack

  async def return_tips96(self, allow_nonzero_volume: bool = False, **backend_kwargs):
    """ Return the tips on the 96 head to the tip rack where they were picked up.

    Examples:
      Return the tips on the 96 head to the tip rack where they were picked up:

      >>> lh.pick_up_tips96(my_tiprack)
      >>> lh.return_tips96()

    Raises:
      RuntimeError: If no tips have been picked up.
    """

    tip_rack = self._get_96_head_origin_tip_rack()
    if tip_rack is None:
      raise RuntimeError("No tips have been picked up with the 96 head")
    return await self.drop_tips96(
      tip_rack,
      allow_nonzero_volume=allow_nonzero_volume,
      **backend_kwargs)

  async def discard_tips96(self, allow_nonzero_volume: bool = True, **backend_kwargs):
    """ Permanently discard tips from the 96 head in the trash. This method only works when this
    LiquidHandler is configured with a deck that implements the `get_trash_area96` method.
    Otherwise, an `ImplementationError` will be raised.

    Examples:
      Discard the tips on the 96 head:

      >>> lh.discard_tips96()

    Args:
      allow_nonzero_volume: If `True`, the tip will be dropped even if its volume is not zero (there
        is liquid in the tip). If `False`, a RuntimeError will be raised if the tip has nonzero
        volume.
      backend_kwargs: Additional keyword arguments for the backend, optional.

    Raises:
      ImplementationError: If the deck does not implement the `get_trash_area96` method.
    """

    return await self.drop_tips96(
      self.deck.get_trash_area96(),
      allow_nonzero_volume=allow_nonzero_volume,
      **backend_kwargs)

  async def aspirate96(
    self,
    resource: Union[Plate, Container, List[Well]],
    volume: float,
    offset: Coordinate = Coordinate.zero(),
    flow_rate: Optional[float] = None,
    blow_out_air_volume: Optional[float] = None,
    **backend_kwargs
  ):
    """ Aspirate from all wells in a plate or from a container of a sufficient size.

    Examples:
      Aspirate an entire 96 well plate or a container of sufficient size:

      >>> lh.aspirate96(plate, volume=50)
      >>> lh.aspirate96(container, volume=50)

    Args:
      resource (Union[Plate, Container, List[Well]]): Resource object or list of wells.
      volume (float): The volume to aspirate through each channel
      offset (Coordinate): Adjustment to where the 96 head should go to aspirate relative to where
        the plate or container is defined to be. Defaults to Coordinate.zero().
      flow_rate ([Optional[float]]): The flow rate to use when aspirating, in ul/s. If `None`, the
        backend default will be used.
      blow_out_air_volume ([Optional[float]]): The volume of air to aspirate after the liquid, in
        ul. If `None`, the backend default will be used.
      backend_kwargs: Additional keyword arguments for the backend, optional.
    """

    if not isinstance(resource, (Plate, Container)) or \
      (isinstance(resource, list) and all(isinstance(w, Well) for w in resource)):
      raise TypeError(f"Resource must be a Plate, Container, or list of Wells, got {resource}")

    extras = self._check_args(self.backend.aspirate96, backend_kwargs, default={"aspiration"})
    for extra in extras:
      del backend_kwargs[extra]

    tips = [channel.get_tip() for channel in self.head96.values()]
    all_liquids: List[List[Tuple[Optional[Liquid], float]]] = []
    aspiration: Union[AspirationPlate, AspirationContainer]

    # Convert everything to floats to handle exotic number types
    volume = float(volume)
    flow_rate = float(flow_rate) if flow_rate is not None else None
    blow_out_air_volume = float(blow_out_air_volume) if blow_out_air_volume is not None else None

    if isinstance(resource, Container):
      if resource.get_size_x() < 108.0 or resource.get_size_y() < 70.0:  # TODO: analyze as attr
        raise ValueError("Container too small to accommodate 96 head")

      for channel in self.head96.values():
        # superfluous to have append in two places but the type checker is very angry and does not
        # understand that Optional[Liquid] (remove_liquid) is the same as None from the first case
        liquids: List[Tuple[Optional[Liquid], float]]
        if resource.tracker.is_disabled or not does_volume_tracking():
          liquids = [(None, volume)]
          all_liquids.append(liquids)
        else:
          liquids = resource.tracker.remove_liquid(volume=volume) # type: ignore
          all_liquids.append(liquids)

        for liquid, vol in reversed(liquids):
          channel.get_tip().tracker.add_liquid(liquid=liquid, volume=vol)

      aspiration = AspirationContainer(
        container=resource,
        volume=volume,
        offset=offset,
        flow_rate=flow_rate,
        tips=tips,
        liquid_height=None,
        blow_out_air_volume=blow_out_air_volume,
        liquids=cast(List[List[Tuple[Optional[Liquid], float]]], all_liquids) # stupid
      )
    else:
      if isinstance(resource, Plate):
        if resource.has_lid():
          raise ValueError("Aspirating from plate with lid")
        wells = resource.get_all_items()
      else:
        wells = resource

        # ensure that wells are all in the same plate
        plate = wells[0].parent
        for well in wells:
          if well.parent != plate:
            raise ValueError("All wells must be in the same plate")

      if not len(wells) == 96:
        raise ValueError(f"aspirate96 expects 96 wells, got {len(wells)}")

      for well, channel in zip(wells, self.head96.values()):
        # superfluous to have append in two places but the type checker is very angry and does not
        # understand that Optional[Liquid] (remove_liquid) is the same as None from the first case
        if well.tracker.is_disabled or not does_volume_tracking():
          liquids = [(None, volume)]
          all_liquids.append(liquids)
        else:
          liquids = well.tracker.remove_liquid(volume=volume) # type: ignore
          all_liquids.append(liquids)

        for liquid, vol in reversed(liquids):
          channel.get_tip().tracker.add_liquid(liquid=liquid, volume=vol)

      aspiration = AspirationPlate(
        wells=wells,
        volume=volume,
        offset=offset,
        flow_rate=flow_rate,
        tips=tips,
        liquid_height=None,
        blow_out_air_volume=blow_out_air_volume,
        liquids=cast(List[List[Tuple[Optional[Liquid], float]]], all_liquids) # stupid
      )

    try:
      await self.backend.aspirate96(aspiration=aspiration, **backend_kwargs)
    except Exception as error:  # pylint: disable=broad-except
      for channel, well in zip(self.head96.values(), wells):
        if does_volume_tracking() and not well.tracker.is_disabled:
          well.tracker.rollback()
        channel.get_tip().tracker.rollback()
      self._trigger_callback(
        "aspirate96",
        liquid_handler=self,
        aspiration=aspiration,
        error=error,
        **backend_kwargs,
      )
    else:
      for channel, well in zip(self.head96.values(), wells):
        if does_volume_tracking() and not well.tracker.is_disabled:
          well.tracker.commit()
        channel.get_tip().tracker.commit()
      self._trigger_callback(
        "aspirate96",
        liquid_handler=self,
        aspiration=aspiration,
        error=None,
        **backend_kwargs,
      )

  async def dispense96(
    self,
    resource: Union[Plate, Container, List[Well]],
    volume: float,
    offset: Coordinate = Coordinate.zero(),
    flow_rate: Optional[float] = None,
    blow_out_air_volume: Optional[float] = None,
    **backend_kwargs
  ):
    """ Dispense to all wells in a plate.

    Examples:
      Dispense an entire 96 well plate:

      >>> lh.dispense96(plate, volume=50)

    Args:
      resource (Union[Plate, Container, List[Well]]): Resource object or list of wells.
      volume (float): The volume to dispense through each channel
      offset (Coordinate): Adjustment to where the 96 head should go to aspirate relative to where
        the plate or container is defined to be. Defaults to Coordinate.zero().
      flow_rate ([Optional[float]]): The flow rate to use when dispensing, in ul/s. If `None`, the
        backend default will be used.
      blow_out_air_volume ([Optional[float]]): The volume of air to dispense after the liquid, in
        ul. If `None`, the backend default will be used.
      backend_kwargs: Additional keyword arguments for the backend, optional.
    """

    if not isinstance(resource, (Plate, Container)) or \
      (isinstance(resource, list) and all(isinstance(w, Well) for w in resource)):
      raise TypeError(f"Resource must be a Plate, Container, or list of Wells, got {resource}")

    extras = self._check_args(self.backend.dispense96, backend_kwargs, default={"dispense"})
    for extra in extras:
      del backend_kwargs[extra]

    tips = [channel.get_tip() for channel in self.head96.values()]
    all_liquids: List[List[Tuple[Optional[Liquid], float]]] = []
    dispense: Union[DispensePlate, DispenseContainer]

    # Convert everything to floats to handle exotic number types
    volume = float(volume)
    flow_rate = float(flow_rate) if flow_rate is not None else None
    blow_out_air_volume = float(blow_out_air_volume) if blow_out_air_volume is not None else None

    if isinstance(resource, Container):
      if resource.get_size_x() < 108.0 or resource.get_size_y() < 70.0:  # TODO: analyze as attr
        raise ValueError("Container too small to accommodate 96 head")

      for channel in self.head96.values():
        # superfluous to have append in two places but the type checker is very angry and does not
        # understand that Optional[Liquid] (remove_liquid) is the same as None from the first case
        liquids: List[Tuple[Optional[Liquid], float]]
        if resource.tracker.is_disabled or not does_volume_tracking():
          liquids = [(None, volume)]
          all_liquids.append(liquids)
        else:
          liquids = resource.tracker.remove_liquid(volume=volume) # type: ignore
          all_liquids.append(liquids)

        for liquid, vol in reversed(liquids):
          channel.get_tip().tracker.add_liquid(liquid=liquid, volume=vol)

      dispense = DispenseContainer(
        container=resource,
        volume=volume,
        offset=offset,
        flow_rate=flow_rate,
        tips=tips,
        liquid_height=None,
        blow_out_air_volume=blow_out_air_volume,
        liquids=cast(List[List[Tuple[Optional[Liquid], float]]], all_liquids) # stupid
      )
    else:
      if isinstance(resource, Plate):
        if resource.has_lid():
          raise ValueError("Aspirating from plate with lid")
        wells = resource.get_all_items()
      else:
        wells = resource

        # ensure that wells are all in the same plate
        plate = wells[0].parent
        for well in wells:
          if well.parent != plate:
            raise ValueError("All wells must be in the same plate")

      if not len(wells) == 96:
        raise ValueError(f"dispense96 expects 96 wells, got {len(wells)}")

      for channel, well in zip(self.head96.values(), wells):
        # even if the volume tracker is disabled, a liquid (None, volume) is added to the list
        # during the aspiration command
        l = channel.get_tip().tracker.remove_liquid(volume=volume)
        liquids = list(reversed(l))
        all_liquids.append(liquids)

        for liquid, vol in liquids:
          well.tracker.add_liquid(liquid=liquid, volume=vol)

      dispense = DispensePlate(
        wells=wells,
        volume=volume,
        offset=offset,
        flow_rate=flow_rate,
        tips=tips,
        liquid_height=None,
        blow_out_air_volume=blow_out_air_volume,
        liquids=all_liquids,
      )

    try:
      await self.backend.dispense96(dispense=dispense, **backend_kwargs)
    except Exception as error:  # pylint: disable=broad-except
      for channel, well in zip(self.head96.values(), wells):
        if does_volume_tracking() and not well.tracker.is_disabled:
          well.tracker.rollback()
        channel.get_tip().tracker.rollback()

      self._trigger_callback(
        "dispense96",
        liquid_handler=self,
        dispense=dispense,
        error=error,
        **backend_kwargs,
      )
    else:
      for channel, well in zip(self.head96.values(), wells):
        if does_volume_tracking() and not well.tracker.is_disabled:
          well.tracker.commit()
        channel.get_tip().tracker.commit()

      self._trigger_callback(
        "dispense96",
        liquid_handler=self,
        dispense=dispense,
        error=None,
        **backend_kwargs,
      )

  async def stamp(
    self,
    source: Plate, # TODO
    target: Plate,
    volume: float,
    aspiration_flow_rate: Optional[float] = None,
    dispense_flow_rate: Optional[float] = None,
  ):
    """ Stamp (aspiration and dispense) one plate onto another.

    Args:
      source: the source plate
      target: the target plate
      volume: the volume to be transported
      aspiration_flow_rate: the flow rate for the aspiration, in ul/s. If `None`, the backend
        default will be used.
      dispense_flow_rate: the flow rate for the dispense, in ul/s. If `None`, the backend default
        will be used.
    """

    assert (source.num_items_x, source.num_items_y) == (target.num_items_x, target.num_items_y), \
      "Source and target plates must be the same shape"

    await self.aspirate96(
      resource=source,
      volume=volume,
      flow_rate=aspiration_flow_rate)
    await self.dispense96(
      resource=source,
      volume=volume,
      flow_rate=dispense_flow_rate)

  async def move_resource(
    self,
    resource: Resource,
    to: Coordinate,
    intermediate_locations: Optional[List[Coordinate]] = None,
    resource_offset: Coordinate = Coordinate.zero(),
    destination_offset: Coordinate = Coordinate.zero(),
    pickup_distance_from_top: float = 0,
    get_direction: GripDirection = GripDirection.FRONT,
    put_direction: GripDirection = GripDirection.FRONT,
    **backend_kwargs
  ):
    """ Move a resource to a new location.

    Has convenience methods :meth:`move_plate` and :meth:`move_lid`.

    Examples:
      Move a plate to a new location:

      >>> lh.move_resource(plate, to=Coordinate(100, 100, 100))

    Args:
      resource: The Resource object.
      to: The absolute coordinate (meaning relative to deck) to move the resource to.
      intermediate_locations: A list of intermediate locations to move the resource through.
      resource_offset: The offset from the resource's origin, optional (rarely necessary).
      destination_offset: The offset from the location's origin, optional (rarely necessary).
      pickup_distance_from_top: The distance from the top of the resource to pick up from.
      get_direction: The direction from which to pick up the resource.
      put_direction: The direction from which to put down the resource.
    """

    extras = self._check_args(self.backend.move_resource, backend_kwargs, default={"move"})
    for extra in extras:
      del backend_kwargs[extra]

    move_operation = Move(
      resource=resource,
      destination=to,
      intermediate_locations=intermediate_locations or [],
      resource_offset=resource_offset,
      destination_offset=destination_offset,
      pickup_distance_from_top=pickup_distance_from_top,
      get_direction=get_direction,
      put_direction=put_direction,
    )

    result = await self.backend.move_resource(move=move_operation, **backend_kwargs)

    # rotate the resource if the move operation has a rotation.
    # this code should be expanded to also update the resource's location
    if move_operation.rotation != 0:
      move_operation.resource.rotate(z=move_operation.rotation)

    self._trigger_callback(
      "move_resource",
      liquid_handler=self,
      move=move_operation,
      error=None,
      **backend_kwargs,
    )

    return result

  async def move_lid(
    self,
    lid: Lid,
    to: Union[Plate, ResourceStack, Coordinate],
    intermediate_locations: Optional[List[Coordinate]] = None,
    resource_offset: Coordinate = Coordinate.zero(),
    destination_offset: Coordinate = Coordinate.zero(),
    get_direction: GripDirection = GripDirection.FRONT,
    put_direction: GripDirection = GripDirection.FRONT,
    pickup_distance_from_top: float = 5.7,
    **backend_kwargs
  ):
    """ Move a lid to a new location.

    A convenience method for :meth:`move_resource`.

    Examples:
      Move a lid to the :class:`~resources.ResourceStack`:

      >>> lh.move_lid(plate.lid, stacking_area)

      Move a lid to the stacking area and back, grabbing it from the left side:

      >>> lh.move_lid(plate.lid, stacking_area, get_direction=GripDirection.LEFT)
      >>> lh.move_lid(stacking_area.get_top_item(), plate, put_direction=GripDirection.LEFT)

    Args:
      lid: The lid to move. Can be either a Plate object or a Lid object.
      to: The location to move the lid to, either a plate, ResourceStack or a Coordinate.
      resource_offset: The offset from the resource's origin, optional (rarely necessary).
      destination_offset: The offset from the location's origin, optional (rarely necessary).

    Raises:
      ValueError: If the lid is not assigned to a resource.
    """

    if isinstance(to, Plate):
      to_location = to.get_absolute_location()
      to_location = Coordinate(
        x=to_location.x,
        y=to_location.y,
        z=to_location.z  + to.get_size_z() - lid.nesting_z_height)
    elif isinstance(to, ResourceStack):
      assert to.direction == "z", "Only ResourceStacks with direction 'z' are currently supported"
      to_location = to.get_absolute_location(z="top")
    elif isinstance(to, Coordinate):
      to_location = to
    else:
      raise ValueError(f"Cannot move lid to {to}")

    await self.move_resource(
      lid,
      to=to_location,
      intermediate_locations=intermediate_locations,
      pickup_distance_from_top=pickup_distance_from_top,
      resource_offset=resource_offset,
      destination_offset=destination_offset,
      get_direction=get_direction,
      put_direction=put_direction,
      **backend_kwargs)

    lid.unassign()
    if isinstance(to, Coordinate):
      self.deck.assign_child_resource(lid, location=to_location)
    elif isinstance(to, ResourceStack): # manage its own resources
      to.assign_child_resource(lid)
    elif isinstance(to, Plate):
      to.assign_child_resource(resource=lid)
    else:
      raise ValueError("'to' must be either a Coordinate, ResourceStack or Plate")

  async def move_plate(
    self,
    plate: Plate,
    to: Union[ResourceStack, CarrierSite, Resource, Coordinate],
    intermediate_locations: Optional[List[Coordinate]] = None,
    resource_offset: Coordinate = Coordinate.zero(),
    destination_offset: Coordinate = Coordinate.zero(),
    put_direction: GripDirection = GripDirection.FRONT,
    get_direction: GripDirection = GripDirection.FRONT,
    pickup_distance_from_top: float = 13.2,
    **backend_kwargs
  ):
    """ Move a plate to a new location.

    A convenience method for :meth:`move_resource`.

    Examples:
      Move a plate to into a carrier spot:

      >>> lh.move_plate(plate, plt_car[1])

      Move a plate to an absolute location:

      >>> lh.move_plate(plate_01, Coordinate(100, 100, 100))

      Move a lid to another carrier spot, grabbing it from the left side:

      >>> lh.move_plate(plate, plt_car[1], get_direction=GripDirection.LEFT)
      >>> lh.move_plate(plate, plt_car[0], put_direction=GripDirection.LEFT)

      Move a resource while visiting a few intermediate locations along the way:

      >>> lh.move_plate(plate, plt_car[1], intermediate_locations=[
      ...   Coordinate(100, 100, 100),
      ...   Coordinate(200, 200, 200),
      ... ])

    Args:
      plate: The plate to move. Can be either a Plate object or a CarrierSite object.
      to: The location to move the plate to, either a plate, CarrierSite or a Coordinate.
      resource_offset: The offset from the resource's origin, optional (rarely necessary).
      destination_offset: The offset from the location's origin, optional (rarely necessary).
    """

    if isinstance(to, ResourceStack):
      assert to.direction == "z", "Only ResourceStacks with direction 'z' are currently supported"
<<<<<<< HEAD
      to_location = to.get_absolute_location()
      to_location = Coordinate(
        x=to_location.x,
        y=to_location.y,
        z=to_location.z  + to.get_size_z())
    elif isinstance(to, Coordinate):
      to_location = to
    elif isinstance(to, (MFXModule, Tilter)):
=======
      to_location = to.get_absolute_location(z="top")
    elif isinstance(to, MFXModule):
>>>>>>> 51e0015c
      to_location = to.get_absolute_location() + to.child_resource_location
    elif isinstance(to, PlateAdapter):
      # Calculate location adjustment of Plate based on PlateAdapter geometry
      adjusted_plate_anchor = to.compute_plate_location(plate)
      to_location = to.get_absolute_location() + adjusted_plate_anchor
    elif isinstance(to, Coordinate):
      to_location = to
    else:
      to_location = to.get_absolute_location()

    await self.move_resource(
      plate,
      to=to_location,
      intermediate_locations=intermediate_locations,
      pickup_distance_from_top=pickup_distance_from_top,
      resource_offset=resource_offset,
      destination_offset=destination_offset,
      get_direction=get_direction,
      put_direction=put_direction,
      **backend_kwargs)

    # Some of the code below should probably be moved to `move_resource` so that is can be shared
    # with the `move_lid` convenience method.
    plate.unassign()
    if isinstance(to, Coordinate):
      to_location -= self.deck.location # passed as an absolute location, but stored as relative
      self.deck.assign_child_resource(plate, location=to_location)
    elif isinstance(to, CarrierSite): # .zero() resources
      to.assign_child_resource(plate, location=Coordinate.zero())
    elif isinstance(to, (ResourceStack, PlateReader)): # manage its own resources
      if isinstance(to, ResourceStack) and to.direction != "z":
        raise ValueError("Only ResourceStacks with direction 'z' are currently supported")
      to.assign_child_resource(plate)
    elif isinstance(to, (MFXModule, Tilter)):
      to.assign_child_resource(plate, location=to.child_resource_location)
    elif isinstance(to, PlateAdapter):
      to.assign_child_resource(plate, location=to.compute_plate_location(plate))
    else:
      to.assign_child_resource(plate, location=to_location)

  def register_callback(self, method_name: str, callback: OperationCallback):
    """Registers a callback for a specific method."""
    if method_name in self._callbacks:
      error_message = f"Callback already registered for: {method_name}"
      raise RuntimeError(error_message)
    if method_name not in self.ALLOWED_CALLBACKS:
      error_message = f"Callback not allowed: {method_name}"
      raise RuntimeError(error_message)
    self._callbacks[method_name] = callback

  def _trigger_callback(self, method_name: str, *args, error: Optional[Exception] = None, **kwargs):
    """Triggers the callback associated with a method, if any.

    NB: If an error exists it will be passed to the callback instead of being raised.
    """
    if callback := self._callbacks.get(method_name):
      callback(self, *args, error=error, **kwargs)
    elif error is not None:
      raise error

  @property
  def callbacks(self):
    return self._callbacks

  @classmethod
  def deserialize(cls, data: dict) -> LiquidHandler:
    """ Deserialize a liquid handler from a dictionary.

    Args:
      data: A dictionary representation of the liquid handler.
    """

    deck_data = data["children"][0]
    deck = Deck.deserialize(data=deck_data)
    backend = LiquidHandlerBackend.deserialize(data=data["backend"])
    return cls(deck=deck, backend=backend)

  @classmethod
  def load(cls, path: str) -> LiquidHandler:
    """ Load a liquid handler from a file.

    Args:
      path: The path to the file to load from.
    """

    with open(path, "r", encoding="utf-8") as f:
      return cls.deserialize(json.load(f))

  # -- Resource methods --

  def assign_child_resource(
    self,
    resource: Resource,
    location: Coordinate,
    reassign: bool = True,
  ):
    """ Not implement on LiquidHandler, since the deck is managed by the :attr:`deck` attribute. """
    raise NotImplementedError("Cannot assign child resource to liquid handler. Use "
                              "lh.deck.assign_child_resource() instead.")


class OperationCallback(Protocol):
  def __call__(self, handler: "LiquidHandler", *args: Any, **kwargs: Any) -> None:
    ...  # pragma: no cover<|MERGE_RESOLUTION|>--- conflicted
+++ resolved
@@ -1821,19 +1821,10 @@
 
     if isinstance(to, ResourceStack):
       assert to.direction == "z", "Only ResourceStacks with direction 'z' are currently supported"
-<<<<<<< HEAD
-      to_location = to.get_absolute_location()
-      to_location = Coordinate(
-        x=to_location.x,
-        y=to_location.y,
-        z=to_location.z  + to.get_size_z())
+      to_location = to.get_absolute_location(z="top")
     elif isinstance(to, Coordinate):
       to_location = to
     elif isinstance(to, (MFXModule, Tilter)):
-=======
-      to_location = to.get_absolute_location(z="top")
-    elif isinstance(to, MFXModule):
->>>>>>> 51e0015c
       to_location = to.get_absolute_location() + to.child_resource_location
     elif isinstance(to, PlateAdapter):
       # Calculate location adjustment of Plate based on PlateAdapter geometry
