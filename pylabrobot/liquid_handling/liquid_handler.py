"""Defines LiquidHandler class, the coordinator for liquid handling operations."""

from __future__ import annotations

import asyncio
import contextlib
import inspect
import json
import logging
import threading
import unittest.mock
import warnings
from typing import (
  Any,
  Awaitable,
  Callable,
  Dict,
  Generator,
  List,
  Literal,
  Optional,
  Sequence,
  Set,
  Tuple,
  Union,
  cast,
)

from pylabrobot.liquid_handling.errors import ChannelizedError
from pylabrobot.liquid_handling.strictness import (
  Strictness,
  get_strictness,
)
from pylabrobot.liquid_handling.utils import (
  get_tight_single_resource_liquid_op_offsets,
  get_wide_single_resource_liquid_op_offsets,
)
from pylabrobot.machines.machine import Machine, need_setup_finished
from pylabrobot.plate_reading import PlateReader
from pylabrobot.resources import (
  Container,
  Coordinate,
  Deck,
  Lid,
  Plate,
  PlateAdapter,
  PlateHolder,
  Resource,
  ResourceHolder,
  ResourceStack,
  Tip,
  TipRack,
  TipSpot,
  TipTracker,
  Trash,
  Well,
  does_tip_tracking,
  does_volume_tracking,
)
from pylabrobot.resources.errors import HasTipError
from pylabrobot.resources.rotation import Rotation
from pylabrobot.serializer import deserialize, serialize
from pylabrobot.tilting.tilter import Tilter

from .backends import LiquidHandlerBackend
from .standard import (
  Drop,
  DropTipRack,
  GripDirection,
  Mix,
  MultiHeadAspirationContainer,
  MultiHeadAspirationPlate,
  MultiHeadDispenseContainer,
  MultiHeadDispensePlate,
  Pickup,
  PickupTipRack,
  ResourceDrop,
  ResourceMove,
  ResourcePickup,
  SingleChannelAspiration,
  SingleChannelDispense,
)

logger = logging.getLogger("pylabrobot")


TipPresenceProbingMethod = Callable[
  [List[TipSpot], Optional[List[int]]],
  Awaitable[Dict[str, bool]],
]


class BlowOutVolumeError(Exception):
  pass


class LiquidHandler(Resource, Machine):
  """
  Front end for liquid handlers.

  This class is the front end for liquid handlers; it provides a high-level interface for
  interacting with liquid handlers. In the background, this class uses the low-level backend (
  defined in `pyhamilton.liquid_handling.backends`) to communicate with the liquid handler.
  """

  def __init__(
    self,
    backend: LiquidHandlerBackend,
    deck: Deck,
    default_offset_head96: Optional[Coordinate] = None,
  ):
    """Initialize a LiquidHandler.

    Args:
      backend: Backend to use.
      deck: Deck to use.
      default_offset_head96: Base offset applied to all 96-head operations.
    """

    Resource.__init__(
      self,
      name=f"lh_{deck.name}",
      size_x=deck._size_x,
      size_y=deck._size_y,
      size_z=deck._size_z,
      category="liquid_handler",
    )
    Machine.__init__(self, backend=backend)

    self.backend: LiquidHandlerBackend = backend  # fix type

    self.deck = deck

    self.head: Dict[int, TipTracker] = {}
    self.head96: Dict[int, TipTracker] = {}
    self._default_use_channels: Optional[List[int]] = None

    self._blow_out_air_volume: Optional[List[Optional[float]]] = None

    # Default offset applied to all 96-head operations. Any offset passed to a 96-head method is
    # added to this value.
    self.default_offset_head96: Coordinate = default_offset_head96 or Coordinate.zero()

    # assign deck as only child resource, and set location of self to origin.
    self.location = Coordinate.zero()
    super().assign_child_resource(deck, location=deck.location or Coordinate.zero())

    self._resource_pickup: Optional[ResourcePickup] = None

  async def setup(self, **backend_kwargs):
    """Prepare the robot for use."""

    if self.setup_finished:
      raise RuntimeError("The setup has already finished. See `LiquidHandler.stop`.")

    self.backend.set_deck(self.deck)
    self.backend.set_heads(head=self.head, head96=self.head96)
    await super().setup(**backend_kwargs)

    self.head = {c: TipTracker(thing=f"Channel {c}") for c in range(self.backend.num_channels)}
    self.head96 = {c: TipTracker(thing=f"Channel {c}") for c in range(96)}

    self._resource_pickup = None

  def serialize_state(self) -> Dict[str, Any]:
    """Serialize the state of this liquid handler. Use :meth:`~Resource.serialize_all_states` to
    serialize the state of the liquid handler and all children (the deck)."""

    head_state = {channel: tracker.serialize() for channel, tracker in self.head.items()}
    return {"head_state": head_state}

  def load_state(self, state: Dict[str, Any]):
    """Load the liquid handler state from a file. Use :meth:`~Resource.load_all_state` to load the
    state of the liquid handler and all children (the deck)."""

    head_state = state["head_state"]
    for channel, tracker_state in head_state.items():
      self.head[channel].load_state(tracker_state)

  def update_head_state(self, state: Dict[int, Optional[Tip]]):
    """Update the state of the liquid handler head.

    All keys in `state` must be valid channels. Channels for which no key is specified will keep
    their current state.

    Args:
      state: A dictionary mapping channels to tips. If a channel is mapped to None, that channel
        will have no tip.
    """

    assert set(state.keys()).issubset(set(self.head.keys())), "Invalid channel."

    for channel, tip in state.items():
      if tip is None:
        if self.head[channel].has_tip:
          self.head[channel].remove_tip()
      else:
        if self.head[channel].has_tip:  # remove tip so we can update the head.
          self.head[channel].remove_tip()
        self.head[channel].add_tip(tip)

  def clear_head_state(self):
    """Clear the state of the liquid handler head."""

    self.update_head_state({c: None for c in self.head.keys()})

  def _run_async_in_thread(self, func, *args, **kwargs):
    def callback(*args, **kwargs):
      loop = asyncio.new_event_loop()
      asyncio.set_event_loop(loop)
      loop.run_until_complete(func(*args, **kwargs))
      loop.close()

    t = threading.Thread(target=callback, args=args, kwargs=kwargs)
    t.start()
    t.join()

  def summary(self):
    """Prints a string summary of the deck layout."""

    print(self.deck.summary())

  def _assert_positions_unique(self, positions: List[str]):
    """Returns whether all items in `positions` are unique where they are not `None`.

    Args:
      positions: List of positions.
    """

    not_none = [p for p in positions if p is not None]
    if len(not_none) != len(set(not_none)):
      raise ValueError("Positions must be unique.")

  def _assert_resources_exist(self, resources: Sequence[Resource]):
    """Checks that each resource in `resources` is assigned to the deck.

    Args:
      resources: List of resources.

    Raises:
      ValueError: If a resource is not assigned to the deck.
    """

    for resource in resources:
      # names on the deck are unique, so we can simply check if the resource matches the one on
      # the deck (if any).
      resource_from_deck = self.deck.get_resource(resource.name)
      # it might be better to use `is`, but that would probably cause problems with autoreload.
      if not resource_from_deck == resource:
        raise ValueError(f"Resource {resource} is not assigned to the deck.")

  def _check_args(
    self,
    method: Callable,
    backend_kwargs: Dict[str, Any],
    default: Set[str],
    strictness: Strictness,
  ) -> Set[str]:
    """Checks that the arguments to `method` are valid.

    Args:
      method: Method to check.
      backend_kwargs: Keyword arguments to `method`.
      default: Default arguments to `method`. (Of the abstract backend)
      strictness: Strictness level. If `Strictness.STRICT`, raises an error if there are extra
        arguments. If `Strictness.WARN`, raises a warning. If `Strictness.IGNORE`, logs a debug
        message.

    Raises:
      TypeError: If the arguments are invalid.

    Returns:
      The set of arguments that need to be removed from `backend_kwargs` before passing to `method`.
    """

    # if method is an AsyncMock, skip the checks
    if isinstance(method, unittest.mock.AsyncMock):
      return set()

    default_args = default.union({"self"})

    sig = inspect.signature(method)
    args = {arg: param for arg, param in sig.parameters.items() if arg not in default_args}
    vars_keyword = {
      arg
      for arg, param in sig.parameters.items()  # **kwargs
      if param.kind == inspect.Parameter.VAR_KEYWORD
    }
    args = {
      arg: param
      for arg, param in args.items()  # keep only *args and **kwargs
      if param.kind
      not in {
        inspect.Parameter.VAR_POSITIONAL,
        inspect.Parameter.VAR_KEYWORD,
      }
    }
    non_default = {arg for arg, param in args.items() if param.default == inspect.Parameter.empty}

    backend_kws = set(backend_kwargs.keys())

    missing = non_default - backend_kws
    if len(missing) > 0:
      raise TypeError(f"Missing arguments to backend.{method.__name__}: {missing}")

    if len(vars_keyword) > 0:
      return set()  # no extra arguments if the method accepts **kwargs

    extra = backend_kws - set(args.keys())
    if len(extra) > 0 and len(vars_keyword) == 0:
      if strictness == Strictness.STRICT:
        raise TypeError(f"Extra arguments to backend.{method.__name__}: {extra}")
      elif strictness == Strictness.WARN:
        warnings.warn(f"Extra arguments to backend.{method.__name__}: {extra}")
      else:
        logger.debug("Extra arguments to backend.%s: %s", method.__name__, extra)

    return extra

  def _make_sure_channels_exist(self, channels: List[int]):
    """Checks that the channels exist."""
    invalid_channels = [c for c in channels if c not in self.head]
    if not len(invalid_channels) == 0:
      raise ValueError(f"Invalid channels: {invalid_channels}")

  def _format_param(self, value: Any) -> Any:
    """Format parameters for logging."""
    if isinstance(value, Resource):
      return value.name
    try:
      if isinstance(value, Sequence) and len(value) > 0 and isinstance(value[0], Resource):
        return [v.name for v in value]
    except Exception:
      pass
    return value

  def _log_command(self, name: str, **kwargs) -> None:
    params = ", ".join(f"{k}={self._format_param(v)}" for k, v in kwargs.items())
    logger.debug("%s(%s)", name, params)

  def get_picked_up_resource(self) -> Optional[Resource]:
    """Get the resource that is currently picked up.

    Returns:
      The resource that is currently picked up, or `None` if no resource is being picked up.
    """

    if self._resource_pickup is None:
      return None
    return self._resource_pickup.resource

  @need_setup_finished
  async def pick_up_tips(
    self,
    tip_spots: List[TipSpot],
    use_channels: Optional[List[int]] = None,
    offsets: Optional[List[Coordinate]] = None,
    **backend_kwargs,
  ):
    """Pick up tips from a resource.

    Examples:
      Pick up all tips in the first column.

      >>> await lh.pick_up_tips(tips_resource["A1":"H1"])

      Pick up tips on odd numbered rows, skipping the other channels.

      >>> await lh.pick_up_tips(tips_resource["A1", "C1", "E1", "G1"],use_channels=[0, 2, 4, 6])

      Pick up tips from different tip resources:

      >>> await lh.pick_up_tips(tips_resource1["A1"] + tips_resource2["B2"] + tips_resource3["C3"])

      Picking up tips with different offsets:

      >>> await lh.pick_up_tips(
      ...   tip_spots=tips_resource["A1":"C1"],
      ...   offsets=[
      ...     Coordinate(0, 0, 0), # A1
      ...     Coordinate(1, 1, 1), # B1
      ...     Coordinate.zero() # C1
      ...   ]
      ... )

    Args:
      tip_spots: List of tip spots to pick up tips from.
      use_channels: List of channels to use. Index from front to back. If `None`, the first
        `len(channels)` channels will be used.
      offsets: List of offsets, one for each channel: a translation that will be applied to the tip
        drop location.
      backend_kwargs: Additional keyword arguments for the backend, optional.

    Raises:
      RuntimeError: If the setup has not been run. See :meth:`~LiquidHandler.setup`.

      ValueError: If the positions are not unique.

      HasTipError: If a channel already has a tip.

      NoTipError: If a spot does not have a tip.
    """

    self._log_command(
      "pick_up_tips",
      tip_spots=tip_spots,
      use_channels=use_channels,
      offsets=offsets,
    )

    not_tip_spots = [ts for ts in tip_spots if not isinstance(ts, TipSpot)]
    if len(not_tip_spots) > 0:
      raise TypeError(f"Resources must be `TipSpot`s, got {not_tip_spots}")

    # fix arguments
    use_channels = use_channels or self._default_use_channels or list(range(len(tip_spots)))
    assert len(set(use_channels)) == len(use_channels), "Channels must be unique."

    tips = [tip_spot.get_tip() for tip_spot in tip_spots]

    if not all(
      self.backend.can_pick_up_tip(channel, tip) for channel, tip in zip(use_channels, tips)
    ):
      cannot = [
        channel
        for channel, tip in zip(use_channels, tips)
        if not self.backend.can_pick_up_tip(channel, tip)
      ]
      raise RuntimeError(f"Cannot pick up tips on channels {cannot}.")

    # expand default arguments
    offsets = offsets or [Coordinate.zero()] * len(tip_spots)

    # checks
    self._assert_resources_exist(tip_spots)
    self._make_sure_channels_exist(use_channels)
    assert (
      len(tip_spots) == len(offsets) == len(use_channels)
    ), "Number of tips and offsets and use_channels must be equal."

    # create operations
    pickups = [
      Pickup(resource=tip_spot, offset=offset, tip=tip)
      for tip_spot, offset, tip in zip(tip_spots, offsets, tips)
    ]

    # queue operations on the trackers
    for channel, op in zip(use_channels, pickups):
      if self.head[channel].has_tip:
        raise HasTipError("Channel has tip")
      if does_tip_tracking() and not op.resource.tracker.is_disabled:
        op.resource.tracker.remove_tip()
      self.head[channel].add_tip(op.tip, origin=op.resource, commit=False)

    # fix the backend kwargs
    extras = self._check_args(
      self.backend.pick_up_tips,
      backend_kwargs,
      default={"ops", "use_channels"},
      strictness=get_strictness(),
    )
    for extra in extras:
      del backend_kwargs[extra]

    # actually pick up the tips
    error: Optional[Exception] = None
    try:
      await self.backend.pick_up_tips(ops=pickups, use_channels=use_channels, **backend_kwargs)
    except Exception as e:
      error = e

    # determine which channels were successful
    successes = [error is None] * len(pickups)
    if error is not None and isinstance(error, ChannelizedError):
      successes = [channel_idx not in error.errors for channel_idx in use_channels]

    # commit or rollback the state trackers
    for channel, op, success in zip(use_channels, pickups, successes):
      if does_tip_tracking() and not op.resource.tracker.is_disabled:
        (op.resource.tracker.commit if success else op.resource.tracker.rollback)()
      (self.head[channel].commit if success else self.head[channel].rollback)()

    if error is not None:
      raise error

  def get_mounted_tips(self) -> List[Optional[Tip]]:
    """Get the tips currently mounted on the head.

    Returns:
      A list of tips currently mounted on the head, or `None` for channels without a tip.
    """
    return [tracker.get_tip() if tracker.has_tip else None for tracker in self.head.values()]

  @need_setup_finished
  async def drop_tips(
    self,
    tip_spots: Sequence[Union[TipSpot, Trash]],
    use_channels: Optional[List[int]] = None,
    offsets: Optional[List[Coordinate]] = None,
    allow_nonzero_volume: bool = False,
    **backend_kwargs,
  ):
    """Drop tips to a resource.

    Examples:
      Dropping tips to the first column.

      >>> await lh.pick_up_tips(tip_rack["A1:H1"])

      Dropping tips with different offsets:

      >>> await lh.drop_tips(
      ...   channels=tips_resource["A1":"C1"],
      ...   offsets=[
      ...     Coordinate(0, 0, 0), # A1
      ...     Coordinate(1, 1, 1), # B1
      ...     Coordinate.zero() # C1
      ...   ]
      ... )

    Args:
      tip_spots: Tip resource locations to drop to.
      use_channels: List of channels to use. Index from front to back. If `None`, the first
        `len(channels)` channels will be used.
      offsets: List of offsets, one for each channel, a translation that will be applied to the tip
        drop location. If `None`, no offset will be applied.
      allow_nonzero_volume: If `True`, the tip will be dropped even if its volume is not zero (there
        is liquid in the tip). If `False`, a RuntimeError will be raised if the tip has nonzero
        volume.
      backend_kwargs: Additional keyword arguments for the backend, optional.

    Raises:
      RuntimeError: If the setup has not been run. See :meth:`~LiquidHandler.setup`.

      ValueError: If no channel will pick up a tip, in other words, if all channels are `None` or
        if the list of channels is empty.

      ValueError: If the positions are not unique.

      NoTipError: If a channel does not have a tip.

      HasTipError: If a spot already has a tip.
    """

    self._log_command(
      "drop_tips",
      tip_spots=tip_spots,
      use_channels=use_channels,
      offsets=offsets,
      allow_nonzero_volume=allow_nonzero_volume,
    )

    not_tip_spots = [ts for ts in tip_spots if not isinstance(ts, (TipSpot, Trash))]
    if len(not_tip_spots) > 0:
      raise TypeError(f"Resources must be `TipSpot`s or Trash, got {not_tip_spots}")

    # fix arguments
    use_channels = use_channels or self._default_use_channels or list(range(len(tip_spots)))
    assert len(set(use_channels)) == len(use_channels), "Channels must be unique."

    tips = []
    for channel in use_channels:
      tip = self.head[channel].get_tip()
      if tip.tracker.get_used_volume() > 0 and not allow_nonzero_volume:
        raise RuntimeError(f"Cannot drop tip with volume {tip.tracker.get_used_volume()}")
      tips.append(tip)

    # expand default arguments
    offsets = offsets or [Coordinate.zero()] * len(tip_spots)

    # checks
    self._assert_resources_exist(tip_spots)
    self._make_sure_channels_exist(use_channels)
    assert (
      len(tip_spots) == len(offsets) == len(use_channels) == len(tips)
    ), "Number of channels and offsets and use_channels and tips must be equal."

    # create operations
    drops = [
      Drop(resource=tip_spot, offset=offset, tip=tip)
      for tip_spot, tip, offset in zip(tip_spots, tips, offsets)
    ]

    # queue operations on the trackers
    for channel, op in zip(use_channels, drops):
      if (
        does_tip_tracking()
        and isinstance(op.resource, TipSpot)
        and not op.resource.tracker.is_disabled
      ):
        op.resource.tracker.add_tip(op.tip, commit=False)
      self.head[channel].remove_tip()

    # fix the backend kwargs
    extras = self._check_args(
      self.backend.drop_tips,
      backend_kwargs,
      default={"ops", "use_channels"},
      strictness=get_strictness(),
    )
    for extra in extras:
      del backend_kwargs[extra]

    # actually drop the tips
    error: Optional[Exception] = None
    try:
      await self.backend.drop_tips(ops=drops, use_channels=use_channels, **backend_kwargs)
    except Exception as e:
      error = e

    # determine which channels were successful
    successes = [error is None] * len(drops)
    if error is not None and isinstance(error, ChannelizedError):
      successes = [channel_idx not in error.errors for channel_idx in use_channels]

    # commit or rollback the state trackers
    for channel, op, success in zip(use_channels, drops, successes):
      if (
        does_tip_tracking()
        and isinstance(op.resource, TipSpot)
        and not op.resource.tracker.is_disabled
      ):
        (op.resource.tracker.commit if success else op.resource.tracker.rollback)()
      (self.head[channel].commit if success else self.head[channel].rollback)()

    if error is not None:
      raise error

  async def return_tips(
    self,
    use_channels: Optional[list[int]] = None,
    allow_nonzero_volume: bool = False,
    offsets: Optional[List[Coordinate]] = None,
    **backend_kwargs,
  ):
    """Return all tips that are currently picked up to their original place.

    Examples:
      Return the tips on the head to the tip rack where they were picked up:

      >>> await lh.pick_up_tips(tip_rack["A1"])
      >>> await lh.return_tips()

    Args:
      use_channels: List of channels to use. Index from front to back. If `None`, all that have
        tips will be used.
      allow_nonzero_volume: If `True`, tips will be returned even if their volumes are not zero.
      backend_kwargs: backend kwargs passed to `drop_tips`.

    Raises:
      RuntimeError: If no tips have been picked up.
    """

    self._log_command(
      "return_tips",
      use_channels=use_channels,
      allow_nonzero_volume=allow_nonzero_volume,
    )

    tip_spots: List[TipSpot] = []
    channels: List[int] = []

    for channel, tracker in self.head.items():
      if use_channels is not None and channel not in use_channels:
        continue
      if tracker.has_tip:
        origin = tracker.get_tip_origin()
        if origin is None:
          raise RuntimeError("No tip origin found.")
        tip_spots.append(origin)
        channels.append(channel)

    if len(tip_spots) == 0:
      raise RuntimeError("No tips have been picked up.")

    return await self.drop_tips(
      tip_spots=tip_spots,
      use_channels=channels,
      allow_nonzero_volume=allow_nonzero_volume,
      offsets=offsets,
      **backend_kwargs,
    )

  async def discard_tips(
    self,
    use_channels: Optional[List[int]] = None,
    allow_nonzero_volume: bool = True,
    offsets: Optional[List[Coordinate]] = None,
    **backend_kwargs,
  ):
    """Permanently discard tips in the trash.

    Examples:
      Discarding the tips on channels 1 and 2:

      >>> await lh.discard_tips(use_channels=[0, 1])

      Discarding all tips currently picked up:

      >>> await lh.discard_tips()

    Args:
      use_channels: List of channels to use. Index from front to back. If `None`, all that have
        tips will be used.
      allow_nonzero_volume: If `True`, tips will be returned even if their volumes are not zero.
      backend_kwargs: Additional keyword arguments for the backend, optional.
    """

    self._log_command(
      "discard_tips",
      use_channels=use_channels,
      allow_nonzero_volume=allow_nonzero_volume,
      offsets=offsets,
    )

    # Different default value from drop_tips: here we factor in the tip tracking.
    if use_channels is None:
      use_channels = [c for c, t in self.head.items() if t.has_tip]

    n = len(use_channels)

    if n == 0:
      raise RuntimeError("No tips have been picked up and no channels were specified.")

    trash = self.deck.get_trash_area()
    trash_offsets = get_tight_single_resource_liquid_op_offsets(
      trash,
      num_channels=n,
    )
    # add trash_offsets to offsets if defined, otherwise use trash_offsets
    # too advanced for mypy
    offsets = [
      o + to if o is not None else to
      for o, to in zip(offsets or [None] * n, trash_offsets)  # type: ignore
    ]

    return await self.drop_tips(
      tip_spots=[trash] * n,
      use_channels=use_channels,
      offsets=offsets,
      allow_nonzero_volume=allow_nonzero_volume,
      **backend_kwargs,
    )

  async def move_tips(
    self,
    source_tip_spots: List[TipSpot],
    dest_tip_spots: List[TipSpot],
  ):
    """Move tips from one tip rack to another.

    This is a convenience method that picks up tips from `source_tip_spots` and drops them to
    `dest_tip_spots`.

    Examples:
      Move tips from one tip rack to another:

      >>> await lh.move_tips(source_tip_rack["A1":"A8"], dest_tip_rack["B1":"B8"])
    """

    if len(source_tip_spots) != len(dest_tip_spots):
      raise ValueError("Number of source and destination tip spots must match.")

    use_channels = list(range(len(source_tip_spots)))

    await self.pick_up_tips(
      tip_spots=source_tip_spots,
      use_channels=use_channels,
    )
    await self.drop_tips(
      tip_spots=dest_tip_spots,
      use_channels=use_channels,
    )

  def _check_containers(self, resources: Sequence[Resource]):
    """Checks that all resources are containers."""
    not_containers = [r for r in resources if not isinstance(r, Container)]
    if len(not_containers) > 0:
      raise TypeError(f"Resources must be `Container`s, got {not_containers}")

  @need_setup_finished
  async def aspirate(
    self,
    resources: Sequence[Container],
    vols: List[float],
    use_channels: Optional[List[int]] = None,
    flow_rates: Optional[List[Optional[float]]] = None,
    offsets: Optional[List[Coordinate]] = None,
    liquid_height: Optional[List[Optional[float]]] = None,
    blow_out_air_volume: Optional[List[Optional[float]]] = None,
    spread: Literal["wide", "tight", "custom"] = "wide",
    mix: Optional[List[Mix]] = None,
    **backend_kwargs,
  ):
    """Aspirate liquid from the specified wells.

    Examples:
      Aspirate a constant amount of liquid from the first column:

      >>> await lh.aspirate(plate["A1:H1"], 50)

      Aspirate an linearly increasing amount of liquid from the first column:

      >>> await lh.aspirate(plate["A1:H1"], range(0, 500, 50))

      Aspirate arbitrary amounts of liquid from the first column:

      >>> await lh.aspirate(plate["A1:H1"], [0, 40, 10, 50, 100, 200, 300, 400])

      Aspirate liquid from wells in different plates:

      >>> await lh.aspirate(plate["A1"] + plate2["A1"] + plate3["A1"], 50)

      Aspirating with a 10mm z-offset:

      >>> await lh.aspirate(plate["A1"], vols=50, offsets=[Coordinate(0, 0, 10)])

      Aspirate from a blue bucket (big container), with the first 4 channels (which will be
      spaced equally apart):

      >>> await lh.aspirate(blue_bucket, vols=50, use_channels=[0, 1, 2, 3])

    Args:
      resources: A list of wells to aspirate liquid from. Can be a single resource, or a list of
        resources. If a single resource is specified, all channels will aspirate from the same
        resource.
      vols: A list of volumes to aspirate, one for each channel. If `vols` is a single number, then
        all channels will aspirate that volume.
      use_channels: List of channels to use. Index from front to back. If `None`, the first
        `len(wells)` channels will be used.
      flow_rates: the aspiration speed. In ul/s. If `None`, the backend default will be used.
      offsets: List of offsets for each channel, a translation that will be applied to the
        aspiration location.
      liquid_height: The height of the liquid in the well wrt the bottom, in mm.
      blow_out_air_volume: The volume of air to aspirate after the liquid, in ul. If `None`, the
        backend default will be used.
      spread: Used if aspirating from a single resource with multiple channels. If "tight", the
        channels will be spaced as close as possible. If "wide", the channels will be spaced as far
        apart as possible. If "custom", the user must specify the offsets wrt the center of the
        resource.
      backend_kwargs: Additional keyword arguments for the backend, optional.

    Raises:
      RuntimeError: If the setup has not been run. See :meth:`~LiquidHandler.setup`.

      ValueError: If all channels are `None`.
    """

    self._log_command(
      "aspirate",
      resources=resources,
      vols=vols,
      use_channels=use_channels,
      flow_rates=flow_rates,
      offsets=offsets,
      liquid_height=liquid_height,
      blow_out_air_volume=blow_out_air_volume,
    )

    self._check_containers(resources)

    use_channels = use_channels or self._default_use_channels or list(range(len(resources)))
    assert len(set(use_channels)) == len(use_channels), "Channels must be unique."

    # expand default arguments
    offsets = offsets or [Coordinate.zero()] * len(use_channels)
    flow_rates = flow_rates or [None] * len(use_channels)
    liquid_height = liquid_height or [None] * len(use_channels)
    blow_out_air_volume = blow_out_air_volume or [None] * len(use_channels)

    # Convert everything to floats to handle exotic number types
    vols = [float(v) for v in vols]
    flow_rates = [float(fr) if fr is not None else None for fr in flow_rates]
    liquid_height = [float(lh) if lh is not None else None for lh in liquid_height]
    blow_out_air_volume = [float(bav) if bav is not None else None for bav in blow_out_air_volume]

    self._blow_out_air_volume = blow_out_air_volume
    tips = [self.head[channel].get_tip() for channel in use_channels]

    # Checks
    for resource in resources:
      if isinstance(resource.parent, Plate) and resource.parent.has_lid():
        raise ValueError("Aspirating from a well with a lid is not supported.")

    self._make_sure_channels_exist(use_channels)
    for n, p in [
      ("resources", resources),
      ("vols", vols),
      ("offsets", offsets),
      ("flow_rates", flow_rates),
      ("liquid_height", liquid_height),
      ("blow_out_air_volume", blow_out_air_volume),
    ]:
      if len(p) != len(use_channels):
        raise ValueError(
          f"Length of {n} must match length of use_channels: {len(p)} != {len(use_channels)}"
        )

    # If the user specified a single resource, but multiple channels to use, we will assume they
    # want to space the channels evenly across the resource. Note that offsets are relative to the
    # center of the resource.
    if len(set(resources)) == 1:
      resource = resources[0]
      resources = [resource] * len(use_channels)
      if spread == "tight":
        center_offsets = get_tight_single_resource_liquid_op_offsets(
          resource=resource, num_channels=len(use_channels)
        )
      elif spread == "wide":
        center_offsets = get_wide_single_resource_liquid_op_offsets(
          resource=resource, num_channels=len(use_channels)
        )
      elif spread == "custom":
        center_offsets = [Coordinate.zero()] * len(use_channels)
      else:
        raise ValueError("Invalid value for 'spread'. Must be 'tight', 'wide', or 'custom'.")

      # add user defined offsets to the computed centers
      offsets = [c + o for c, o in zip(center_offsets, offsets)]

    # create operations
    aspirations = [
      SingleChannelAspiration(
        resource=r,
        volume=v,
        offset=o,
        flow_rate=fr,
        liquid_height=lh,
        tip=t,
        blow_out_air_volume=bav,
        mix=m,
      )
      for r, v, o, fr, lh, t, bav, m in zip(
        resources,
        vols,
        offsets,
        flow_rates,
        liquid_height,
        tips,
        blow_out_air_volume,
        mix or [None] * len(use_channels),  # type: ignore
      )
    ]

    # queue the operations on the resource (source) and mounted tips (destination) trackers
    for op in aspirations:
      if does_volume_tracking():
        if not op.resource.tracker.is_disabled:
          op.resource.tracker.remove_liquid(op.volume)
        op.tip.tracker.add_liquid(volume=op.volume)

    extras = self._check_args(
      self.backend.aspirate,
      backend_kwargs,
      default={"ops", "use_channels"},
      strictness=get_strictness(),
    )
    for extra in extras:
      del backend_kwargs[extra]

    # actually aspirate the liquid
    error: Optional[Exception] = None
    try:
      await self.backend.aspirate(ops=aspirations, use_channels=use_channels, **backend_kwargs)
    except Exception as e:
      error = e

    # determine which channels were successful
    successes = [error is None] * len(aspirations)
    if error is not None and isinstance(error, ChannelizedError):
      successes = [channel_idx not in error.errors for channel_idx in use_channels]

    # commit or rollback the state trackers
    for channel, op, success in zip(use_channels, aspirations, successes):
      if does_volume_tracking():
        if not op.resource.tracker.is_disabled:
          (op.resource.tracker.commit if success else op.resource.tracker.rollback)()
        tip_volume_tracker = self.head[channel].get_tip().tracker
        (tip_volume_tracker.commit if success else tip_volume_tracker.rollback)()

    if error is not None:
      raise error

  @need_setup_finished
  async def dispense(
    self,
    resources: Sequence[Container],
    vols: List[float],
    use_channels: Optional[List[int]] = None,
    flow_rates: Optional[List[Optional[float]]] = None,
    offsets: Optional[List[Coordinate]] = None,
    liquid_height: Optional[List[Optional[float]]] = None,
    blow_out_air_volume: Optional[List[Optional[float]]] = None,
    spread: Literal["wide", "tight", "custom"] = "wide",
    mix: Optional[List[Mix]] = None,
    **backend_kwargs,
  ):
    """Dispense liquid to the specified channels.

    Examples:
      Dispense a constant amount of liquid to the first column:

      >>> await lh.dispense(plate["A1:H1"], 50)

      Dispense an linearly increasing amount of liquid to the first column:

      >>> await lh.dispense(plate["A1:H1"], range(0, 500, 50))

      Dispense arbitrary amounts of liquid to the first column:

      >>> await lh.dispense(plate["A1:H1"], [0, 40, 10, 50, 100, 200, 300, 400])

      Dispense liquid to wells in different plates:

      >>> await lh.dispense((plate["A1"], 50), (plate2["A1"], 50), (plate3["A1"], 50))

      Dispensing with a 10mm z-offset:

      >>> await lh.dispense(plate["A1"], vols=50, offsets=[Coordinate(0, 0, 10)])

      Dispense a blue bucket (big container), with the first 4 channels (which will be spaced
      equally apart):

      >>> await lh.dispense(blue_bucket, vols=50, use_channels=[0, 1, 2, 3])

    Args:
      wells: A list of resources to dispense liquid to. Can be a list of resources, or a single
        resource, in which case all channels will dispense to that resource.
      vols: A list of volumes to dispense, one for each channel, or a single volume to dispense to
        all channels. If `vols` is a single number, then all channels will dispense that volume. In
        units of ul.
      use_channels: List of channels to use. Index from front to back. If `None`, the first
        `len(channels)` channels will be used.
      flow_rates: the flow rates, in ul/s. If `None`, the backend default will be used.
      offsets: List of offsets for each channel, a translation that will be applied to the
        dispense location.
      liquid_height: The height of the liquid in the well wrt the bottom, in mm.
      blow_out_air_volume: The volume of air to dispense after the liquid, in ul. If `None`, the
        backend default will be used.
      backend_kwargs: Additional keyword arguments for the backend, optional.

    Raises:
      RuntimeError: If the setup has not been run. See :meth:`~LiquidHandler.setup`.

      ValueError: If the dispense info is invalid, in other words, when all channels are `None`.

      ValueError: If all channels are `None`.
    """

    self._log_command(
      "dispense",
      resources=resources,
      vols=vols,
      use_channels=use_channels,
      flow_rates=flow_rates,
      offsets=offsets,
      liquid_height=liquid_height,
      blow_out_air_volume=blow_out_air_volume,
    )

    # If the user specified a single resource, but multiple channels to use, we will assume they
    # want to space the channels evenly across the resource. Note that offsets are relative to the
    # center of the resource.

    self._check_containers(resources)

    use_channels = use_channels or self._default_use_channels or list(range(len(resources)))
    assert len(set(use_channels)) == len(use_channels), "Channels must be unique."

    # expand default arguments
    offsets = offsets or [Coordinate.zero()] * len(use_channels)
    flow_rates = flow_rates or [None] * len(use_channels)
    liquid_height = liquid_height or [None] * len(use_channels)
    blow_out_air_volume = blow_out_air_volume or [None] * len(use_channels)

    # Convert everything to floats to handle exotic number types
    vols = [float(v) for v in vols]
    flow_rates = [float(fr) if fr is not None else None for fr in flow_rates]
    liquid_height = [float(lh) if lh is not None else None for lh in liquid_height]
    blow_out_air_volume = [float(bav) if bav is not None else None for bav in blow_out_air_volume]

    # If the user specified a single resource, but multiple channels to use, we will assume they
    # want to space the channels evenly across the resource. Note that offsets are relative to the
    # center of the resource.
    if len(set(resources)) == 1:
      resource = resources[0]
      resources = [resource] * len(use_channels)
      if spread == "tight":
        center_offsets = get_tight_single_resource_liquid_op_offsets(
          resource=resource, num_channels=len(use_channels)
        )
      elif spread == "wide":
        center_offsets = get_wide_single_resource_liquid_op_offsets(
          resource=resource, num_channels=len(use_channels)
        )
      elif spread == "custom":
        center_offsets = [Coordinate.zero()] * len(use_channels)
      else:
        raise ValueError("Invalid value for 'spread'. Must be 'tight', 'wide', or 'custom'.")

      # add user defined offsets to the computed centers
      offsets = [c + o for c, o in zip(center_offsets, offsets)]

    tips = [self.head[channel].get_tip() for channel in use_channels]

    # Check the blow out air volume with what was aspirated
    if does_volume_tracking():
      if any(bav is not None and bav != 0.0 for bav in blow_out_air_volume):
        if self._blow_out_air_volume is None:
          raise BlowOutVolumeError("No blowout volume was aspirated.")
        for requested_bav, done_bav in zip(blow_out_air_volume, self._blow_out_air_volume):
          if requested_bav is not None and done_bav is not None and requested_bav > done_bav:
            raise BlowOutVolumeError("Blowout volume is larger than aspirated volume")

    for resource in resources:
      if isinstance(resource.parent, Plate) and resource.parent.has_lid():
        raise ValueError("Dispensing to plate with lid")

    for n, p in [
      ("resources", resources),
      ("vols", vols),
      ("offsets", offsets),
      ("flow_rates", flow_rates),
      ("liquid_height", liquid_height),
      ("blow_out_air_volume", blow_out_air_volume),
    ]:
      if len(p) != len(use_channels):
        raise ValueError(
          f"Length of {n} must match length of use_channels: {len(p)} != {len(use_channels)}"
        )

    # create operations
    dispenses = [
      SingleChannelDispense(
        resource=r,
        volume=v,
        offset=o,
        flow_rate=fr,
        liquid_height=lh,
        tip=t,
        blow_out_air_volume=bav,
        mix=m,
      )
      for r, v, o, fr, lh, t, bav, m in zip(
        resources,
        vols,
        offsets,
        flow_rates,
        liquid_height,
        tips,
        blow_out_air_volume,
        mix or [None] * len(use_channels),  # type: ignore
      )
    ]

    # queue the operations on the resource (source) and mounted tips (destination) trackers
    for op in dispenses:
      if does_volume_tracking():
        if not op.resource.tracker.is_disabled:
          op.resource.tracker.add_liquid(volume=op.volume)
        op.tip.tracker.remove_liquid(op.volume)

    # fix the backend kwargs
    extras = self._check_args(
      self.backend.dispense,
      backend_kwargs,
      default={"ops", "use_channels"},
      strictness=get_strictness(),
    )
    for extra in extras:
      del backend_kwargs[extra]

    # actually dispense the liquid
    error: Optional[Exception] = None
    try:
      await self.backend.dispense(ops=dispenses, use_channels=use_channels, **backend_kwargs)
    except Exception as e:
      error = e

    # determine which channels were successful
    successes = [error is None] * len(dispenses)
    if error is not None and isinstance(error, ChannelizedError):
      successes = [channel_idx not in error.errors for channel_idx in use_channels]

    # commit or rollback the state trackers
    for channel, op, success in zip(use_channels, dispenses, successes):
      if does_volume_tracking():
        if not op.resource.tracker.is_disabled:
          (op.resource.tracker.commit if success else op.resource.tracker.rollback)()
        tip_volume_tracker = self.head[channel].get_tip().tracker
        (tip_volume_tracker.commit if success else tip_volume_tracker.rollback)()

    if any(bav is not None for bav in blow_out_air_volume):
      self._blow_out_air_volume = None

    if error is not None:
      raise error

  async def transfer(
    self,
    source: Well,
    targets: List[Well],
    source_vol: Optional[float] = None,
    ratios: Optional[List[float]] = None,
    target_vols: Optional[List[float]] = None,
    aspiration_flow_rate: Optional[float] = None,
    dispense_flow_rates: Optional[List[Optional[float]]] = None,
    **backend_kwargs,
  ):
    """Transfer liquid from one well to another.

    Examples:

      Transfer 50 uL of liquid from the first well to the second well:

      >>> await lh.transfer(plate["A1"], plate["B1"], source_vol=50)

      Transfer 80 uL of liquid from the first well equally to the first column:

      >>> await lh.transfer(plate["A1"], plate["A1:H1"], source_vol=80)

      Transfer 60 uL of liquid from the first well in a 1:2 ratio to 2 other wells:

      >>> await lh.transfer(plate["A1"], plate["B1:C1"], source_vol=60, ratios=[2, 1])

      Transfer arbitrary volumes to the first column:

      >>> await lh.transfer(plate["A1"], plate["A1:H1"], target_vols=[3, 1, 4, 1, 5, 9, 6, 2])

    Args:
      source: The source well.
      targets: The target wells.
      source_vol: The volume to transfer from the source well.
      ratios: The ratios to use when transferring liquid to the target wells. If not specified, then
        the volumes will be distributed equally.
      target_vols: The volumes to transfer to the target wells. If specified, `source_vols` and
        `ratios` must be `None`.
      aspiration_flow_rate: The flow rate to use when aspirating, in ul/s. If `None`, the backend
        default will be used.
      dispense_flow_rates: The flow rates to use when dispensing, in ul/s. If `None`, the backend
        default will be used. Either a single flow rate for all channels, or a list of flow rates,
        one for each target well.

    Raises:
      RuntimeError: If the setup has not been run. See :meth:`~LiquidHandler.setup`.
    """

    self._log_command(
      "transfer",
      source=source,
      targets=targets,
      source_vol=source_vol,
      ratios=ratios,
      target_vols=target_vols,
      aspiration_flow_rate=aspiration_flow_rate,
      dispense_flow_rates=dispense_flow_rates,
    )

    if target_vols is not None:
      if ratios is not None:
        raise TypeError("Cannot specify ratios and target_vols at the same time")
      if source_vol is not None:
        raise TypeError("Cannot specify source_vol and target_vols at the same time")
    else:
      if source_vol is None:
        raise TypeError("Must specify either source_vol or target_vols")

      if ratios is None:
        ratios = [1] * len(targets)

      target_vols = [source_vol * r / sum(ratios) for r in ratios]

    await self.aspirate(
      resources=[source],
      vols=[sum(target_vols)],
      flow_rates=[aspiration_flow_rate],
      **backend_kwargs,
    )
    dispense_flow_rates = dispense_flow_rates or [None] * len(targets)
    for target, vol, dfr in zip(targets, target_vols, dispense_flow_rates):
      await self.dispense(
        resources=[target],
        vols=[vol],
        flow_rates=[dfr],
        use_channels=[0],
        **backend_kwargs,
      )

  @contextlib.contextmanager
  def use_channels(self, channels: List[int]):
    """Temporarily use the specified channels as a default argument to `use_channels`.

    Examples:
      Use channel index 2 for all liquid handling operations inside the context:

      >>> with lh.use_channels([2]):
      ...   await lh.pick_up_tips(tip_rack["A1"])
      ...   await lh.aspirate(plate["A1"], 50)
      ...   await lh.dispense(plate["A1"], 50)

      This is equivalent to:

      >>> await lh.pick_up_tips(tip_rack["A1"], use_channels=[2])
      >>> await lh.aspirate(plate["A1"], 50, use_channels=[2])
      >>> await lh.dispense(plate["A1"], 50, use_channels=[2])

      Within the context manager, you can override the default channels by specifying the
      `use_channels` argument explicitly.
    """

    self._default_use_channels = channels

    try:
      yield
    finally:
      self._default_use_channels = None

  @contextlib.asynccontextmanager
  async def use_tips(
    self,
    tip_spots: List[TipSpot],
    channels: Optional[List[int]] = None,
    discard: bool = True,
  ):
    """Temporarily pick up tips from the specified tip spots on the specified channels.

    This is a convenience method that picks up tips from `tip_spots` on `channels` when entering
    the context, and discards them when exiting the context. When passing `discard=False`, the tips
    will be returned instead of discarded.

    Examples:
      Use tips from A1 to H1 on channels 0 to 7, then discard:

      >>> with lh.use_tips(tip_rack["A1":"H1"], channels=list(range(8))):
      ...   await lh.aspirate(plate["A1":"H1"], vols=[50]*8)
      ...   await lh.dispense(plate["A1":"H1"], vols=[50]*8)

      This is equivalent to:

      >>> await lh.pick_up_tips(tip_rack["A1":"H1"], use_channels=list(range(8)))
      >>> await lh.aspirate(plate["A1":"H1"], vols=[50]*8, use_channels=list(range(8)))
      >>> await lh.dispense(plate["A1":"H1"], vols=[50]*8, use_channels=list(range(8)))
      >>> await lh.discard_tips(use_channels=list(range(8)))

      Use tips from A1 to H1 on channels 0 to 7, but return them instead of discarding:

      >>> with lh.use_tips(tip_rack["A1":"H1"], channels=list(range(8)), discard=False):
      ...   await lh.aspirate(plate["A1":"H1"], vols=[50]*8)
      ...   await lh.dispense(plate["A1":"H1"], vols=[50]*8)

      This is equivalent to:

      >>> await lh.pick_up_tips(tip_rack["A1":"H1"], use_channels=list(range(8)))
      >>> await lh.aspirate(plate["A1":"H1"], vols=[50]*8, use_channels=list(range(8)))
      >>> await lh.dispense(plate["A1":"H1"], vols=[50]*8, use_channels=list(range(8)))
      >>> await lh.return_tips(use_channels=list(range(8)))
    """

    if channels is None:
      channels = list(range(len(tip_spots)))

    if len(tip_spots) != len(channels):
      raise ValueError("Number of tip spots and channels must match.")

    await self.pick_up_tips(tip_spots, use_channels=channels)
    try:
      yield
    finally:
      if discard:
        await self.discard_tips(use_channels=channels)
      else:
        await self.return_tips(use_channels=channels)

  async def pick_up_tips96(
    self,
    tip_rack: TipRack,
    offset: Coordinate = Coordinate.zero(),
    **backend_kwargs,
  ):
    """Pick up tips using the 96 head. This will pick up 96 tips.

    Examples:
      Pick up tips from a 96-tip tiprack:

      >>> await lh.pick_up_tips96(my_tiprack)

    Args:
      tip_rack: The tip rack to pick up tips from.
      offset: Additional offset to use when picking up tips. This is added to
        :attr:`default_offset_head96`.
      backend_kwargs: Additional keyword arguments for the backend, optional.
    """

    offset = self.default_offset_head96 + offset

    self._log_command(
      "pick_up_tips96",
      tip_rack=tip_rack,
      offset=offset,
    )

    if not isinstance(tip_rack, TipRack):
      raise TypeError(f"Resource must be a TipRack, got {tip_rack}")
    if not tip_rack.num_items == 96:
      raise ValueError("Tip rack must have 96 tips")

    extras = self._check_args(
      self.backend.pick_up_tips96, backend_kwargs, default={"pickup"}, strictness=get_strictness()
    )
    for extra in extras:
      del backend_kwargs[extra]

    # queue operation on all tip trackers
    tips: List[Optional[Tip]] = []
    for i, tip_spot in enumerate(tip_rack.get_all_items()):
      if not does_tip_tracking() and self.head96[i].has_tip:
        self.head96[i].remove_tip()
      # only add tips where there is one present.
      # it's possible only some tips are present in the tip rack.
      if tip_spot.has_tip():
        self.head96[i].add_tip(tip_spot.get_tip(), origin=tip_spot, commit=False)
        tips.append(tip_spot.get_tip())
      else:
        tips.append(None)
      if does_tip_tracking() and not tip_spot.tracker.is_disabled and tip_spot.has_tip():
        tip_spot.tracker.remove_tip()

    pickup_operation = PickupTipRack(resource=tip_rack, offset=offset, tips=tips)
    try:
      await self.backend.pick_up_tips96(pickup=pickup_operation, **backend_kwargs)
    except Exception as error:
      for i, tip_spot in enumerate(tip_rack.get_all_items()):
        if does_tip_tracking() and not tip_spot.tracker.is_disabled:
          tip_spot.tracker.rollback()
        self.head96[i].rollback()
      raise error
    else:
      for i, tip_spot in enumerate(tip_rack.get_all_items()):
        if does_tip_tracking() and not tip_spot.tracker.is_disabled:
          tip_spot.tracker.commit()
        self.head96[i].commit()

  async def drop_tips96(
    self,
    resource: Union[TipRack, Trash],
    offset: Coordinate = Coordinate.zero(),
    allow_nonzero_volume: bool = False,
    **backend_kwargs,
  ):
    """Drop tips using the 96 head. This will drop 96 tips.

    Examples:
      Drop tips to a 96-tip tiprack:

      >>> await lh.drop_tips96(my_tiprack)

      Drop tips to the trash:

      >>> await lh.drop_tips96(lh.deck.get_trash_area96())

    Args:
      resource: The tip rack to drop tips to.
      offset: Additional offset to use when dropping tips. This is added to
        :attr:`default_offset_head96`.
      allow_nonzero_volume: If `True`, the tip will be dropped even if its volume is not zero (there
        is liquid in the tip). If `False`, a RuntimeError will be raised if the tip has nonzero
        volume.
      backend_kwargs: Additional keyword arguments for the backend, optional.
    """

    offset = self.default_offset_head96 + offset

    self._log_command(
      "drop_tips96",
      resource=resource,
      offset=offset,
      allow_nonzero_volume=allow_nonzero_volume,
    )

    if not isinstance(resource, (TipRack, Trash)):
      raise TypeError(f"Resource must be a TipRack or Trash, got {resource}")
    if isinstance(resource, TipRack) and not resource.num_items == 96:
      raise ValueError("Tip rack must have 96 tips")

    extras = self._check_args(
      self.backend.drop_tips96, backend_kwargs, default={"drop"}, strictness=get_strictness()
    )
    for extra in extras:
      del backend_kwargs[extra]

    # queue operation on all tip trackers
    for i in range(96):
      # it's possible not every channel on this head has a tip.
      if not self.head96[i].has_tip:
        continue
      tip = self.head96[i].get_tip()
      if tip.tracker.get_used_volume() > 0 and not allow_nonzero_volume and does_volume_tracking():
        error = f"Cannot drop tip with volume {tip.tracker.get_used_volume()} on channel {i}"
        raise RuntimeError(error)
      if isinstance(resource, TipRack):
        tip_spot = resource.get_item(i)
        if does_tip_tracking() and not tip_spot.tracker.is_disabled:
          tip_spot.tracker.add_tip(tip, commit=False)
      self.head96[i].remove_tip()

    drop_operation = DropTipRack(resource=resource, offset=offset)
    try:
      await self.backend.drop_tips96(drop=drop_operation, **backend_kwargs)
    except Exception as e:
      for i in range(96):
        if isinstance(resource, TipRack):
          tip_spot = resource.get_item(i)
          if does_tip_tracking() and not tip_spot.tracker.is_disabled:
            tip_spot.tracker.rollback()
        self.head96[i].rollback()
      raise e
    else:
      for i in range(96):
        if isinstance(resource, TipRack):
          tip_spot = resource.get_item(i)
          if does_tip_tracking() and not tip_spot.tracker.is_disabled:
            tip_spot.tracker.commit()
        self.head96[i].commit()

  def _get_96_head_origin_tip_rack(self) -> Optional[TipRack]:
    """Get the tip rack where the tips on the 96 head were picked up. If no tips were picked up,
    return `None`. If different tip racks were found for different tips on the head, raise a
    RuntimeError."""

    tip_spot = self.head96[0].get_tip_origin()
    if tip_spot is None:
      return None
    tip_rack = tip_spot.parent
    if tip_rack is None:
      # very unlikely, but just in case
      raise RuntimeError("No tip rack found for tip")
    for i in range(tip_rack.num_items):
      other_tip_spot = self.head96[i].get_tip_origin()
      if other_tip_spot is None:
        raise RuntimeError("Not all channels have a tip origin")
      other_tip_rack = other_tip_spot.parent
      if tip_rack != other_tip_rack:
        raise RuntimeError("All tips must be from the same tip rack")
    return tip_rack

  async def return_tips96(
    self,
    allow_nonzero_volume: bool = False,
    offset: Coordinate = Coordinate.zero(),
    **backend_kwargs,
  ):
    """Return the tips on the 96 head to the tip rack where they were picked up.

    Examples:
      Return the tips on the 96 head to the tip rack where they were picked up:

      >>> await lh.pick_up_tips96(my_tiprack)
      >>> await lh.return_tips96()

    Raises:
      RuntimeError: If no tips have been picked up.
    """

    self._log_command(
      "return_tips96",
      allow_nonzero_volume=allow_nonzero_volume,
    )

    tip_rack = self._get_96_head_origin_tip_rack()
    if tip_rack is None:
      raise RuntimeError("No tips have been picked up with the 96 head")
    return await self.drop_tips96(
      tip_rack,
      allow_nonzero_volume=allow_nonzero_volume,
      offset=offset,
      **backend_kwargs,
    )

  async def discard_tips96(self, allow_nonzero_volume: bool = True, **backend_kwargs):
    """Permanently discard tips from the 96 head in the trash. This method only works when this
    LiquidHandler is configured with a deck that implements the `get_trash_area96` method.
    Otherwise, an `ImplementationError` will be raised.

    Examples:
      Discard the tips on the 96 head:

      >>> await lh.discard_tips96()

    Args:
      allow_nonzero_volume: If `True`, the tip will be dropped even if its volume is not zero (there
        is liquid in the tip). If `False`, a RuntimeError will be raised if the tip has nonzero
        volume.
      backend_kwargs: Additional keyword arguments for the backend, optional.

    Raises:
      ImplementationError: If the deck does not implement the `get_trash_area96` method.
    """

    self._log_command(
      "discard_tips96",
      allow_nonzero_volume=allow_nonzero_volume,
    )

    return await self.drop_tips96(
      self.deck.get_trash_area96(),
      allow_nonzero_volume=allow_nonzero_volume,
      **backend_kwargs,
    )

  def _check_96_head_fits_in_container(self, container: Container) -> bool:
    """Check if the 96 head can fit in the given container."""

    tip_width = 2  # approximation
    distance_between_tips = 9

    return (
      container.get_absolute_size_x() >= tip_width + distance_between_tips * 11
      and container.get_absolute_size_y() >= tip_width + distance_between_tips * 7
    )

  async def aspirate96(
    self,
    resource: Union[Plate, Container, List[Well]],
    volume: float,
    offset: Coordinate = Coordinate.zero(),
    flow_rate: Optional[float] = None,
    liquid_height: Optional[float] = None,
    blow_out_air_volume: Optional[float] = None,
    mix: Optional[Mix] = None,
    **backend_kwargs,
  ):
    """Aspirate from all wells in a plate or from a container of a sufficient size.

    Examples:
      Aspirate an entire 96 well plate or a container of sufficient size:

      >>> await lh.aspirate96(plate, volume=50)
      >>> await lh.aspirate96(container, volume=50)

    Args:
      resource: Resource object or list of wells.
      volume: The volume to aspirate through each channel
      offset: Adjustment to where the 96 head should go to aspirate relative to where the plate or container is defined to be. Added to :attr:`default_offset_head96`.  Defaults to :func:`Coordinate.zero`.
      flow_rate: The flow rate to use when aspirating, in ul/s. If `None`, the
        backend default will be used.
      liquid_height: The height of the liquid in the well wrt the bottom, in mm. If `None`, the backend default will be used.
      blow_out_air_volume: The volume of air to aspirate after the liquid, in ul. If `None`, the backend default will be used.
      mix: A mix operation to perform after the aspiration, optional.
      backend_kwargs: Additional keyword arguments for the backend, optional.
    """

    offset = self.default_offset_head96 + offset

    self._log_command(
      "aspirate96",
      resource=resource,
      volume=volume,
      offset=offset,
      flow_rate=flow_rate,
      liquid_height=liquid_height,
      blow_out_air_volume=blow_out_air_volume,
      mix=mix,
    )

    if not (
      isinstance(resource, (Plate, Container))
      or (isinstance(resource, list) and all(isinstance(w, Well) for w in resource))
    ):
      raise TypeError(f"Resource must be a Plate, Container, or list of Wells, got {resource}")

    extras = self._check_args(
      self.backend.aspirate96, backend_kwargs, default={"aspiration"}, strictness=get_strictness()
    )
    for extra in extras:
      del backend_kwargs[extra]

    tips = [channel.get_tip() if channel.has_tip else None for channel in self.head96.values()]
    aspiration: Union[MultiHeadAspirationPlate, MultiHeadAspirationContainer]

    # Convert everything to floats to handle exotic number types
    volume = float(volume)
    flow_rate = float(flow_rate) if flow_rate is not None else None
    blow_out_air_volume = float(blow_out_air_volume) if blow_out_air_volume is not None else None

    # Convert Plate to either one Container (single well) or a list of Wells
    containers: Sequence[Container]
    if isinstance(resource, Plate):
      if resource.has_lid():
        raise ValueError("Aspirating from plate with lid")
      containers = resource.get_all_items() if resource.num_items > 1 else [resource.get_item(0)]
    elif isinstance(resource, Container):
      containers = [resource]

    if len(containers) == 1:  # single container
      container = containers[0]
      if not self._check_96_head_fits_in_container(container):
        raise ValueError("Container too small to accommodate 96 head")

      for tip in tips:
        if tip is None:
          continue

        if not container.tracker.is_disabled and does_volume_tracking():
          container.tracker.remove_liquid(volume=volume)
        tip.tracker.add_liquid(volume=volume)

      aspiration = MultiHeadAspirationContainer(
        container=container,
        volume=volume,
        offset=offset,
        flow_rate=flow_rate,
        tips=tips,
        liquid_height=liquid_height,
        blow_out_air_volume=blow_out_air_volume,
        mix=mix,
      )
    else:  # multiple containers
      # ensure that wells are all in the same plate
      plate = containers[0].parent
      for well in containers:
        if well.parent != plate:
          raise ValueError("All wells must be in the same plate")

      if not len(containers) == 96:
        raise ValueError(f"aspirate96 expects 96 containers when a list, got {len(containers)}")

      for well, tip in zip(containers, tips):
        if tip is None:
          continue

        if not well.tracker.is_disabled and does_volume_tracking():
          well.tracker.remove_liquid(volume=volume)
        tip.tracker.add_liquid(volume=volume)

      aspiration = MultiHeadAspirationPlate(
        wells=cast(List[Well], containers),
        volume=volume,
        offset=offset,
        flow_rate=flow_rate,
        tips=tips,
        liquid_height=liquid_height,
        blow_out_air_volume=blow_out_air_volume,
        mix=mix,
      )

    try:
      await self.backend.aspirate96(aspiration=aspiration, **backend_kwargs)
    except Exception:
      for tip in tips:
        if tip is not None:
          tip.tracker.rollback()
      for container in containers:
        if does_volume_tracking() and not container.tracker.is_disabled:
          container.tracker.rollback()
      raise
    else:
      for tip in tips:
        if tip is not None:
          tip.tracker.commit()
      for container in containers:
        if does_volume_tracking() and not container.tracker.is_disabled:
          container.tracker.commit()

  async def dispense96(
    self,
    resource: Union[Plate, Container, List[Well]],
    volume: float,
    offset: Coordinate = Coordinate.zero(),
    flow_rate: Optional[float] = None,
    liquid_height: Optional[float] = None,
    blow_out_air_volume: Optional[float] = None,
    mix: Optional[Mix] = None,
    **backend_kwargs,
  ):
    """Dispense to all wells in a plate.

    Examples:
      Dispense an entire 96 well plate:

      >>> await lh.dispense96(plate, volume=50)

    Args:
      resource: Resource object or list of wells.
      volume: The volume to dispense through each channel
      offset: Adjustment to where the 96 head should go to aspirate relative to where the plate or container is defined to be. Added to :attr:`default_offset_head96`.  Defaults to :func:`Coordinate.zero`.
      flow_rate: The flow rate to use when dispensing, in ul/s. If `None`, the backend default will be used.
      liquid_height: The height of the liquid in the well wrt the bottom, in mm. If `None`, the backend default will be used.
      blow_out_air_volume: The volume of air to dispense after the liquid, in ul. If `None`, the backend default will be used.
      mix: If provided, the tip will mix after dispensing.
      backend_kwargs: Additional keyword arguments for the backend, optional.
    """

    offset = self.default_offset_head96 + offset

    self._log_command(
      "dispense96",
      resource=resource,
      volume=volume,
      offset=offset,
      flow_rate=flow_rate,
      liquid_height=liquid_height,
      blow_out_air_volume=blow_out_air_volume,
      mix=mix,
    )

    if not (
      isinstance(resource, (Plate, Container))
      or (isinstance(resource, list) and all(isinstance(w, Well) for w in resource))
    ):
      raise TypeError(f"Resource must be a Plate, Container, or list of Wells, got {resource}")

    extras = self._check_args(
      self.backend.dispense96, backend_kwargs, default={"dispense"}, strictness=get_strictness()
    )
    for extra in extras:
      del backend_kwargs[extra]

    tips = [channel.get_tip() if channel.has_tip else None for channel in self.head96.values()]
    dispense: Union[MultiHeadDispensePlate, MultiHeadDispenseContainer]

    # Convert everything to floats to handle exotic number types
    volume = float(volume)
    flow_rate = float(flow_rate) if flow_rate is not None else None
    blow_out_air_volume = float(blow_out_air_volume) if blow_out_air_volume is not None else None

    # Convert Plate to either one Container (single well) or a list of Wells
    containers: Sequence[Container]
    if isinstance(resource, Plate):
      if resource.has_lid():
        raise ValueError("Dispensing to plate with lid")
      containers = resource.get_all_items() if resource.num_items > 1 else [resource.get_item(0)]
    elif isinstance(resource, Container):
      containers = [resource]

    liquids: List[Tuple[Optional[Liquid], float]]
    if len(containers) == 1:  # single container
      container = containers[0]
      if not self._check_96_head_fits_in_container(container):
        raise ValueError("Container too small to accommodate 96 head")

      for tip in tips:
        if tip is None:
          continue

<<<<<<< HEAD
        tip.tracker.remove_liquid(volume=volume)
=======
        # if we have enough liquid in the tip, remove it from the tip tracker
        # if we do not (for example because the plunger was up on tip pickup), and we
        # do not have volume tracking enabled, we just add a (None, volume) entry
        if tip.tracker.get_used_volume() < volume and not does_volume_tracking():
          liquids = [(None, volume)]
        else:
          liquids = tip.tracker.remove_liquid(volume=volume)
        reversed_liquids = list(reversed(liquids))
        all_liquids.append(reversed_liquids)
>>>>>>> 10038c15

        if not container.tracker.is_disabled and does_volume_tracking():
          container.tracker.add_liquid(volume=volume)

      dispense = MultiHeadDispenseContainer(
        container=container,
        volume=volume,
        offset=offset,
        flow_rate=flow_rate,
        tips=tips,
        liquid_height=liquid_height,
        blow_out_air_volume=blow_out_air_volume,
        mix=mix,
      )
    else:
      # ensure that wells are all in the same plate
      plate = containers[0].parent
      for well in containers:
        if well.parent != plate:
          raise ValueError("All wells must be in the same plate")

      if not len(containers) == 96:
        raise ValueError(f"dispense96 expects 96 wells, got {len(containers)}")

      for well, tip in zip(containers, tips):
        if tip is None:
          continue

<<<<<<< HEAD
        if not tip.tracker.is_disabled and does_volume_tracking():
          tip.tracker.remove_liquid(volume=volume)
=======
        # if we have enough liquid in the tip, remove it from the tip tracker
        # if we do not (for example because the plunger was up on tip pickup), and we
        # do not have volume tracking enabled, we just add a (None, volume) entry
        if tip.tracker.get_used_volume() < volume and not does_volume_tracking():
          liquids = [(None, volume)]
        else:
          liquids = tip.tracker.remove_liquid(volume=volume)
        reversed_liquids = list(reversed(liquids))
        all_liquids.append(reversed_liquids)
>>>>>>> 10038c15

        if not well.tracker.is_disabled and does_volume_tracking():
          well.tracker.add_liquid(volume=volume)

      dispense = MultiHeadDispensePlate(
        wells=cast(List[Well], containers),
        volume=volume,
        offset=offset,
        flow_rate=flow_rate,
        tips=tips,
        liquid_height=liquid_height,
        blow_out_air_volume=blow_out_air_volume,
        mix=mix,
      )

    try:
      await self.backend.dispense96(dispense=dispense, **backend_kwargs)
    except Exception:
      for tip in tips:
        if tip is not None:
          tip.tracker.rollback()
      for container in containers:
        if does_volume_tracking() and not container.tracker.is_disabled:
          container.tracker.rollback()
      raise
    else:
      for tip in tips:
        if tip is not None:
          tip.tracker.commit()
      for container in containers:
        if does_volume_tracking() and not container.tracker.is_disabled:
          container.tracker.commit()

  async def stamp(
    self,
    source: Plate,  # TODO
    target: Plate,
    volume: float,
    aspiration_flow_rate: Optional[float] = None,
    dispense_flow_rate: Optional[float] = None,
  ):
    """Stamp (aspiration and dispense) one plate onto another.

    Args:
      source: the source plate
      target: the target plate
      volume: the volume to be transported
      aspiration_flow_rate: the flow rate for the aspiration, in ul/s. If `None`, the backend
        default will be used.
      dispense_flow_rate: the flow rate for the dispense, in ul/s. If `None`, the backend default
        will be used.
    """

    self._log_command(
      "stamp",
      source=source,
      target=target,
      volume=volume,
      aspiration_flow_rate=aspiration_flow_rate,
      dispense_flow_rate=dispense_flow_rate,
    )

    assert (source.num_items_x, source.num_items_y) == (
      target.num_items_x,
      target.num_items_y,
    ), "Source and target plates must be the same shape"

    await self.aspirate96(resource=source, volume=volume, flow_rate=aspiration_flow_rate)
    await self.dispense96(resource=source, volume=volume, flow_rate=dispense_flow_rate)

  async def pick_up_resource(
    self,
    resource: Resource,
    offset: Coordinate = Coordinate.zero(),
    pickup_distance_from_top: float = 0,
    direction: GripDirection = GripDirection.FRONT,
    **backend_kwargs,
  ):
    self._log_command(
      "pick_up_resource",
      resource=resource,
      offset=offset,
      pickup_distance_from_top=pickup_distance_from_top,
      direction=direction,
    )

    if self._resource_pickup is not None:
      raise RuntimeError(f"Resource {self._resource_pickup.resource.name} already picked up")

    self._resource_pickup = ResourcePickup(
      resource=resource,
      offset=offset,
      pickup_distance_from_top=pickup_distance_from_top,
      direction=direction,
    )

    extras = self._check_args(
      self.backend.pick_up_resource, backend_kwargs, default={"pickup"}, strictness=get_strictness()
    )
    for extra in extras:
      del backend_kwargs[extra]

    try:
      await self.backend.pick_up_resource(
        pickup=self._resource_pickup,
        **backend_kwargs,
      )
    except Exception as e:
      self._resource_pickup = None
      raise e

  async def move_picked_up_resource(
    self,
    to: Coordinate,
    offset: Coordinate = Coordinate.zero(),
    direction: Optional[GripDirection] = None,
    **backend_kwargs,
  ):
    """Move a resource that has been picked up to a new location.

    Args:
      to: The new location to move the resource to. (LFB of plate)
      offset: The offset to apply to the new location.
      direction: The direction in which the resource is gripped. If `None`, the current direction
        will be used.
      backend_kwargs: Additional keyword arguments for the backend, optional.
    """

    self._log_command(
      "move_picked_up_resource",
      to=to,
      offset=offset,
    )

    if self._resource_pickup is None:
      raise RuntimeError("No resource picked up")
    await self.backend.move_picked_up_resource(
      ResourceMove(
        location=to,
        resource=self._resource_pickup.resource,
        gripped_direction=direction or self._resource_pickup.direction,
        pickup_distance_from_top=self._resource_pickup.pickup_distance_from_top,
        offset=offset,
      ),
      **backend_kwargs,
    )

  async def drop_resource(
    self,
    destination: Union[ResourceStack, ResourceHolder, Resource, Coordinate],
    offset: Coordinate = Coordinate.zero(),
    direction: GripDirection = GripDirection.FRONT,
    **backend_kwargs,
  ):
    self._log_command(
      "drop_resource",
      destination=destination,
      offset=offset,
      direction=direction,
    )

    if self._resource_pickup is None:
      raise RuntimeError("No resource picked up")
    resource = self._resource_pickup.resource

    # compute rotation based on the pickup_direction and drop_direction
    if self._resource_pickup.direction == direction:
      rotation_applied_by_move = 0
    if (self._resource_pickup.direction, direction) in (
      (GripDirection.FRONT, GripDirection.RIGHT),
      (GripDirection.RIGHT, GripDirection.BACK),
      (GripDirection.BACK, GripDirection.LEFT),
      (GripDirection.LEFT, GripDirection.FRONT),
    ):
      rotation_applied_by_move = 90
    if (self._resource_pickup.direction, direction) in (
      (GripDirection.FRONT, GripDirection.BACK),
      (GripDirection.BACK, GripDirection.FRONT),
      (GripDirection.LEFT, GripDirection.RIGHT),
      (GripDirection.RIGHT, GripDirection.LEFT),
    ):
      rotation_applied_by_move = 180
    if (self._resource_pickup.direction, direction) in (
      (GripDirection.RIGHT, GripDirection.FRONT),
      (GripDirection.BACK, GripDirection.RIGHT),
      (GripDirection.LEFT, GripDirection.BACK),
      (GripDirection.FRONT, GripDirection.LEFT),
    ):
      rotation_applied_by_move = 270

    # the resource's absolute rotation should be the resource's previous rotation plus the
    # rotation the move applied. The resource's absolute rotation is the rotation of the
    # new parent plus the resource's rotation relative to the parent. So to find the new
    # rotation of the resource wrt its new parent, we compute what the new absolute rotation
    # should be and subtract the rotation of the new parent.

    # moving from a resource from a rotated parent to a non-rotated parent means child inherits/'houses' the rotation after move
    resource_absolute_rotation_after_move = (
      resource.get_absolute_rotation().z + rotation_applied_by_move
    )
    destination_rotation = (
      destination.get_absolute_rotation().z if not isinstance(destination, Coordinate) else 0
    )
    resource_rotation_wrt_destination = resource_absolute_rotation_after_move - destination_rotation

    # `get_default_child_location`, which is used to compute the translation of the child wrt the parent,
    # only considers the child's local rotation. In order to set this new child rotation locally for the
    # translation computation, we have to subtract the current rotation of the resource, so we can use
    # resource.rotated(z=resource_rotation_wrt_destination_wrt_local) to 'set' the new local rotation.
    # Remember, rotated() applies the rotation on top of the current rotation. <- TODO: stupid
    resource_rotation_wrt_destination_wrt_local = (
      resource_rotation_wrt_destination - resource.rotation.z
    )

    # get the location of the destination
    if isinstance(destination, ResourceStack):
      assert (
        destination.direction == "z"
      ), "Only ResourceStacks with direction 'z' are currently supported"

      # the resource can be rotated wrt the ResourceStack. This is allowed as long
      # as it's in multiples of 180 degrees. 90 degrees is not allowed.
      if resource_rotation_wrt_destination % 180 != 0:
        raise ValueError(
          "Resource rotation wrt ResourceStack must be a multiple of 180 degrees, "
          f"got {resource_rotation_wrt_destination} degrees"
        )

      to_location = destination.get_location_wrt(self.deck) + destination.get_new_child_location(
        resource.rotated(z=resource_rotation_wrt_destination_wrt_local)
      ).rotated(destination.get_absolute_rotation())
    elif isinstance(destination, Coordinate):
      to_location = destination
    elif isinstance(destination, ResourceHolder):
      if destination.resource is not None and destination.resource is not resource:
        raise RuntimeError("Destination already has a plate")
      child_wrt_parent = destination.get_default_child_location(
        resource.rotated(z=resource_rotation_wrt_destination_wrt_local)
      ).rotated(destination.get_absolute_rotation())
      to_location = destination.get_location_wrt(self.deck) + child_wrt_parent
    elif isinstance(destination, PlateAdapter):
      if not isinstance(resource, Plate):
        raise ValueError("Only plates can be moved to a PlateAdapter")
      # Calculate location adjustment of Plate based on PlateAdapter geometry
      adjusted_plate_anchor = destination.compute_plate_location(
        resource.rotated(z=resource_rotation_wrt_destination_wrt_local)
      ).rotated(destination.get_absolute_rotation())
      to_location = destination.get_location_wrt(self.deck) + adjusted_plate_anchor
    elif isinstance(destination, Plate) and isinstance(resource, Lid):
      lid = resource
      plate_location = destination.get_location_wrt(self.deck)
      child_wrt_parent = destination.get_lid_location(
        lid.rotated(z=resource_rotation_wrt_destination_wrt_local)
      ).rotated(destination.get_absolute_rotation())
      to_location = plate_location + child_wrt_parent
    else:
      to_location = destination.get_location_wrt(self.deck)

    drop = ResourceDrop(
      resource=self._resource_pickup.resource,
      destination=to_location,
      destination_absolute_rotation=destination.get_absolute_rotation()
      if isinstance(destination, Resource)
      else Rotation(0, 0, 0),
      offset=offset,
      pickup_distance_from_top=self._resource_pickup.pickup_distance_from_top,
      pickup_direction=self._resource_pickup.direction,
      direction=direction,
      rotation=rotation_applied_by_move,
    )
    result = await self.backend.drop_resource(drop=drop, **backend_kwargs)

    self._resource_pickup = None

    # we rotate the resource on top of its original rotation. So in order to set the new rotation,
    # we have to subtract its current rotation.
    resource.rotate(z=resource_rotation_wrt_destination - resource.rotation.z)

    # assign to destination
    resource.unassign()
    if isinstance(destination, Coordinate):
      to_location -= self.deck.location  # passed as an absolute location, but stored as relative
      self.deck.assign_child_resource(resource, location=to_location)
    elif isinstance(destination, PlateHolder):  # .zero() resources
      destination.assign_child_resource(resource)
    elif isinstance(destination, ResourceHolder):  # .zero() resources
      destination.assign_child_resource(resource)
    elif isinstance(destination, (ResourceStack, PlateReader)):  # manage its own resources
      if isinstance(destination, ResourceStack) and destination.direction != "z":
        raise ValueError("Only ResourceStacks with direction 'z' are currently supported")
      destination.assign_child_resource(resource)
    elif isinstance(destination, Tilter):
      destination.assign_child_resource(resource, location=destination.child_location)
    elif isinstance(destination, PlateAdapter):
      if not isinstance(resource, Plate):
        raise ValueError("Only plates can be moved to a PlateAdapter")
      destination.assign_child_resource(
        resource, location=destination.compute_plate_location(resource)
      )
    elif isinstance(destination, Plate) and isinstance(resource, Lid):
      destination.assign_child_resource(resource)
    elif isinstance(destination, Trash):
      pass  # don't assign to trash, resource will simply be unassigned
    else:
      destination.assign_child_resource(resource, location=to_location)

    return result

  async def move_resource(
    self,
    resource: Resource,
    to: Union[ResourceStack, ResourceHolder, Resource, Coordinate],
    intermediate_locations: Optional[List[Coordinate]] = None,
    pickup_offset: Coordinate = Coordinate.zero(),
    destination_offset: Coordinate = Coordinate.zero(),
    pickup_distance_from_top: float = 0,
    pickup_direction: GripDirection = GripDirection.FRONT,
    drop_direction: GripDirection = GripDirection.FRONT,
    **backend_kwargs,
  ):
    """Move a resource to a new location.

    Has convenience methods :meth:`move_plate` and :meth:`move_lid`.

    Examples:
      Move a plate to a new location:

      >>> await lh.move_resource(plate, to=Coordinate(100, 100, 100))

    Args:
      resource: The Resource object.
      to: The absolute coordinate (meaning relative to deck) to move the resource to.
      intermediate_locations: A list of intermediate locations to move the resource through.
      pickup_offset: The offset from the resource's origin, optional (rarely necessary).
      destination_offset: The offset from the location's origin, optional (rarely necessary).
      pickup_distance_from_top: The distance from the top of the resource to pick up from.
      pickup_direction: The direction from which to pick up the resource.
      drop_direction: The direction from which to put down the resource.
    """

    self._log_command(
      "move_resource",
      resource=resource,
      to=to,
      intermediate_locations=intermediate_locations,
      pickup_offset=pickup_offset,
      destination_offset=destination_offset,
      pickup_distance_from_top=pickup_distance_from_top,
      pickup_direction=pickup_direction,
      drop_direction=drop_direction,
    )

    extra = self._check_args(
      self.backend.pick_up_resource,
      backend_kwargs,
      default={"pickup"},
      strictness=Strictness.IGNORE,
    )
    pickup_kwargs = {k: v for k, v in backend_kwargs.items() if k not in extra}

    await self.pick_up_resource(
      resource=resource,
      offset=pickup_offset,
      pickup_distance_from_top=pickup_distance_from_top,
      direction=pickup_direction,
      **pickup_kwargs,
    )

    for intermediate_location in intermediate_locations or []:
      await self.move_picked_up_resource(to=intermediate_location)

    extra = self._check_args(
      self.backend.drop_resource,
      backend_kwargs,
      default={"drop"},
      strictness=Strictness.IGNORE,
    )
    drop_kwargs = {k: v for k, v in backend_kwargs.items() if k not in extra}

    await self.drop_resource(
      destination=to,
      offset=destination_offset,
      direction=drop_direction,
      **drop_kwargs,
    )

  async def move_lid(
    self,
    lid: Lid,
    to: Union[Plate, ResourceStack, Coordinate],
    intermediate_locations: Optional[List[Coordinate]] = None,
    pickup_offset: Coordinate = Coordinate.zero(),
    destination_offset: Coordinate = Coordinate.zero(),
    pickup_direction: GripDirection = GripDirection.FRONT,
    drop_direction: GripDirection = GripDirection.FRONT,
    pickup_distance_from_top: float = 5.7 - 3.33,
    **backend_kwargs,
  ):
    """Move a lid to a new location.

    A convenience method for :meth:`move_resource`.

    Examples:
      Move a lid to the :class:`~resources.ResourceStack`:

      >>> await lh.move_lid(plate.lid, stacking_area)

      Move a lid to the stacking area and back, grabbing it from the left side:

      >>> await lh.move_lid(plate.lid, stacking_area, pickup_direction=GripDirection.LEFT)
      >>> await lh.move_lid(stacking_area.get_top_item(), plate, drop_direction=GripDirection.LEFT)

    Args:
      lid: The lid to move. Can be either a Plate object or a Lid object.
      to: The location to move the lid to, either a plate, ResourceStack or a Coordinate.
      pickup_offset: The offset from the resource's origin, optional (rarely necessary).
      destination_offset: The offset from the location's origin, optional (rarely necessary).

    Raises:
      ValueError: If the lid is not assigned to a resource.
    """

    self._log_command(
      "move_lid",
      lid=lid,
      to=to,
      intermediate_locations=intermediate_locations,
      pickup_offset=pickup_offset,
      destination_offset=destination_offset,
      pickup_direction=pickup_direction,
      drop_direction=drop_direction,
      pickup_distance_from_top=pickup_distance_from_top,
    )

    await self.move_resource(
      lid,
      to=to,
      intermediate_locations=intermediate_locations,
      pickup_distance_from_top=pickup_distance_from_top,
      pickup_offset=pickup_offset,
      destination_offset=destination_offset,
      pickup_direction=pickup_direction,
      drop_direction=drop_direction,
      **backend_kwargs,
    )

  async def move_plate(
    self,
    plate: Plate,
    to: Union[ResourceStack, ResourceHolder, Resource, Coordinate],
    intermediate_locations: Optional[List[Coordinate]] = None,
    pickup_offset: Coordinate = Coordinate.zero(),
    destination_offset: Coordinate = Coordinate.zero(),
    drop_direction: GripDirection = GripDirection.FRONT,
    pickup_direction: GripDirection = GripDirection.FRONT,
    pickup_distance_from_top: float = 13.2 - 3.33,
    **backend_kwargs,
  ):
    """Move a plate to a new location.

    A convenience method for :meth:`move_resource`.

    Examples:
      Move a plate to into a carrier spot:

      >>> await lh.move_plate(plate, plt_car[1])

      Move a plate to an absolute location:

      >>> await lh.move_plate(plate_01, Coordinate(100, 100, 100))

      Move a lid to another carrier spot, grabbing it from the left side:

      >>> await lh.move_plate(plate, plt_car[1], pickup_direction=GripDirection.LEFT)
      >>> await lh.move_plate(plate, plt_car[0], drop_direction=GripDirection.LEFT)

      Move a resource while visiting a few intermediate locations along the way:

      >>> await lh.move_plate(plate, plt_car[1], intermediate_locations=[
      ...   Coordinate(100, 100, 100),
      ...   Coordinate(200, 200, 200),
      ... ])

    Args:
      plate: The plate to move. Can be either a Plate object or a ResourceHolder object.
      to: The location to move the plate to, either a plate, ResourceHolder or a Coordinate.
      pickup_offset: The offset from the resource's origin, optional (rarely necessary).
      destination_offset: The offset from the location's origin, optional (rarely necessary).
    """

    self._log_command(
      "move_plate",
      plate=plate,
      to=to,
      intermediate_locations=intermediate_locations,
      pickup_offset=pickup_offset,
      destination_offset=destination_offset,
      pickup_direction=pickup_direction,
      drop_direction=drop_direction,
      pickup_distance_from_top=pickup_distance_from_top,
    )

    await self.move_resource(
      plate,
      to=to,
      intermediate_locations=intermediate_locations,
      pickup_distance_from_top=pickup_distance_from_top,
      pickup_offset=pickup_offset,
      destination_offset=destination_offset,
      pickup_direction=pickup_direction,
      drop_direction=drop_direction,
      **backend_kwargs,
    )

  def serialize(self):
    return {
      **Resource.serialize(self),
      **Machine.serialize(self),
      "default_offset_head96": serialize(self.default_offset_head96),
    }

  @classmethod
  def deserialize(cls, data: dict, allow_marshal: bool = False) -> LiquidHandler:
    """Deserialize a liquid handler from a dictionary.

    Args:
      data: A dictionary representation of the liquid handler.
    """

    deck_data = data["children"][0]
    deck = Deck.deserialize(data=deck_data, allow_marshal=allow_marshal)
    backend = LiquidHandlerBackend.deserialize(data=data["backend"])

    if "default_offset_head96" in data:
      default_offset = deserialize(data["default_offset_head96"], allow_marshal=allow_marshal)
      assert isinstance(default_offset, Coordinate)
    else:
      default_offset = Coordinate.zero()

    return cls(
      deck=deck,
      backend=backend,
      default_offset_head96=default_offset,
    )

  @classmethod
  def load(cls, path: str) -> LiquidHandler:
    """Load a liquid handler from a file.

    Args:
      path: The path to the file to load from.
    """

    with open(path, "r", encoding="utf-8") as f:
      return cls.deserialize(json.load(f))

  async def prepare_for_manual_channel_operation(self, channel: int):
    self._log_command(
      "prepare_for_manual_channel_operation",
      channel=channel,
    )

    assert 0 <= channel < self.backend.num_channels, f"Invalid channel: {channel}"
    await self.backend.prepare_for_manual_channel_operation(channel=channel)

  async def move_channel_x(self, channel: int, x: float):
    """Move channel to absolute x position"""
    self._log_command("move_channel_x", channel=channel, x=x)
    assert 0 <= channel < self.backend.num_channels, f"Invalid channel: {channel}"
    await self.backend.move_channel_x(channel=channel, x=x)

  async def move_channel_y(self, channel: int, y: float):
    """Move channel to absolute y position"""
    self._log_command("move_channel_y", channel=channel, y=y)
    assert 0 <= channel < self.backend.num_channels, f"Invalid channel: {channel}"
    await self.backend.move_channel_y(channel=channel, y=y)

  async def move_channel_z(self, channel: int, z: float):
    """Move channel to absolute z position"""
    self._log_command("move_channel_z", channel=channel, z=z)
    assert 0 <= channel < self.backend.num_channels, f"Invalid channel: {channel}"
    await self.backend.move_channel_z(channel=channel, z=z)

  # -- Resource methods --

  def assign_child_resource(
    self,
    resource: Resource,
    location: Optional[Coordinate],
    reassign: bool = True,
  ):
    """Not implement on LiquidHandler, since the deck is managed by the :attr:`deck` attribute."""
    raise NotImplementedError(
      "Cannot assign child resource to liquid handler. Use lh.deck.assign_child_resource() instead."
    )

  async def probe_tip_presence_via_pickup(
    self, tip_spots: List[TipSpot], use_channels: Optional[List[int]] = None
  ) -> Dict[str, bool]:
    """Probe tip presence by attempting pickup on each TipSpot.

    Args:
      tip_spots: TipSpots to probe.
      use_channels: Channels to use (must match tip_spots length).

    Returns:
      Dict[str, bool]: Mapping of tip spot names to presence flags.
    """

    if use_channels is None:
      use_channels = list(range(len(tip_spots)))

    if len(use_channels) > self.backend.num_channels:
      raise ValueError(
        "Liquid handler given more channels to use than exist: "
        f"Given {len(use_channels)} channels to use but liquid handler "
        f"only has {self.backend.num_channels}."
      )

    if len(use_channels) != len(tip_spots):
      raise ValueError(
        f"Length mismatch: received {len(use_channels)} channels for "
        f"{len(tip_spots)} tip spots. One channel must be assigned per tip spot."
      )

    presence_flags = [True] * len(tip_spots)
    z_height = tip_spots[0].get_location_wrt(self.deck, z="top").z + 5

    # Step 1: Cluster tip spots by x-coordinate
    clusters_by_x: Dict[float, List[Tuple[TipSpot, int, int]]] = {}
    for idx, tip_spot in enumerate(tip_spots):
      assert tip_spot.location is not None, "TipSpot location must be at a location"
      x = tip_spot.location.x
      clusters_by_x.setdefault(x, []).append((tip_spot, use_channels[idx], idx))

    sorted_clusters = [clusters_by_x[x] for x in sorted(clusters_by_x)]

    # Step 2: Probe each cluster
    for cluster in sorted_clusters:
      tip_subset, channel_subset, index_subset = zip(*cluster)

      try:
        await self.pick_up_tips(
          list(tip_subset),
          use_channels=list(channel_subset),
          minimum_traverse_height_at_beginning_of_a_command=z_height,
          z_position_at_end_of_a_command=z_height,
        )
      except ChannelizedError as e:
        for ch in e.errors:
          if ch in channel_subset:
            failed_local_idx = channel_subset.index(ch)
            presence_flags[index_subset[failed_local_idx]] = False
          else:
            raise

      # Step 3: Drop tips immediately after probing
      if any(presence_flags[index] for index in index_subset):
        spots = [ts for ts, _, i in cluster if presence_flags[i]]
        use_channels = [uc for _, uc, i in cluster if presence_flags[i]]
        try:
          await self.drop_tips(
            spots,
            use_channels=use_channels,
            # minimum_traverse_height_at_beginning_of_a_command=z_height,
            z_position_at_end_of_a_command=z_height,
          )
        except Exception as e:
          assert cluster[0][0].location is not None, "TipSpot location must be at a location"
          print(f"Warning: drop_tips failed for cluster at x={cluster[0][0].location.x}: {e}")

    return {ts.name: flag for ts, flag in zip(tip_spots, presence_flags)}

  async def probe_tip_inventory(
    self,
    tip_spots: List[TipSpot],
    probing_fn: Optional[TipPresenceProbingMethod] = None,
    use_channels: Optional[List[int]] = None,
  ) -> Dict[str, bool]:
    """Probe the presence of tips in multiple tip spots.

    The provided ``probing_fn`` is used for probing batches of tip spots. The
    default uses :meth:`probe_tip_presence_via_pickup`.

    Examples:
      Probe all tip spots in one or more tip racks.

      >>> import pylabrobot.resources.functional as F
      >>> spots = F.get_all_tip_spots([tip_rack_1, tip_rack_2])
      >>> presence = await lh.probe_tip_inventory(spots)

    Args:
      tip_spots:
        Tip spots to probe for presence of a tip.
      probing_fn:
        Function used to probe a batch of tip spots. Must accept ``tip_spots`` and
        ``use_channels`` and return a mapping of tip spot names to boolean flags.

    Returns:
      Mapping from tip spot names to whether a tip is present.
    """

    if probing_fn is None:
      probing_fn = self.probe_tip_presence_via_pickup

    results: Dict[str, bool] = {}

    if use_channels is None:
      use_channels = list(range(self.backend.num_channels))
    num_channels = len(use_channels)

    for i in range(0, len(tip_spots), num_channels):
      subset = tip_spots[i : i + num_channels]
      use_channels = use_channels[: len(subset)]
      batch_result = await probing_fn(subset, use_channels)
      results.update(batch_result)

    return results

  async def consolidate_tip_inventory(
    self, tip_racks: List[TipRack], use_channels: Optional[List[int]] = None
  ):
    """
    Consolidate partial tip racks on the deck by redistributing tips.

    This function identifies partially-filled tip racks (excluding any in
    `ignore_tiprack_list`) in the 'tip_inventory`, the subset of the deck tree
    that is of type TipRack, and consolidates their tips into as few tip racks
    as possible, grouped by tip model.
    Tips are moved efficiently to minimize pipetting steps, avoiding redundant
    visits to the same drop columns.

    Args:
      tip_racks: List of TipRack objects to consolidate.
      use_channels: Optional list of channels to use for consolidation. If not
        provided, the first 8 available channels will be used.
    """

    def merge_sublists(lists: List[List[TipSpot]], max_len: int) -> List[List[TipSpot]]:
      """Merge adjacent sublists if combined length <= max_len, without splitting sublists."""
      merged: List[List[TipSpot]] = []
      buffer: List[TipSpot] = []

      for sublist in lists:
        if len(sublist) == 0:
          continue  # skip empty sublists

        if len(buffer) + len(sublist) <= max_len:
          buffer.extend(sublist)
        else:
          if buffer:
            merged.append(buffer)
          buffer = sublist  # start new buffer

      if len(buffer) > 0:
        merged.append(buffer)

      return merged

    def divide_list_into_chunks(
      list_l: List[TipSpot], chunk_size: int
    ) -> Generator[List[TipSpot], None, None]:
      """Divides a list into smaller chunks of a specified size.

      Parameters:
        - list_l: The list to be divided into chunks.
        - chunk_size: The size of each chunk.

      Returns:
        A generator that yields chunks of the list.
      """
      for i in range(0, len(list_l), chunk_size):
        yield list_l[i : i + chunk_size]

    clusters_by_model: Dict[int, List[Tuple[TipRack, int]]] = {}

    for idx, tip_rack in enumerate(tip_racks):
      # Only consider partially-filled tip_racks
      tip_status = [tip_spot.tracker.has_tip for tip_spot in tip_rack.get_all_items()]

      if not (any(tip_status) and not all(tip_status)):
        continue  # ignore non-partially-filled tip_racks

      tipspots_w_tips = [
        tip_spot for has_tip, tip_spot in zip(tip_status, tip_rack.get_all_items()) if has_tip
      ]

      # Identify model by hashed unique physical characteristics
      current_model = hash(tipspots_w_tips[0].tracker.get_tip())
      if not all(
        hash(tip_spot.tracker.get_tip()) == current_model for tip_spot in tipspots_w_tips[1:]
      ):
        raise ValueError(
          f"Tip rack {tip_rack.name} has mixed tip models, cannot consolidate: "
          f"{[tip_spot.tracker.get_tip() for tip_spot in tipspots_w_tips]}"
        )

      num_empty_tipspots = len(tip_status) - len(tipspots_w_tips)
      clusters_by_model.setdefault(current_model, []).append((tip_rack, num_empty_tipspots))

    # Sort partially-filled tipracks from most to least empty
    for model, rack_list in clusters_by_model.items():
      rack_list.sort(key=lambda x: x[1])

    # Consolidate one tip model at a time across all tip_racks of that model
    for model, rack_list in clusters_by_model.items():
      print(f"Consolidating: - {', '.join([rack.name for rack, _ in rack_list])}")

      all_tip_spots_list = [
        tip_spot for tip_rack, _ in rack_list for tip_spot in tip_rack.get_all_items()
      ]

      # 1: Record current tip state
      current_tip_presence_list = [tip_spot.has_tip() for tip_spot in all_tip_spots_list]

      # 2: Generate target/consolidated tip state
      total_length = len(all_tip_spots_list)
      num_tips_per_model = sum(current_tip_presence_list)

      target_tip_presence_list = [i < num_tips_per_model for i in range(total_length)]

      # 3: Calculate tip_spots involved in tip movement
      tip_movement_list = [
        c - t for c, t in zip(current_tip_presence_list, target_tip_presence_list)
      ]

      tip_origin_indices = [i for i, v in enumerate(tip_movement_list) if v == 1]
      all_origin_tip_spots = [all_tip_spots_list[idx] for idx in tip_origin_indices]

      tip_target_indices = [i for i, v in enumerate(tip_movement_list) if v == -1]
      all_target_tip_spots = [all_tip_spots_list[idx] for idx in tip_target_indices]

      # Only continue if tip_racks are not already consolidated
      if len(all_target_tip_spots) == 0:
        print("Tips already optimally consolidated!")
        continue

      # 4: Cluster target tip_spots by BOTH parent tip_rack & x-coordinate
      def key_for_tip_spot(tip_spot: TipSpot) -> Tuple[str, float]:
        """Key function to sort tip spots by parent name and x-coordinate."""
        assert tip_spot.parent is not None and tip_spot.location is not None
        return (tip_spot.parent.name, round(tip_spot.location.x, 3))

      sorted_tip_spots = sorted(all_target_tip_spots, key=key_for_tip_spot)

      target_tip_clusters_by_parent_x: Dict[Tuple[str, float], List[TipSpot]] = {}

      for tip_spot in sorted_tip_spots:
        key = key_for_tip_spot(tip_spot)
        if key not in target_tip_clusters_by_parent_x:
          target_tip_clusters_by_parent_x[key] = []
        target_tip_clusters_by_parent_x[key].append(tip_spot)

      current_tip_model = all_origin_tip_spots[0].tracker.get_tip()

      # Ensure there are channels that can pick up the tip model
      if use_channels is None:
        num_channels_available = len(
          [
            c
            for c in range(self.backend.num_channels)
            if self.backend.can_pick_up_tip(c, current_tip_model)
          ]
        )
        use_channels = list(range(num_channels_available))
      num_channels_available = len(use_channels)

      # 5: Optimize speed
      if num_channels_available == 0:
        raise ValueError(f"No channel capable of handling tips on deck: {current_tip_model}")

      # by aggregating drop columns i.e. same drop column should not be visited twice!
      if num_channels_available >= 8:  # physical constraint of tip_rack's having 8 rows
        merged_target_tip_clusters = merge_sublists(
          list(target_tip_clusters_by_parent_x.values()), max_len=8
        )
      else:  # by chunking drop tip_spots list into size of available channels
        merged_target_tip_clusters = list(
          divide_list_into_chunks(all_target_tip_spots, chunk_size=num_channels_available)
        )

      len_transfers = len(merged_target_tip_clusters)

      # 6: Execute tip movement/consolidation
      for idx, target_tip_spots in enumerate(merged_target_tip_clusters):
        print(f"   - tip transfer cycle: {idx+1} / {len_transfers}")

        origin_tip_spots = [all_origin_tip_spots.pop(0) for _ in range(len(target_tip_spots))]

        these_channels = use_channels[: len(target_tip_spots)]
        await self.pick_up_tips(origin_tip_spots, use_channels=these_channels)
        await self.drop_tips(target_tip_spots, use_channels=these_channels)<|MERGE_RESOLUTION|>--- conflicted
+++ resolved
@@ -1832,7 +1832,18 @@
     elif isinstance(resource, Container):
       containers = [resource]
 
-    liquids: List[Tuple[Optional[Liquid], float]]
+    # if we have enough liquid in the tip, remove it from the tip tracker for accounting.
+    # if we do not (for example because the plunger was up on tip pickup), and we
+    # do not have volume tracking enabled, we just ignore it.
+    for tip in tips:
+      if tip is None:
+        continue
+
+      if does_volume_tracking():
+        tip.tracker.remove_liquid(volume=volume)
+      elif tip.tracker.get_used_volume() < volume:
+        tip.tracker.remove_liquid(volume=min(tip.tracker.get_used_volume(), volume))
+
     if len(containers) == 1:  # single container
       container = containers[0]
       if not self._check_96_head_fits_in_container(container):
@@ -1841,21 +1852,6 @@
       for tip in tips:
         if tip is None:
           continue
-
-<<<<<<< HEAD
-        tip.tracker.remove_liquid(volume=volume)
-=======
-        # if we have enough liquid in the tip, remove it from the tip tracker
-        # if we do not (for example because the plunger was up on tip pickup), and we
-        # do not have volume tracking enabled, we just add a (None, volume) entry
-        if tip.tracker.get_used_volume() < volume and not does_volume_tracking():
-          liquids = [(None, volume)]
-        else:
-          liquids = tip.tracker.remove_liquid(volume=volume)
-        reversed_liquids = list(reversed(liquids))
-        all_liquids.append(reversed_liquids)
->>>>>>> 10038c15
-
         if not container.tracker.is_disabled and does_volume_tracking():
           container.tracker.add_liquid(volume=volume)
 
@@ -1882,21 +1878,6 @@
       for well, tip in zip(containers, tips):
         if tip is None:
           continue
-
-<<<<<<< HEAD
-        if not tip.tracker.is_disabled and does_volume_tracking():
-          tip.tracker.remove_liquid(volume=volume)
-=======
-        # if we have enough liquid in the tip, remove it from the tip tracker
-        # if we do not (for example because the plunger was up on tip pickup), and we
-        # do not have volume tracking enabled, we just add a (None, volume) entry
-        if tip.tracker.get_used_volume() < volume and not does_volume_tracking():
-          liquids = [(None, volume)]
-        else:
-          liquids = tip.tracker.remove_liquid(volume=volume)
-        reversed_liquids = list(reversed(liquids))
-        all_liquids.append(reversed_liquids)
->>>>>>> 10038c15
 
         if not well.tracker.is_disabled and does_volume_tracking():
           well.tracker.add_liquid(volume=volume)
