"""Defines LiquidHandler class, the coordinator for liquid handling operations."""

from __future__ import annotations

import asyncio
import contextlib
import inspect
import json
import logging
import math
import threading
import warnings
from typing import (
  Any,
  Awaitable,
  Callable,
  Dict,
  Generator,
  List,
  Literal,
  Optional,
  Sequence,
  Set,
  Tuple,
  Union,
  cast,
)

from pylabrobot.liquid_handling.errors import ChannelizedError
from pylabrobot.liquid_handling.strictness import (
  Strictness,
  get_strictness,
)
from pylabrobot.liquid_handling.utils import (
  get_tight_single_resource_liquid_op_offsets,
  get_wide_single_resource_liquid_op_offsets,
)
from pylabrobot.machines.machine import Machine, need_setup_finished
from pylabrobot.plate_reading import PlateReader
from pylabrobot.resources import (
  Container,
  Coordinate,
  Deck,
  Lid,
  Plate,
  PlateAdapter,
  PlateHolder,
  Resource,
  ResourceHolder,
  ResourceStack,
  Tip,
  TipRack,
  TipSpot,
  TipTracker,
  Trash,
  VolumeTracker,
  Well,
  does_cross_contamination_tracking,
  does_tip_tracking,
  does_volume_tracking,
)
from pylabrobot.resources.errors import CrossContaminationError, HasTipError
from pylabrobot.resources.liquid import Liquid
from pylabrobot.resources.rotation import Rotation
from pylabrobot.tilting.tilter import Tilter

from .backends import LiquidHandlerBackend
from .standard import (
  Drop,
  DropTipRack,
  GripDirection,
  MultiHeadAspirationContainer,
  MultiHeadAspirationPlate,
  MultiHeadDispenseContainer,
  MultiHeadDispensePlate,
  Pickup,
  PickupTipRack,
  ResourceDrop,
  ResourceMove,
  ResourcePickup,
  SingleChannelAspiration,
  SingleChannelDispense,
)

logger = logging.getLogger("pylabrobot")


TipPresenceProbingMethod = Callable[
  [List[TipSpot], Optional[List[int]]],
  Awaitable[Dict[str, bool]],
]


def check_contaminated(liquid_history_tip, liquid_history_well):
  """Helper function used to check if adding a liquid to the container
  would result in cross contamination"""
  return not liquid_history_tip.issubset(liquid_history_well) and len(liquid_history_tip) > 0


def check_updatable(src_tracker: VolumeTracker, dest_tracker: VolumeTracker):
  """Helper function used to check if it is possible to update the
  liquid_history of src based on contents of dst"""
  return (
    not src_tracker.is_cross_contamination_tracking_disabled
    and not dest_tracker.is_cross_contamination_tracking_disabled
  )


class BlowOutVolumeError(Exception):
  pass


class LiquidHandler(Resource, Machine):
  """
  Front end for liquid handlers.

  This class is the front end for liquid handlers; it provides a high-level interface for
  interacting with liquid handlers. In the background, this class uses the low-level backend (
  defined in `pyhamilton.liquid_handling.backends`) to communicate with the liquid handler.
  """

  def __init__(self, backend: LiquidHandlerBackend, deck: Deck):
    """Initialize a LiquidHandler.

    Args:
      backend: Backend to use.
      deck: Deck to use.
    """

    Resource.__init__(
      self,
      name=f"lh_{deck.name}",
      size_x=deck._size_x,
      size_y=deck._size_y,
      size_z=deck._size_z,
      category="liquid_handler",
    )
    Machine.__init__(self, backend=backend)

    self.backend: LiquidHandlerBackend = backend  # fix type

    self.deck = deck
    # register callbacks for sending resource assignment/unassignment to backend
    self.deck.register_did_assign_resource_callback(self._send_assigned_resource_to_backend)
    self.deck.register_did_unassign_resource_callback(self._send_unassigned_resource_to_backend)

    self.head: Dict[int, TipTracker] = {}
    self.head96: Dict[int, TipTracker] = {}
    self._default_use_channels: Optional[List[int]] = None

    self._blow_out_air_volume: Optional[List[Optional[float]]] = None

    # assign deck as only child resource, and set location of self to origin.
    self.location = Coordinate.zero()
    super().assign_child_resource(deck, location=deck.location or Coordinate.zero())

    self._resource_pickup: Optional[ResourcePickup] = None

  async def setup(self, **backend_kwargs):
    """Prepare the robot for use."""

    if self.setup_finished:
      raise RuntimeError("The setup has already finished. See `LiquidHandler.stop`.")

    self.backend.set_deck(self.deck)
    self.backend.set_heads(head=self.head, head96=self.head96)
    await super().setup(**backend_kwargs)

    self.head = {c: TipTracker(thing=f"Channel {c}") for c in range(self.backend.num_channels)}
    self.head96 = {c: TipTracker(thing=f"Channel {c}") for c in range(96)}

    self._send_assigned_resource_to_backend(self.deck)
    for resource in self.deck.children:
      self._send_assigned_resource_to_backend(resource)

    self._resource_pickup = None

  def serialize_state(self) -> Dict[str, Any]:
    """Serialize the state of this liquid handler. Use :meth:`~Resource.serialize_all_states` to
    serialize the state of the liquid handler and all children (the deck)."""

    head_state = {channel: tracker.serialize() for channel, tracker in self.head.items()}
    return {"head_state": head_state}

  def load_state(self, state: Dict[str, Any]):
    """Load the liquid handler state from a file. Use :meth:`~Resource.load_all_state` to load the
    state of the liquid handler and all children (the deck)."""

    head_state = state["head_state"]
    for channel, tracker_state in head_state.items():
      self.head[channel].load_state(tracker_state)

  def update_head_state(self, state: Dict[int, Optional[Tip]]):
    """Update the state of the liquid handler head.

    All keys in `state` must be valid channels. Channels for which no key is specified will keep
    their current state.

    Args:
      state: A dictionary mapping channels to tips. If a channel is mapped to None, that channel
        will have no tip.
    """

    assert set(state.keys()).issubset(set(self.head.keys())), "Invalid channel."

    for channel, tip in state.items():
      if tip is None:
        if self.head[channel].has_tip:
          self.head[channel].remove_tip()
      else:
        if self.head[channel].has_tip:  # remove tip so we can update the head.
          self.head[channel].remove_tip()
        self.head[channel].add_tip(tip)

  def clear_head_state(self):
    """Clear the state of the liquid handler head."""

    self.update_head_state({c: None for c in self.head.keys()})

  def _run_async_in_thread(self, func, *args, **kwargs):
    def callback(*args, **kwargs):
      loop = asyncio.new_event_loop()
      asyncio.set_event_loop(loop)
      loop.run_until_complete(func(*args, **kwargs))
      loop.close()

    t = threading.Thread(target=callback, args=args, kwargs=kwargs)
    t.start()
    t.join()

  def _send_assigned_resource_to_backend(self, resource: Resource):
    """This method is called when a resource is assigned to the deck, and passes this information
    to the backend."""
    self._run_async_in_thread(self.backend.assigned_resource_callback, resource)

  def _send_unassigned_resource_to_backend(self, resource: Resource):
    """This method is called when a resource is unassigned from the deck, and passes this
    information to the backend."""
    self._run_async_in_thread(self.backend.unassigned_resource_callback, resource.name)

  def summary(self):
    """Prints a string summary of the deck layout."""

    print(self.deck.summary())

  def _assert_positions_unique(self, positions: List[str]):
    """Returns whether all items in `positions` are unique where they are not `None`.

    Args:
      positions: List of positions.
    """

    not_none = [p for p in positions if p is not None]
    if len(not_none) != len(set(not_none)):
      raise ValueError("Positions must be unique.")

  def _assert_resources_exist(self, resources: Sequence[Resource]):
    """Checks that each resource in `resources` is assigned to the deck.

    Args:
      resources: List of resources.

    Raises:
      ValueError: If a resource is not assigned to the deck.
    """

    for resource in resources:
      # names on the deck are unique, so we can simply check if the resource matches the one on
      # the deck (if any).
      resource_from_deck = self.deck.get_resource(resource.name)
      # it might be better to use `is`, but that would probably cause problems with autoreload.
      if not resource_from_deck == resource:
        raise ValueError(f"Resource {resource} is not assigned to the deck.")

  def _check_args(
    self,
    method: Callable,
    backend_kwargs: Dict[str, Any],
    default: Set[str],
    strictness: Strictness,
  ) -> Set[str]:
    """Checks that the arguments to `method` are valid.

    Args:
      method: Method to check.
      backend_kwargs: Keyword arguments to `method`.
      default: Default arguments to `method`. (Of the abstract backend)
      strictness: Strictness level. If `Strictness.STRICT`, raises an error if there are extra
        arguments. If `Strictness.WARN`, raises a warning. If `Strictness.IGNORE`, logs a debug
        message.

    Raises:
      TypeError: If the arguments are invalid.

    Returns:
      The set of arguments that need to be removed from `backend_kwargs` before passing to `method`.
    """

    default_args = default.union({"self"})

    sig = inspect.signature(method)
    args = {arg: param for arg, param in sig.parameters.items() if arg not in default_args}
    vars_keyword = {
      arg
      for arg, param in sig.parameters.items()  # **kwargs
      if param.kind == inspect.Parameter.VAR_KEYWORD
    }
    args = {
      arg: param
      for arg, param in args.items()  # keep only *args and **kwargs
      if param.kind
      not in {
        inspect.Parameter.VAR_POSITIONAL,
        inspect.Parameter.VAR_KEYWORD,
      }
    }
    non_default = {arg for arg, param in args.items() if param.default == inspect.Parameter.empty}

    backend_kws = set(backend_kwargs.keys())

    missing = non_default - backend_kws
    if len(missing) > 0:
      raise TypeError(f"Missing arguments to backend.{method.__name__}: {missing}")

    if len(vars_keyword) > 0:
      return set()  # no extra arguments if the method accepts **kwargs

    extra = backend_kws - set(args.keys())
    if len(extra) > 0 and len(vars_keyword) == 0:
      if strictness == Strictness.STRICT:
        raise TypeError(f"Extra arguments to backend.{method.__name__}: {extra}")
      elif strictness == Strictness.WARN:
        warnings.warn(f"Extra arguments to backend.{method.__name__}: {extra}")
      else:
        logger.debug("Extra arguments to backend.%s: %s", method.__name__, extra)

    return extra

  def _make_sure_channels_exist(self, channels: List[int]):
    """Checks that the channels exist."""
    invalid_channels = [c for c in channels if c not in self.head]
    if not len(invalid_channels) == 0:
      raise ValueError(f"Invalid channels: {invalid_channels}")

  def _format_param(self, value: Any) -> Any:
    """Format parameters for logging."""
    if isinstance(value, Resource):
      return value.name
    try:
      if isinstance(value, Sequence) and len(value) > 0 and isinstance(value[0], Resource):
        return [v.name for v in value]
    except Exception:
      pass
    return value

  def _log_command(self, name: str, **kwargs) -> None:
    params = ", ".join(f"{k}={self._format_param(v)}" for k, v in kwargs.items())
    logger.debug("%s(%s)", name, params)

  @need_setup_finished
  async def pick_up_tips(
    self,
    tip_spots: List[TipSpot],
    use_channels: Optional[List[int]] = None,
    offsets: Optional[List[Coordinate]] = None,
    **backend_kwargs,
  ):
    """Pick up tips from a resource.

    Examples:
      Pick up all tips in the first column.

      >>> await lh.pick_up_tips(tips_resource["A1":"H1"])

      Pick up tips on odd numbered rows, skipping the other channels.

      >>> await lh.pick_up_tips(tips_resource["A1", "C1", "E1", "G1"],use_channels=[0, 2, 4, 6])

      Pick up tips from different tip resources:

      >>> await lh.pick_up_tips(tips_resource1["A1"] + tips_resource2["B2"] + tips_resource3["C3"])

      Picking up tips with different offsets:

      >>> await lh.pick_up_tips(
      ...   tip_spots=tips_resource["A1":"C1"],
      ...   offsets=[
      ...     Coordinate(0, 0, 0), # A1
      ...     Coordinate(1, 1, 1), # B1
      ...     Coordinate.zero() # C1
      ...   ]
      ... )

    Args:
      tip_spots: List of tip spots to pick up tips from.
      use_channels: List of channels to use. Index from front to back. If `None`, the first
        `len(channels)` channels will be used.
      offsets: List of offsets, one for each channel: a translation that will be applied to the tip
        drop location.
      backend_kwargs: Additional keyword arguments for the backend, optional.

    Raises:
      RuntimeError: If the setup has not been run. See :meth:`~LiquidHandler.setup`.

      ValueError: If the positions are not unique.

      HasTipError: If a channel already has a tip.

      NoTipError: If a spot does not have a tip.
    """

    self._log_command(
      "pick_up_tips",
      tip_spots=tip_spots,
      use_channels=use_channels,
      offsets=offsets,
    )

    not_tip_spots = [ts for ts in tip_spots if not isinstance(ts, TipSpot)]
    if len(not_tip_spots) > 0:
      raise TypeError(f"Resources must be `TipSpot`s, got {not_tip_spots}")

    # fix arguments
    if use_channels is None:
      if self._default_use_channels is None:
        use_channels = list(range(len(tip_spots)))
      else:
        use_channels = self._default_use_channels
    tips = [tip_spot.get_tip() for tip_spot in tip_spots]

    if not all(
      self.backend.can_pick_up_tip(channel, tip) for channel, tip in zip(use_channels, tips)
    ):
      cannot = [
        channel
        for channel, tip in zip(use_channels, tips)
        if not self.backend.can_pick_up_tip(channel, tip)
      ]
      raise RuntimeError(f"Cannot pick up tips on channels {cannot}.")

    # expand default arguments
    offsets = offsets or [Coordinate.zero()] * len(tip_spots)

    # checks
    self._assert_resources_exist(tip_spots)
    self._make_sure_channels_exist(use_channels)
    assert (
      len(tip_spots) == len(offsets) == len(use_channels)
    ), "Number of tips and offsets and use_channels must be equal."

    # create operations
    pickups = [
      Pickup(resource=tip_spot, offset=offset, tip=tip)
      for tip_spot, offset, tip in zip(tip_spots, offsets, tips)
    ]

    # queue operations on the trackers
    for channel, op in zip(use_channels, pickups):
      if self.head[channel].has_tip:
        raise HasTipError("Channel has tip")
      if does_tip_tracking() and not op.resource.tracker.is_disabled:
        op.resource.tracker.remove_tip()
      self.head[channel].add_tip(op.tip, origin=op.resource, commit=False)

    # fix the backend kwargs
    extras = self._check_args(
      self.backend.pick_up_tips,
      backend_kwargs,
      default={"ops", "use_channels"},
      strictness=get_strictness(),
    )
    for extra in extras:
      del backend_kwargs[extra]

    # actually pick up the tips
    error: Optional[Exception] = None
    try:
      await self.backend.pick_up_tips(ops=pickups, use_channels=use_channels, **backend_kwargs)
    except Exception as e:
      error = e

    # determine which channels were successful
    successes = [error is None] * len(pickups)
    if error is not None and isinstance(error, ChannelizedError):
      successes = [channel_idx not in error.errors for channel_idx in use_channels]

    # commit or rollback the state trackers
    for channel, op, success in zip(use_channels, pickups, successes):
      if does_tip_tracking() and not op.resource.tracker.is_disabled:
        (op.resource.tracker.commit if success else op.resource.tracker.rollback)()
      (self.head[channel].commit if success else self.head[channel].rollback)()

    if error is not None:
      raise error

  @need_setup_finished
  async def drop_tips(
    self,
    tip_spots: Sequence[Union[TipSpot, Trash]],
    use_channels: Optional[List[int]] = None,
    offsets: Optional[List[Coordinate]] = None,
    allow_nonzero_volume: bool = False,
    **backend_kwargs,
  ):
    """Drop tips to a resource.

    Examples:
      Dropping tips to the first column.

      >>> await lh.pick_up_tips(tip_rack["A1:H1"])

      Dropping tips with different offsets:

      >>> await lh.drop_tips(
      ...   channels=tips_resource["A1":"C1"],
      ...   offsets=[
      ...     Coordinate(0, 0, 0), # A1
      ...     Coordinate(1, 1, 1), # B1
      ...     Coordinate.zero() # C1
      ...   ]
      ... )

    Args:
      tip_spots: Tip resource locations to drop to.
      use_channels: List of channels to use. Index from front to back. If `None`, the first
        `len(channels)` channels will be used.
      offsets: List of offsets, one for each channel, a translation that will be applied to the tip
        drop location. If `None`, no offset will be applied.
      allow_nonzero_volume: If `True`, the tip will be dropped even if its volume is not zero (there
        is liquid in the tip). If `False`, a RuntimeError will be raised if the tip has nonzero
        volume.
      backend_kwargs: Additional keyword arguments for the backend, optional.

    Raises:
      RuntimeError: If the setup has not been run. See :meth:`~LiquidHandler.setup`.

      ValueError: If no channel will pick up a tip, in other words, if all channels are `None` or
        if the list of channels is empty.

      ValueError: If the positions are not unique.

      NoTipError: If a channel does not have a tip.

      HasTipError: If a spot already has a tip.
    """

    self._log_command(
      "drop_tips",
      tip_spots=tip_spots,
      use_channels=use_channels,
      offsets=offsets,
      allow_nonzero_volume=allow_nonzero_volume,
    )

    not_tip_spots = [ts for ts in tip_spots if not isinstance(ts, (TipSpot, Trash))]
    if len(not_tip_spots) > 0:
      raise TypeError(f"Resources must be `TipSpot`s or Trash, got {not_tip_spots}")

    # fix arguments
    if use_channels is None:
      if self._default_use_channels is None:
        use_channels = list(range(len(tip_spots)))
      else:
        use_channels = self._default_use_channels
    tips = []
    for channel in use_channels:
      tip = self.head[channel].get_tip()
      if tip.tracker.get_used_volume() > 0 and not allow_nonzero_volume:
        raise RuntimeError(f"Cannot drop tip with volume {tip.tracker.get_used_volume()}")
      tips.append(tip)

    # expand default arguments
    offsets = offsets or [Coordinate.zero()] * len(tip_spots)

    # checks
    self._assert_resources_exist(tip_spots)
    self._make_sure_channels_exist(use_channels)
    assert (
      len(tip_spots) == len(offsets) == len(use_channels) == len(tips)
    ), "Number of channels and offsets and use_channels and tips must be equal."

    # create operations
    drops = [
      Drop(resource=tip_spot, offset=offset, tip=tip)
      for tip_spot, tip, offset in zip(tip_spots, tips, offsets)
    ]

    # queue operations on the trackers
    for channel, op in zip(use_channels, drops):
      if (
        does_tip_tracking()
        and isinstance(op.resource, TipSpot)
        and not op.resource.tracker.is_disabled
      ):
        op.resource.tracker.add_tip(op.tip, commit=False)
      self.head[channel].remove_tip()

    # fix the backend kwargs
    extras = self._check_args(
      self.backend.drop_tips,
      backend_kwargs,
      default={"ops", "use_channels"},
      strictness=get_strictness(),
    )
    for extra in extras:
      del backend_kwargs[extra]

    # actually drop the tips
    error: Optional[Exception] = None
    try:
      await self.backend.drop_tips(ops=drops, use_channels=use_channels, **backend_kwargs)
    except Exception as e:
      error = e

    # determine which channels were successful
    successes = [error is None] * len(drops)
    if error is not None and isinstance(error, ChannelizedError):
      successes = [channel_idx not in error.errors for channel_idx in use_channels]

    # commit or rollback the state trackers
    for channel, op, success in zip(use_channels, drops, successes):
      if (
        does_tip_tracking()
        and isinstance(op.resource, TipSpot)
        and not op.resource.tracker.is_disabled
      ):
        (op.resource.tracker.commit if success else op.resource.tracker.rollback)()
      (self.head[channel].commit if success else self.head[channel].rollback)()

    if error is not None:
      raise error

  async def return_tips(
    self,
    use_channels: Optional[list[int]] = None,
    allow_nonzero_volume: bool = False,
    **backend_kwargs,
  ):
    """Return all tips that are currently picked up to their original place.

    Examples:
      Return the tips on the head to the tip rack where they were picked up:

      >>> await lh.pick_up_tips(tip_rack["A1"])
      >>> await lh.return_tips()

    Args:
      use_channels: List of channels to use. Index from front to back. If `None`, all that have
        tips will be used.
      allow_nonzero_volume: If `True`, tips will be returned even if their volumes are not zero.
      backend_kwargs: backend kwargs passed to `drop_tips`.

    Raises:
      RuntimeError: If no tips have been picked up.
    """

    self._log_command(
      "return_tips",
      use_channels=use_channels,
      allow_nonzero_volume=allow_nonzero_volume,
    )

    tip_spots: List[TipSpot] = []
    channels: List[int] = []

    for channel, tracker in self.head.items():
      if use_channels is not None and channel not in use_channels:
        continue
      if tracker.has_tip:
        origin = tracker.get_tip_origin()
        if origin is None:
          raise RuntimeError("No tip origin found.")
        tip_spots.append(origin)
        channels.append(channel)

    if len(tip_spots) == 0:
      raise RuntimeError("No tips have been picked up.")

    return await self.drop_tips(
      tip_spots=tip_spots,
      use_channels=channels,
      allow_nonzero_volume=allow_nonzero_volume,
      **backend_kwargs,
    )

  async def discard_tips(
    self,
    use_channels: Optional[List[int]] = None,
    allow_nonzero_volume: bool = True,
    offsets: Optional[List[Coordinate]] = None,
    **backend_kwargs,
  ):
    """Permanently discard tips in the trash.

    Examples:
      Discarding the tips on channels 1 and 2:

      >>> await lh.discard_tips(use_channels=[0, 1])

      Discarding all tips currently picked up:

      >>> await lh.discard_tips()

    Args:
      use_channels: List of channels to use. Index from front to back. If `None`, all that have
        tips will be used.
      allow_nonzero_volume: If `True`, tips will be returned even if their volumes are not zero.
      backend_kwargs: Additional keyword arguments for the backend, optional.
    """

    self._log_command(
      "discard_tips",
      use_channels=use_channels,
      allow_nonzero_volume=allow_nonzero_volume,
      offsets=offsets,
    )

    # Different default value from drop_tips: here we factor in the tip tracking.
    if use_channels is None:
      use_channels = [c for c, t in self.head.items() if t.has_tip]

    n = len(use_channels)

    if n == 0:
      raise RuntimeError("No tips have been picked up and no channels were specified.")

    trash = self.deck.get_trash_area()
    trash_offsets = get_tight_single_resource_liquid_op_offsets(
      trash,
      num_channels=n,
    )
    # add trash_offsets to offsets if defined, otherwise use trash_offsets
    # too advanced for mypy
    offsets = [
      o + to if o is not None else to
      for o, to in zip(offsets or [None] * n, trash_offsets)  # type: ignore
    ]

    return await self.drop_tips(
      tip_spots=[trash] * n,
      use_channels=use_channels,
      offsets=offsets,
      allow_nonzero_volume=allow_nonzero_volume,
      **backend_kwargs,
    )

  def _check_containers(self, resources: Sequence[Resource]):
    """Checks that all resources are containers."""
    not_containers = [r for r in resources if not isinstance(r, Container)]
    if len(not_containers) > 0:
      raise TypeError(f"Resources must be `Container`s, got {not_containers}")

  @need_setup_finished
  async def aspirate(
    self,
    resources: Sequence[Container],
    vols: List[float],
    use_channels: Optional[List[int]] = None,
    flow_rates: Optional[List[Optional[float]]] = None,
    offsets: Optional[List[Coordinate]] = None,
    liquid_height: Optional[List[Optional[float]]] = None,
    blow_out_air_volume: Optional[List[Optional[float]]] = None,
    spread: Literal["wide", "tight", "custom"] = "wide",
    **backend_kwargs,
  ):
    """Aspirate liquid from the specified wells.

    Examples:
      Aspirate a constant amount of liquid from the first column:

      >>> await lh.aspirate(plate["A1:H1"], 50)

      Aspirate an linearly increasing amount of liquid from the first column:

      >>> await lh.aspirate(plate["A1:H1"], range(0, 500, 50))

      Aspirate arbitrary amounts of liquid from the first column:

      >>> await lh.aspirate(plate["A1:H1"], [0, 40, 10, 50, 100, 200, 300, 400])

      Aspirate liquid from wells in different plates:

      >>> await lh.aspirate(plate["A1"] + plate2["A1"] + plate3["A1"], 50)

      Aspirating with a 10mm z-offset:

      >>> await lh.aspirate(plate["A1"], vols=50, offsets=[Coordinate(0, 0, 10)])

      Aspirate from a blue bucket (big container), with the first 4 channels (which will be
      spaced equally apart):

      >>> await lh.aspirate(blue_bucket, vols=50, use_channels=[0, 1, 2, 3])

    Args:
      resources: A list of wells to aspirate liquid from. Can be a single resource, or a list of
        resources. If a single resource is specified, all channels will aspirate from the same
        resource.
      vols: A list of volumes to aspirate, one for each channel. If `vols` is a single number, then
        all channels will aspirate that volume.
      use_channels: List of channels to use. Index from front to back. If `None`, the first
        `len(wells)` channels will be used.
      flow_rates: the aspiration speed. In ul/s. If `None`, the backend default will be used.
      offsets: List of offsets for each channel, a translation that will be applied to the
        aspiration location.
      liquid_height: The height of the liquid in the well wrt the bottom, in mm.
      blow_out_air_volume: The volume of air to aspirate after the liquid, in ul. If `None`, the
        backend default will be used.
      spread: Used if aspirating from a single resource with multiple channels. If "tight", the
        channels will be spaced as close as possible. If "wide", the channels will be spaced as far
        apart as possible. If "custom", the user must specify the offsets wrt the center of the
        resource.
      backend_kwargs: Additional keyword arguments for the backend, optional.

    Raises:
      RuntimeError: If the setup has not been run. See :meth:`~LiquidHandler.setup`.

      ValueError: If all channels are `None`.
    """

    self._log_command(
      "aspirate",
      resources=resources,
      vols=vols,
      use_channels=use_channels,
      flow_rates=flow_rates,
      offsets=offsets,
      liquid_height=liquid_height,
      blow_out_air_volume=blow_out_air_volume,
    )

    self._check_containers(resources)

    use_channels = use_channels or self._default_use_channels or list(range(len(resources)))

    # expand default arguments
    offsets = offsets or [Coordinate.zero()] * len(use_channels)
    flow_rates = flow_rates or [None] * len(use_channels)
    liquid_height = liquid_height or [None] * len(use_channels)
    blow_out_air_volume = blow_out_air_volume or [None] * len(use_channels)

    # Convert everything to floats to handle exotic number types
    vols = [float(v) for v in vols]
    flow_rates = [float(fr) if fr is not None else None for fr in flow_rates]
    liquid_height = [float(lh) if lh is not None else None for lh in liquid_height]
    blow_out_air_volume = [float(bav) if bav is not None else None for bav in blow_out_air_volume]

    self._blow_out_air_volume = blow_out_air_volume
    tips = [self.head[channel].get_tip() for channel in use_channels]

    # Checks
    for resource in resources:
      if isinstance(resource.parent, Plate) and resource.parent.has_lid():
        raise ValueError("Aspirating from a well with a lid is not supported.")

    self._make_sure_channels_exist(use_channels)
    assert len(resources) == len(vols) == len(offsets) == len(flow_rates) == len(liquid_height)

    # If the user specified a single resource, but multiple channels to use, we will assume they
    # want to space the channels evenly across the resource. Note that offsets are relative to the
    # center of the resource.
    if len(set(resources)) == 1:
      resource = resources[0]
      resources = [resource] * len(use_channels)
      if spread == "tight":
        center_offsets = get_tight_single_resource_liquid_op_offsets(
          resource=resource, num_channels=len(use_channels)
        )
      elif spread == "wide":
        center_offsets = get_wide_single_resource_liquid_op_offsets(
          resource=resource, num_channels=len(use_channels)
        )
      elif spread == "custom":
        center_offsets = [Coordinate.zero()] * len(use_channels)
      else:
        raise ValueError("Invalid value for 'spread'. Must be 'tight', 'wide', or 'custom'.")

      # add user defined offsets to the computed centers
      offsets = [c + o for c, o in zip(center_offsets, offsets)]

    # liquid(s) for each channel. If volume tracking is disabled, use None as the liquid.
    liquids: List[List[Tuple[Optional[Liquid], float]]] = []
    for r, vol in zip(resources, vols):
      if r.tracker.is_disabled or not does_volume_tracking():
        liquids.append([(None, vol)])
      else:
        liquids.append(r.tracker.get_liquids(top_volume=vol))

    # create operations
    aspirations = [
      SingleChannelAspiration(
        resource=r,
        volume=v,
        offset=o,
        flow_rate=fr,
        liquid_height=lh,
        tip=t,
        blow_out_air_volume=bav,
        liquids=lvs,
      )
      for r, v, o, fr, lh, t, bav, lvs in zip(
        resources,
        vols,
        offsets,
        flow_rates,
        liquid_height,
        tips,
        blow_out_air_volume,
        liquids,
      )
    ]

    # queue the operations on the resource (source) and mounted tips (destination) trackers
    for op in aspirations:
      if does_volume_tracking():
        if not op.resource.tracker.is_disabled:
          op.resource.tracker.remove_liquid(op.volume)

        # Cross contamination check
        if does_cross_contamination_tracking():
          if check_contaminated(
            op.tip.tracker.liquid_history,
            op.resource.tracker.liquid_history,
          ):
            raise CrossContaminationError(
              f"Attempting to aspirate {next(reversed(op.liquids))[0]} with a tip contaminated "
              f"with {op.tip.tracker.liquid_history}."
            )

        for liquid, volume in reversed(op.liquids):
          op.tip.tracker.add_liquid(liquid=liquid, volume=volume)

    extras = self._check_args(
      self.backend.aspirate,
      backend_kwargs,
      default={"ops", "use_channels"},
      strictness=get_strictness(),
    )
    for extra in extras:
      del backend_kwargs[extra]

    # actually aspirate the liquid
    error: Optional[Exception] = None
    try:
      await self.backend.aspirate(ops=aspirations, use_channels=use_channels, **backend_kwargs)
    except Exception as e:
      error = e

    # determine which channels were successful
    successes = [error is None] * len(aspirations)
    if error is not None and isinstance(error, ChannelizedError):
      successes = [channel_idx not in error.errors for channel_idx in use_channels]

    # commit or rollback the state trackers
    for channel, op, success in zip(use_channels, aspirations, successes):
      if does_volume_tracking():
        if not op.resource.tracker.is_disabled:
          (op.resource.tracker.commit if success else op.resource.tracker.rollback)()
        tip_volume_tracker = self.head[channel].get_tip().tracker
        (tip_volume_tracker.commit if success else tip_volume_tracker.rollback)()

    if error is not None:
      raise error

  @need_setup_finished
  async def dispense(
    self,
    resources: Sequence[Container],
    vols: List[float],
    use_channels: Optional[List[int]] = None,
    flow_rates: Optional[List[Optional[float]]] = None,
    offsets: Optional[List[Coordinate]] = None,
    liquid_height: Optional[List[Optional[float]]] = None,
    blow_out_air_volume: Optional[List[Optional[float]]] = None,
    spread: Literal["wide", "tight", "custom"] = "wide",
    **backend_kwargs,
  ):
    """Dispense liquid to the specified channels.

    Examples:
      Dispense a constant amount of liquid to the first column:

      >>> await lh.dispense(plate["A1:H1"], 50)

      Dispense an linearly increasing amount of liquid to the first column:

      >>> await lh.dispense(plate["A1:H1"], range(0, 500, 50))

      Dispense arbitrary amounts of liquid to the first column:

      >>> await lh.dispense(plate["A1:H1"], [0, 40, 10, 50, 100, 200, 300, 400])

      Dispense liquid to wells in different plates:

      >>> await lh.dispense((plate["A1"], 50), (plate2["A1"], 50), (plate3["A1"], 50))

      Dispensing with a 10mm z-offset:

      >>> await lh.dispense(plate["A1"], vols=50, offsets=[Coordinate(0, 0, 10)])

      Dispense a blue bucket (big container), with the first 4 channels (which will be spaced
      equally apart):

      >>> await lh.dispense(blue_bucket, vols=50, use_channels=[0, 1, 2, 3])

    Args:
      wells: A list of resources to dispense liquid to. Can be a list of resources, or a single
        resource, in which case all channels will dispense to that resource.
      vols: A list of volumes to dispense, one for each channel, or a single volume to dispense to
        all channels. If `vols` is a single number, then all channels will dispense that volume. In
        units of ul.
      use_channels: List of channels to use. Index from front to back. If `None`, the first
        `len(channels)` channels will be used.
      flow_rates: the flow rates, in ul/s. If `None`, the backend default will be used.
      offsets: List of offsets for each channel, a translation that will be applied to the
        dispense location.
      liquid_height: The height of the liquid in the well wrt the bottom, in mm.
      blow_out_air_volume: The volume of air to dispense after the liquid, in ul. If `None`, the
        backend default will be used.
      backend_kwargs: Additional keyword arguments for the backend, optional.

    Raises:
      RuntimeError: If the setup has not been run. See :meth:`~LiquidHandler.setup`.

      ValueError: If the dispense info is invalid, in other words, when all channels are `None`.

      ValueError: If all channels are `None`.
    """

    self._log_command(
      "dispense",
      resources=resources,
      vols=vols,
      use_channels=use_channels,
      flow_rates=flow_rates,
      offsets=offsets,
      liquid_height=liquid_height,
      blow_out_air_volume=blow_out_air_volume,
    )

    # If the user specified a single resource, but multiple channels to use, we will assume they
    # want to space the channels evenly across the resource. Note that offsets are relative to the
    # center of the resource.

    self._check_containers(resources)

    use_channels = use_channels or self._default_use_channels or list(range(len(resources)))

    # expand default arguments
    offsets = offsets or [Coordinate.zero()] * len(use_channels)
    flow_rates = flow_rates or [None] * len(use_channels)
    liquid_height = liquid_height or [None] * len(use_channels)
    blow_out_air_volume = blow_out_air_volume or [None] * len(use_channels)

    # Convert everything to floats to handle exotic number types
    vols = [float(v) for v in vols]
    flow_rates = [float(fr) if fr is not None else None for fr in flow_rates]
    liquid_height = [float(lh) if lh is not None else None for lh in liquid_height]
    blow_out_air_volume = [float(bav) if bav is not None else None for bav in blow_out_air_volume]

    # If the user specified a single resource, but multiple channels to use, we will assume they
    # want to space the channels evenly across the resource. Note that offsets are relative to the
    # center of the resource.
    if len(set(resources)) == 1:
      resource = resources[0]
      resources = [resource] * len(use_channels)
      if spread == "tight":
        center_offsets = get_tight_single_resource_liquid_op_offsets(
          resource=resource, num_channels=len(use_channels)
        )
      elif spread == "wide":
        center_offsets = get_wide_single_resource_liquid_op_offsets(
          resource=resource, num_channels=len(use_channels)
        )
      elif spread == "custom":
        center_offsets = [Coordinate.zero()] * len(use_channels)
      else:
        raise ValueError("Invalid value for 'spread'. Must be 'tight', 'wide', or 'custom'.")

      # add user defined offsets to the computed centers
      offsets = [c + o for c, o in zip(center_offsets, offsets)]

    tips = [self.head[channel].get_tip() for channel in use_channels]

    # Check the blow out air volume with what was aspirated
    if does_volume_tracking():
      if any(bav is not None and bav != 0.0 for bav in blow_out_air_volume):
        if self._blow_out_air_volume is None:
          raise BlowOutVolumeError("No blowout volume was aspirated.")
        for requested_bav, done_bav in zip(blow_out_air_volume, self._blow_out_air_volume):
          if requested_bav is not None and done_bav is not None and requested_bav > done_bav:
            raise BlowOutVolumeError("Blowout volume is larger than aspirated volume")

    for resource in resources:
      if isinstance(resource.parent, Plate) and resource.parent.has_lid():
        raise ValueError("Dispensing to plate with lid")

    assert len(vols) == len(offsets) == len(flow_rates) == len(liquid_height)

    # liquid(s) for each channel. If volume tracking is disabled, use None as the liquid.
    if does_volume_tracking():
      channels = [self.head[channel] for channel in use_channels]
      liquids = [c.get_tip().tracker.get_liquids(top_volume=vol) for c, vol in zip(channels, vols)]
    else:
      liquids = [[(None, vol)] for vol in vols]

    # create operations
    dispenses = [
      SingleChannelDispense(
        resource=r,
        volume=v,
        offset=o,
        flow_rate=fr,
        liquid_height=lh,
        tip=t,
        liquids=lvs,
        blow_out_air_volume=bav,
      )
      for r, v, o, fr, lh, t, bav, lvs in zip(
        resources,
        vols,
        offsets,
        flow_rates,
        liquid_height,
        tips,
        blow_out_air_volume,
        liquids,
      )
    ]

    # queue the operations on the resource (source) and mounted tips (destination) trackers
    for op in dispenses:
      if does_volume_tracking():
        if not op.resource.tracker.is_disabled:
          # Update the liquid history of the tip to reflect new liquid
          if check_updatable(op.tip.tracker, op.resource.tracker):
            op.tip.tracker.liquid_history.update(op.resource.tracker.liquid_history)

          for liquid, volume in op.liquids:
            op.resource.tracker.add_liquid(liquid=liquid, volume=volume)
        op.tip.tracker.remove_liquid(op.volume)

    # fix the backend kwargs
    extras = self._check_args(
      self.backend.dispense,
      backend_kwargs,
      default={"ops", "use_channels"},
      strictness=get_strictness(),
    )
    for extra in extras:
      del backend_kwargs[extra]

    # actually dispense the liquid
    error: Optional[Exception] = None
    try:
      await self.backend.dispense(ops=dispenses, use_channels=use_channels, **backend_kwargs)
    except Exception as e:
      error = e

    # determine which channels were successful
    successes = [error is None] * len(dispenses)
    if error is not None and isinstance(error, ChannelizedError):
      successes = [channel_idx not in error.errors for channel_idx in use_channels]

    # commit or rollback the state trackers
    for channel, op, success in zip(use_channels, dispenses, successes):
      if does_volume_tracking():
        if not op.resource.tracker.is_disabled:
          (op.resource.tracker.commit if success else op.resource.tracker.rollback)()
        tip_volume_tracker = self.head[channel].get_tip().tracker
        (tip_volume_tracker.commit if success else tip_volume_tracker.rollback)()

    if any(bav is not None for bav in blow_out_air_volume):
      self._blow_out_air_volume = None

    if error is not None:
      raise error

  async def transfer(
    self,
    sources: List[Well],
    targets: List[Well],
    vols: List[float],
    **backend_kwargs,
  ):
    """Transfer liquid from a list of source wells to a list of target wells. The length of the
    source list must be equal to the length of the target list.

    Examples:

      Transfer 50 uL of liquid from one well to another:

      >>> await lh.transfer(plate["A1"], plate["B1"], vols=[50])

      Transfer 50 uL of liquid from the first column to the second:

      >>> await lh.transfer(plate["A1:H1"], plate["A2:H2"], vols=[50] * 8)

    Args:
      sources: The source wells.
      targets: The target wells. Length must be equal to the length of `source`.
      source_vol: The volume to transfer from the source well.
    """

    if not (len(sources) == len(targets) == len(vols)):
      raise ValueError("Length of source, targets, and vols must be equal.")

    await self.aspirate(
      resources=sources,
      vols=vols,
      **backend_kwargs,
    )
    await self.dispense(
      resources=targets,
      vols=vols,
      **backend_kwargs,
    )

  async def serial_dilute(
    self,
    targets: List[List[Well]],
    vol_per_transfer: float,
  ):
    """
    Make a serial dilution. The first list of wells is the first source, and the second list is the
    first target. The second list of wells is the second source, and the third list is the second
    target, and so on.

    Before calling this method, the first source well should be filled with the liquid to dilute.
    All the other wells should already have the diluent.
    """

    target_lens = [len(target) for target in targets]
    if not len(set(target_lens)) == 1:
      raise ValueError("All target lists must have the same length, but got: ", target_lens)

    for sources, targets in zip(targets, targets[1:]):
      await self.transfer(sources, targets, vols=[vol_per_transfer] * len(sources))

  async def aliquot(
    self,
    source: List[Well],
    targets: List[List[Well]],
    vol_per_transfer: float,
    dead_volume: float = 0,
  ):
    """
    Aliquot liquid from a list of source wells to a list of a list of target wells. Each list of the
    targets will get the same liquid. The first item in the source list will be aliquoted to the
    first item in each target list, the second item in the source list will be aliquoted to the
    second item in each target list, and so on. This means that the length of the source list must
    be equal to the length of each inner target list.

    This method optimizes the number of aspirates and dispenses to save time. It will aspirate the
    source well the maximum amount possible, where needed, and dispense to as many target wells as
    possible. If there are not enough target wells to dispense require the maximum amount in the
    tip, only the required amount will be aspirated. The dead_volume will only be aspirated on the
    first aspiration, and is the minimum amount of liquid that will be in the tip afterwards
    for the remainder of the aliquots.

<<<<<<< HEAD
    Args:
      source: The source wells.
      targets: The list of list of target wells. Each inner list will get the same liquid.
      vol_per_transfer: The volume to transfer to each target well.
      dead_volume: The dead volume of the tips. This is the volume that will be left in the tip
        after a dispensing round. At the end of this method, dead_volume of liquid will be left in
        the tips.
    """
=======
    self._log_command(
      "transfer",
      source=source,
      targets=targets,
      source_vol=source_vol,
      ratios=ratios,
      target_vols=target_vols,
      aspiration_flow_rate=aspiration_flow_rate,
      dispense_flow_rates=dispense_flow_rates,
    )

    if target_vols is not None:
      if ratios is not None:
        raise TypeError("Cannot specify ratios and target_vols at the same time")
      if source_vol is not None:
        raise TypeError("Cannot specify source_vol and target_vols at the same time")
    else:
      if source_vol is None:
        raise TypeError("Must specify either source_vol or target_vols")
>>>>>>> 98ef632c

    assert all(len(target_set) == len(source) for target_set in targets)

    max_tip_volume_set = set(channel.get_tip().maximal_volume for channel in self.head.values())
    if len(max_tip_volume_set) > 1:
      raise ValueError("All tips must have the same maximal volume.")
    max_tip_volume = max_tip_volume_set.pop()

    if vol_per_transfer > max_tip_volume:
      raise ValueError(f"Volume per transfer ({vol_per_transfer}) is greater than the tip volume.")

    num_dispenses_per_aspirate = (max_tip_volume - dead_volume) // vol_per_transfer
    num_aspirates = math.ceil(len(targets) / num_dispenses_per_aspirate)

    for aspirate_index in range(num_aspirates):
      start = aspirate_index * num_dispenses_per_aspirate
      end = min(start + num_dispenses_per_aspirate, len(targets))
      num_dispenses = end - start
      aspiration_vol = vol_per_transfer * num_dispenses
      if aspirate_index == 0:
        aspiration_vol += dead_volume

      await self.aspirate(
        resources=source,
        vols=[aspiration_vol] * len(source),
      )

      for target_set in targets[start:end]:
        await self.dispense(
          resources=target_set,
          vols=[vol_per_transfer] * len(target_set),
        )

  @contextlib.contextmanager
  def use_channels(self, channels: List[int]):
    """Temporarily use the specified channels as a default argument to `use_channels`.

    Examples:
      Use channel index 2 for all liquid handling operations inside the context:

      >>> with lh.use_channels([2]):
      ...   await lh.pick_up_tips(tip_rack["A1"])
      ...   await lh.aspirate(plate["A1"], 50)
      ...   await lh.dispense(plate["A1"], 50)

      This is equivalent to:

      >>> await lh.pick_up_tips(tip_rack["A1"], use_channels=[2])
      >>> await lh.aspirate(plate["A1"], 50, use_channels=[2])
      >>> await lh.dispense(plate["A1"], 50, use_channels=[2])

      Within the context manager, you can override the default channels by specifying the
      `use_channels` argument explicitly.
    """

    self._default_use_channels = channels

    try:
      yield
    finally:
      self._default_use_channels = None

  async def pick_up_tips96(
    self,
    tip_rack: TipRack,
    offset: Coordinate = Coordinate.zero(),
    **backend_kwargs,
  ):
    """Pick up tips using the 96 head. This will pick up 96 tips.

    Examples:
      Pick up tips from a 96-tip tiprack:

      >>> await lh.pick_up_tips96(my_tiprack)

    Args:
      tip_rack: The tip rack to pick up tips from.
      offset: The offset to use when picking up tips, optional.
      backend_kwargs: Additional keyword arguments for the backend, optional.
    """

    self._log_command(
      "pick_up_tips96",
      tip_rack=tip_rack,
      offset=offset,
    )

    if not isinstance(tip_rack, TipRack):
      raise TypeError(f"Resource must be a TipRack, got {tip_rack}")
    if not tip_rack.num_items == 96:
      raise ValueError("Tip rack must have 96 tips")

    extras = self._check_args(
      self.backend.pick_up_tips96, backend_kwargs, default={"pickup"}, strictness=get_strictness()
    )
    for extra in extras:
      del backend_kwargs[extra]

    # queue operation on all tip trackers
    for i, tip_spot in enumerate(tip_rack.get_all_items()):
      if not does_tip_tracking() and self.head96[i].has_tip:
        self.head96[i].remove_tip()
      # only add tips where there is one present.
      # it's possible only some tips are present in the tip rack.
      if tip_spot.has_tip():
        self.head96[i].add_tip(tip_spot.get_tip(), origin=tip_spot, commit=False)
      if does_tip_tracking() and not tip_spot.tracker.is_disabled and tip_spot.has_tip():
        tip_spot.tracker.remove_tip()

    pickup_operation = PickupTipRack(resource=tip_rack, offset=offset)
    try:
      await self.backend.pick_up_tips96(pickup=pickup_operation, **backend_kwargs)
    except Exception as error:
      for i, tip_spot in enumerate(tip_rack.get_all_items()):
        if does_tip_tracking() and not tip_spot.tracker.is_disabled:
          tip_spot.tracker.rollback()
        self.head96[i].rollback()
      raise error
    else:
      for i, tip_spot in enumerate(tip_rack.get_all_items()):
        if does_tip_tracking() and not tip_spot.tracker.is_disabled:
          tip_spot.tracker.commit()
        self.head96[i].commit()

  async def drop_tips96(
    self,
    resource: Union[TipRack, Trash],
    offset: Coordinate = Coordinate.zero(),
    allow_nonzero_volume: bool = False,
    **backend_kwargs,
  ):
    """Drop tips using the 96 head. This will drop 96 tips.

    Examples:
      Drop tips to a 96-tip tiprack:

      >>> await lh.drop_tips96(my_tiprack)

      Drop tips to the trash:

      >>> await lh.drop_tips96(lh.deck.get_trash_area96())

    Args:
      resource: The tip rack to drop tips to.
      offset: The offset to use when dropping tips.
      allow_nonzero_volume: If `True`, the tip will be dropped even if its volume is not zero (there
        is liquid in the tip). If `False`, a RuntimeError will be raised if the tip has nonzero
        volume.
      backend_kwargs: Additional keyword arguments for the backend, optional.
    """

    self._log_command(
      "drop_tips96",
      resource=resource,
      offset=offset,
      allow_nonzero_volume=allow_nonzero_volume,
    )

    if not isinstance(resource, (TipRack, Trash)):
      raise TypeError(f"Resource must be a TipRack or Trash, got {resource}")
    if isinstance(resource, TipRack) and not resource.num_items == 96:
      raise ValueError("Tip rack must have 96 tips")

    extras = self._check_args(
      self.backend.drop_tips96, backend_kwargs, default={"drop"}, strictness=get_strictness()
    )
    for extra in extras:
      del backend_kwargs[extra]

    # queue operation on all tip trackers
    for i in range(96):
      # it's possible not every channel on this head has a tip.
      if not self.head96[i].has_tip:
        continue
      tip = self.head96[i].get_tip()
      if tip.tracker.get_used_volume() > 0 and not allow_nonzero_volume:
        error = f"Cannot drop tip with volume {tip.tracker.get_used_volume()} on channel {i}"
        raise RuntimeError(error)
      if isinstance(resource, TipRack):
        tip_spot = resource.get_item(i)
        if does_tip_tracking() and not tip_spot.tracker.is_disabled:
          tip_spot.tracker.add_tip(tip, commit=False)
      self.head96[i].remove_tip()

    drop_operation = DropTipRack(resource=resource, offset=offset)
    try:
      await self.backend.drop_tips96(drop=drop_operation, **backend_kwargs)
    except Exception as e:
      for i in range(96):
        if isinstance(resource, TipRack):
          tip_spot = resource.get_item(i)
          if does_tip_tracking() and not tip_spot.tracker.is_disabled:
            tip_spot.tracker.rollback()
        self.head96[i].rollback()
      raise e
    else:
      for i in range(96):
        if isinstance(resource, TipRack):
          tip_spot = resource.get_item(i)
          if does_tip_tracking() and not tip_spot.tracker.is_disabled:
            tip_spot.tracker.commit()
        self.head96[i].commit()

  def _get_96_head_origin_tip_rack(self) -> Optional[TipRack]:
    """Get the tip rack where the tips on the 96 head were picked up. If no tips were picked up,
    return `None`. If different tip racks were found for different tips on the head, raise a
    RuntimeError."""

    tip_spot = self.head96[0].get_tip_origin()
    if tip_spot is None:
      return None
    tip_rack = tip_spot.parent
    if tip_rack is None:
      # very unlikely, but just in case
      raise RuntimeError("No tip rack found for tip")
    for i in range(tip_rack.num_items):
      other_tip_spot = self.head96[i].get_tip_origin()
      if other_tip_spot is None:
        raise RuntimeError("Not all channels have a tip origin")
      other_tip_rack = other_tip_spot.parent
      if tip_rack != other_tip_rack:
        raise RuntimeError("All tips must be from the same tip rack")
    return tip_rack

  async def return_tips96(self, allow_nonzero_volume: bool = False, **backend_kwargs):
    """Return the tips on the 96 head to the tip rack where they were picked up.

    Examples:
      Return the tips on the 96 head to the tip rack where they were picked up:

      >>> await lh.pick_up_tips96(my_tiprack)
      >>> await lh.return_tips96()

    Raises:
      RuntimeError: If no tips have been picked up.
    """

    self._log_command(
      "return_tips96",
      allow_nonzero_volume=allow_nonzero_volume,
    )

    tip_rack = self._get_96_head_origin_tip_rack()
    if tip_rack is None:
      raise RuntimeError("No tips have been picked up with the 96 head")
    return await self.drop_tips96(
      tip_rack,
      allow_nonzero_volume=allow_nonzero_volume,
      **backend_kwargs,
    )

  async def discard_tips96(self, allow_nonzero_volume: bool = True, **backend_kwargs):
    """Permanently discard tips from the 96 head in the trash. This method only works when this
    LiquidHandler is configured with a deck that implements the `get_trash_area96` method.
    Otherwise, an `ImplementationError` will be raised.

    Examples:
      Discard the tips on the 96 head:

      >>> await lh.discard_tips96()

    Args:
      allow_nonzero_volume: If `True`, the tip will be dropped even if its volume is not zero (there
        is liquid in the tip). If `False`, a RuntimeError will be raised if the tip has nonzero
        volume.
      backend_kwargs: Additional keyword arguments for the backend, optional.

    Raises:
      ImplementationError: If the deck does not implement the `get_trash_area96` method.
    """

    self._log_command(
      "discard_tips96",
      allow_nonzero_volume=allow_nonzero_volume,
    )

    return await self.drop_tips96(
      self.deck.get_trash_area96(),
      allow_nonzero_volume=allow_nonzero_volume,
      **backend_kwargs,
    )

  async def aspirate96(
    self,
    resource: Union[Plate, Container, List[Well]],
    volume: float,
    offset: Coordinate = Coordinate.zero(),
    flow_rate: Optional[float] = None,
    blow_out_air_volume: Optional[float] = None,
    **backend_kwargs,
  ):
    """Aspirate from all wells in a plate or from a container of a sufficient size.

    Examples:
      Aspirate an entire 96 well plate or a container of sufficient size:

      >>> await lh.aspirate96(plate, volume=50)
      >>> await lh.aspirate96(container, volume=50)

    Args:
      resource (Union[Plate, Container, List[Well]]): Resource object or list of wells.
      volume (float): The volume to aspirate through each channel
      offset (Coordinate): Adjustment to where the 96 head should go to aspirate relative to where
        the plate or container is defined to be. Defaults to Coordinate.zero().
      flow_rate ([Optional[float]]): The flow rate to use when aspirating, in ul/s. If `None`, the
        backend default will be used.
      blow_out_air_volume ([Optional[float]]): The volume of air to aspirate after the liquid, in
        ul. If `None`, the backend default will be used.
      backend_kwargs: Additional keyword arguments for the backend, optional.
    """

    self._log_command(
      "aspirate96",
      resource=resource,
      volume=volume,
      offset=offset,
      flow_rate=flow_rate,
      blow_out_air_volume=blow_out_air_volume,
    )

    if not (
      isinstance(resource, (Plate, Container))
      or (isinstance(resource, list) and all(isinstance(w, Well) for w in resource))
    ):
      raise TypeError(f"Resource must be a Plate, Container, or list of Wells, got {resource}")

    extras = self._check_args(
      self.backend.aspirate96, backend_kwargs, default={"aspiration"}, strictness=get_strictness()
    )
    for extra in extras:
      del backend_kwargs[extra]

    tips = [channel.get_tip() for channel in self.head96.values()]
    all_liquids: List[List[Tuple[Optional[Liquid], float]]] = []
    aspiration: Union[MultiHeadAspirationPlate, MultiHeadAspirationContainer]

    # Convert everything to floats to handle exotic number types
    volume = float(volume)
    flow_rate = float(flow_rate) if flow_rate is not None else None
    blow_out_air_volume = float(blow_out_air_volume) if blow_out_air_volume is not None else None

    containers: Sequence[Container]
    if isinstance(resource, Container):
      if (
        resource.get_absolute_size_x() < 108.0 or resource.get_absolute_size_y() < 70.0
      ):  # TODO: analyze as attr
        raise ValueError("Container too small to accommodate 96 head")

      for channel in self.head96.values():
        # superfluous to have append in two places but the type checker is very angry and does not
        # understand that Optional[Liquid] (remove_liquid) is the same as None from the first case
        liquids: List[Tuple[Optional[Liquid], float]]
        if resource.tracker.is_disabled or not does_volume_tracking():
          liquids = [(None, volume)]
          all_liquids.append(liquids)
        else:
          liquids = resource.tracker.remove_liquid(volume=volume)  # type: ignore
          all_liquids.append(liquids)

        for liquid, vol in reversed(liquids):
          channel.get_tip().tracker.add_liquid(liquid=liquid, volume=vol)

      aspiration = MultiHeadAspirationContainer(
        container=resource,
        volume=volume,
        offset=offset,
        flow_rate=flow_rate,
        tips=tips,
        liquid_height=None,
        blow_out_air_volume=blow_out_air_volume,
        liquids=cast(List[List[Tuple[Optional[Liquid], float]]], all_liquids),  # stupid
      )

      containers = [resource]
    else:
      if isinstance(resource, Plate):
        if resource.has_lid():
          raise ValueError("Aspirating from plate with lid")
        containers = resource.get_all_items()
      else:
        containers = resource

        # ensure that wells are all in the same plate
        plate = containers[0].parent
        for well in containers:
          if well.parent != plate:
            raise ValueError("All wells must be in the same plate")

      if not len(containers) == 96:
        raise ValueError(f"aspirate96 expects 96 wells, got {len(containers)}")

      for well, channel in zip(containers, self.head96.values()):
        # superfluous to have append in two places but the type checker is very angry and does not
        # understand that Optional[Liquid] (remove_liquid) is the same as None from the first case
        if well.tracker.is_disabled or not does_volume_tracking():
          liquids = [(None, volume)]
          all_liquids.append(liquids)
        else:
          # tracker is enabled: update tracker liquid history
          liquids = well.tracker.remove_liquid(volume=volume)  # type: ignore
          all_liquids.append(liquids)

        for liquid, vol in reversed(liquids):
          channel.get_tip().tracker.add_liquid(liquid=liquid, volume=vol)

      aspiration = MultiHeadAspirationPlate(
        wells=cast(List[Well], containers),
        volume=volume,
        offset=offset,
        flow_rate=flow_rate,
        tips=tips,
        liquid_height=None,
        blow_out_air_volume=blow_out_air_volume,
        liquids=cast(List[List[Tuple[Optional[Liquid], float]]], all_liquids),  # stupid
      )

    try:
      await self.backend.aspirate96(aspiration=aspiration, **backend_kwargs)
    except Exception as error:
      for channel, container in zip(self.head96.values(), containers):
        if does_volume_tracking() and not container.tracker.is_disabled:
          container.tracker.rollback()
        channel.get_tip().tracker.rollback()
      raise error
    else:
      for channel, container in zip(self.head96.values(), containers):
        if does_volume_tracking() and not container.tracker.is_disabled:
          container.tracker.commit()
      channel.get_tip().tracker.commit()

  async def dispense96(
    self,
    resource: Union[Plate, Container, List[Well]],
    volume: float,
    offset: Coordinate = Coordinate.zero(),
    flow_rate: Optional[float] = None,
    blow_out_air_volume: Optional[float] = None,
    **backend_kwargs,
  ):
    """Dispense to all wells in a plate.

    Examples:
      Dispense an entire 96 well plate:

      >>> await lh.dispense96(plate, volume=50)

    Args:
      resource (Union[Plate, Container, List[Well]]): Resource object or list of wells.
      volume (float): The volume to dispense through each channel
      offset (Coordinate): Adjustment to where the 96 head should go to aspirate relative to where
        the plate or container is defined to be. Defaults to Coordinate.zero().
      flow_rate ([Optional[float]]): The flow rate to use when dispensing, in ul/s. If `None`, the
        backend default will be used.
      blow_out_air_volume ([Optional[float]]): The volume of air to dispense after the liquid, in
        ul. If `None`, the backend default will be used.
      backend_kwargs: Additional keyword arguments for the backend, optional.
    """

    self._log_command(
      "dispense96",
      resource=resource,
      volume=volume,
      offset=offset,
      flow_rate=flow_rate,
      blow_out_air_volume=blow_out_air_volume,
    )

    if not (
      isinstance(resource, (Plate, Container))
      or (isinstance(resource, list) and all(isinstance(w, Well) for w in resource))
    ):
      raise TypeError(f"Resource must be a Plate, Container, or list of Wells, got {resource}")

    extras = self._check_args(
      self.backend.dispense96, backend_kwargs, default={"dispense"}, strictness=get_strictness()
    )
    for extra in extras:
      del backend_kwargs[extra]

    tips = [channel.get_tip() for channel in self.head96.values()]
    all_liquids: List[List[Tuple[Optional[Liquid], float]]] = []
    dispense: Union[MultiHeadDispensePlate, MultiHeadDispenseContainer]

    # Convert everything to floats to handle exotic number types
    volume = float(volume)
    flow_rate = float(flow_rate) if flow_rate is not None else None
    blow_out_air_volume = float(blow_out_air_volume) if blow_out_air_volume is not None else None

    containers: Sequence[Container]
    if isinstance(resource, Container):
      if (
        resource.get_absolute_size_x() < 108.0 or resource.get_absolute_size_y() < 70.0
      ):  # TODO: analyze as attr
        raise ValueError("Container too small to accommodate 96 head")

      for channel in self.head96.values():
        # superfluous to have append in two places but the type checker is very angry and does not
        # understand that Optional[Liquid] (remove_liquid) is the same as None from the first case
        reversed_liquids: List[Tuple[Optional[Liquid], float]]
        if resource.tracker.is_disabled or not does_volume_tracking():
          reversed_liquids = [(None, volume)]
          all_liquids.append(reversed_liquids)
        else:
          reversed_liquids = resource.tracker.remove_liquid(volume=volume)  # type: ignore
          all_liquids.append(reversed_liquids)

        for liquid, vol in reversed(reversed_liquids):
          channel.get_tip().tracker.add_liquid(liquid=liquid, volume=vol)

      dispense = MultiHeadDispenseContainer(
        container=resource,
        volume=volume,
        offset=offset,
        flow_rate=flow_rate,
        tips=tips,
        liquid_height=None,
        blow_out_air_volume=blow_out_air_volume,
        liquids=cast(List[List[Tuple[Optional[Liquid], float]]], all_liquids),  # stupid
      )

      containers = [resource]
    else:
      if isinstance(resource, Plate):
        if resource.has_lid():
          raise ValueError("Aspirating from plate with lid")
        containers = resource.get_all_items()
      else:  # List[Well]
        containers = resource

        # ensure that wells are all in the same plate
        plate = containers[0].parent
        for well in containers:
          if well.parent != plate:
            raise ValueError("All wells must be in the same plate")

      if not len(containers) == 96:
        raise ValueError(f"dispense96 expects 96 wells, got {len(containers)}")

      for well, channel in zip(containers, self.head96.values()):
        # even if the volume tracker is disabled, a liquid (None, volume) is added to the list
        # during the aspiration command
        liquids = channel.get_tip().tracker.remove_liquid(volume=volume)
        reversed_liquids = list(reversed(liquids))
        all_liquids.append(reversed_liquids)

        if not well.tracker.is_disabled and does_volume_tracking():
          for liquid, vol in reversed_liquids:
            well.tracker.add_liquid(liquid=liquid, volume=vol)

      dispense = MultiHeadDispensePlate(
        wells=cast(List[Well], containers),
        volume=volume,
        offset=offset,
        flow_rate=flow_rate,
        tips=tips,
        liquid_height=None,
        blow_out_air_volume=blow_out_air_volume,
        liquids=all_liquids,
      )

    try:
      await self.backend.dispense96(dispense=dispense, **backend_kwargs)
    except Exception as error:
      for channel, container in zip(self.head96.values(), containers):
        if does_volume_tracking() and not well.tracker.is_disabled:
          container.tracker.rollback()
        channel.get_tip().tracker.rollback()
      raise error
    else:
      for channel, container in zip(self.head96.values(), containers):
        if does_volume_tracking() and not well.tracker.is_disabled:
          container.tracker.commit()
        channel.get_tip().tracker.commit()

  async def stamp(
    self,
    source: Plate,  # TODO
    target: Plate,
    volume: float,
    aspiration_flow_rate: Optional[float] = None,
    dispense_flow_rate: Optional[float] = None,
  ):
    """Stamp (aspiration and dispense) one plate onto another.

    Args:
      source: the source plate
      target: the target plate
      volume: the volume to be transported
      aspiration_flow_rate: the flow rate for the aspiration, in ul/s. If `None`, the backend
        default will be used.
      dispense_flow_rate: the flow rate for the dispense, in ul/s. If `None`, the backend default
        will be used.
    """

    self._log_command(
      "stamp",
      source=source,
      target=target,
      volume=volume,
      aspiration_flow_rate=aspiration_flow_rate,
      dispense_flow_rate=dispense_flow_rate,
    )

    assert (source.num_items_x, source.num_items_y) == (
      target.num_items_x,
      target.num_items_y,
    ), "Source and target plates must be the same shape"

    await self.aspirate96(resource=source, volume=volume, flow_rate=aspiration_flow_rate)
    await self.dispense96(resource=source, volume=volume, flow_rate=dispense_flow_rate)

  async def pick_up_resource(
    self,
    resource: Resource,
    offset: Coordinate = Coordinate.zero(),
    pickup_distance_from_top: float = 0,
    direction: GripDirection = GripDirection.FRONT,
    **backend_kwargs,
  ):
    self._log_command(
      "pick_up_resource",
      resource=resource,
      offset=offset,
      pickup_distance_from_top=pickup_distance_from_top,
      direction=direction,
    )

    if self._resource_pickup is not None:
      raise RuntimeError(f"Resource {self._resource_pickup.resource.name} already picked up")

    self._resource_pickup = ResourcePickup(
      resource=resource,
      offset=offset,
      pickup_distance_from_top=pickup_distance_from_top,
      direction=direction,
    )

    extras = self._check_args(
      self.backend.pick_up_resource, backend_kwargs, default={"pickup"}, strictness=get_strictness()
    )
    for extra in extras:
      del backend_kwargs[extra]

    try:
      await self.backend.pick_up_resource(
        pickup=self._resource_pickup,
        **backend_kwargs,
      )
    except Exception as e:
      self._resource_pickup = None
      raise e

  async def move_picked_up_resource(
    self,
    to: Coordinate,
    offset: Coordinate = Coordinate.zero(),
    **backend_kwargs,
  ):
    self._log_command(
      "move_picked_up_resource",
      to=to,
      offset=offset,
    )

    if self._resource_pickup is None:
      raise RuntimeError("No resource picked up")
    await self.backend.move_picked_up_resource(
      ResourceMove(
        location=to,
        resource=self._resource_pickup.resource,
        gripped_direction=self._resource_pickup.direction,
        pickup_distance_from_top=self._resource_pickup.pickup_distance_from_top,
        offset=offset,
      ),
      **backend_kwargs,
    )

  async def drop_resource(
    self,
    destination: Union[ResourceStack, ResourceHolder, Resource, Coordinate],
    offset: Coordinate = Coordinate.zero(),
    direction: GripDirection = GripDirection.FRONT,
    **backend_kwargs,
  ):
    self._log_command(
      "drop_resource",
      destination=destination,
      offset=offset,
      direction=direction,
    )

    if self._resource_pickup is None:
      raise RuntimeError("No resource picked up")
    resource = self._resource_pickup.resource

    # compute rotation based on the pickup_direction and drop_direction
    if self._resource_pickup.direction == direction:
      rotation_applied_by_move = 0
    if (self._resource_pickup.direction, direction) in (
      (GripDirection.FRONT, GripDirection.RIGHT),
      (GripDirection.RIGHT, GripDirection.BACK),
      (GripDirection.BACK, GripDirection.LEFT),
      (GripDirection.LEFT, GripDirection.FRONT),
    ):
      rotation_applied_by_move = 90
    if (self._resource_pickup.direction, direction) in (
      (GripDirection.FRONT, GripDirection.BACK),
      (GripDirection.BACK, GripDirection.FRONT),
      (GripDirection.LEFT, GripDirection.RIGHT),
      (GripDirection.RIGHT, GripDirection.LEFT),
    ):
      rotation_applied_by_move = 180
    if (self._resource_pickup.direction, direction) in (
      (GripDirection.RIGHT, GripDirection.FRONT),
      (GripDirection.BACK, GripDirection.RIGHT),
      (GripDirection.LEFT, GripDirection.BACK),
      (GripDirection.FRONT, GripDirection.LEFT),
    ):
      rotation_applied_by_move = 270

    # the resource's absolute rotation should be the resource's previous rotation plus the
    # rotation the move applied. The resource's absolute rotation is the rotation of the
    # new parent plus the resource's rotation relative to the parent. So to find the new
    # rotation of the resource wrt its new parent, we compute what the new absolute rotation
    # should be and subtract the rotation of the new parent.

    # moving from a resource from a rotated parent to a non-rotated parent means child inherits/'houses' the rotation after move
    resource_absolute_rotation_after_move = (
      resource.get_absolute_rotation().z + rotation_applied_by_move
    )
    destination_rotation = (
      destination.get_absolute_rotation().z if not isinstance(destination, Coordinate) else 0
    )
    resource_rotation_wrt_destination = resource_absolute_rotation_after_move - destination_rotation

    # `get_default_child_location`, which is used to compute the translation of the child wrt the parent,
    # only considers the child's local rotation. In order to set this new child rotation locally for the
    # translation computation, we have to subtract the current rotation of the resource, so we can use
    # resource.rotated(z=resource_rotation_wrt_destination_wrt_local) to 'set' the new local rotation.
    # Remember, rotated() applies the rotation on top of the current rotation. <- TODO: stupid
    resource_rotation_wrt_destination_wrt_local = (
      resource_rotation_wrt_destination - resource.rotation.z
    )

    # get the location of the destination
    if isinstance(destination, ResourceStack):
      assert (
        destination.direction == "z"
      ), "Only ResourceStacks with direction 'z' are currently supported"

      # the resource can be rotated wrt the ResourceStack. This is allowed as long
      # as it's in multiples of 180 degrees. 90 degrees is not allowed.
      if resource_rotation_wrt_destination % 180 != 0:
        raise ValueError(
          "Resource rotation wrt ResourceStack must be a multiple of 180 degrees, "
          f"got {resource_rotation_wrt_destination} degrees"
        )

      to_location = destination.get_absolute_location() + destination.get_new_child_location(
        resource.rotated(z=resource_rotation_wrt_destination_wrt_local)
      ).rotated(destination.get_absolute_rotation())
    elif isinstance(destination, Coordinate):
      to_location = destination
    elif isinstance(destination, ResourceHolder):
      if destination.resource is not None and destination.resource is not resource:
        raise RuntimeError("Destination already has a plate")
      child_wrt_parent = destination.get_default_child_location(
        resource.rotated(z=resource_rotation_wrt_destination_wrt_local)
      ).rotated(destination.get_absolute_rotation())
      to_location = destination.get_absolute_location() + child_wrt_parent
    elif isinstance(destination, PlateAdapter):
      if not isinstance(resource, Plate):
        raise ValueError("Only plates can be moved to a PlateAdapter")
      # Calculate location adjustment of Plate based on PlateAdapter geometry
      adjusted_plate_anchor = destination.compute_plate_location(
        resource.rotated(z=resource_rotation_wrt_destination_wrt_local)
      ).rotated(destination.get_absolute_rotation())
      to_location = destination.get_absolute_location() + adjusted_plate_anchor
    elif isinstance(destination, Plate) and isinstance(resource, Lid):
      lid = resource
      plate_location = destination.get_absolute_location()
      child_wrt_parent = destination.get_lid_location(
        lid.rotated(z=resource_rotation_wrt_destination_wrt_local)
      ).rotated(destination.get_absolute_rotation())
      to_location = plate_location + child_wrt_parent
    else:
      to_location = destination.get_absolute_location()

    drop = ResourceDrop(
      resource=self._resource_pickup.resource,
      destination=to_location,
      destination_absolute_rotation=destination.get_absolute_rotation()
      if isinstance(destination, Resource)
      else Rotation(0, 0, 0),
      offset=offset,
      pickup_distance_from_top=self._resource_pickup.pickup_distance_from_top,
      pickup_direction=self._resource_pickup.direction,
      drop_direction=direction,
      rotation=rotation_applied_by_move,
    )
    result = await self.backend.drop_resource(drop=drop, **backend_kwargs)

    # we rotate the resource on top of its original rotation. So in order to set the new rotation,
    # we have to subtract its current rotation.
    resource.rotate(z=resource_rotation_wrt_destination - resource.rotation.z)

    # assign to destination
    resource.unassign()
    if isinstance(destination, Coordinate):
      to_location -= self.deck.location  # passed as an absolute location, but stored as relative
      self.deck.assign_child_resource(resource, location=to_location)
    elif isinstance(destination, PlateHolder):  # .zero() resources
      destination.assign_child_resource(resource)
    elif isinstance(destination, ResourceHolder):  # .zero() resources
      destination.assign_child_resource(resource)
    elif isinstance(destination, (ResourceStack, PlateReader)):  # manage its own resources
      if isinstance(destination, ResourceStack) and destination.direction != "z":
        raise ValueError("Only ResourceStacks with direction 'z' are currently supported")
      destination.assign_child_resource(resource)
    elif isinstance(destination, Tilter):
      destination.assign_child_resource(resource, location=destination.child_location)
    elif isinstance(destination, PlateAdapter):
      if not isinstance(resource, Plate):
        raise ValueError("Only plates can be moved to a PlateAdapter")
      destination.assign_child_resource(
        resource, location=destination.compute_plate_location(resource)
      )
    elif isinstance(destination, Plate) and isinstance(resource, Lid):
      destination.assign_child_resource(resource)
    elif isinstance(destination, Trash):
      pass  # don't assign to trash, resource will simply be unassigned
    else:
      destination.assign_child_resource(resource, location=to_location)

    self._resource_pickup = None

    return result

  async def move_resource(
    self,
    resource: Resource,
    to: Union[ResourceStack, ResourceHolder, Resource, Coordinate],
    intermediate_locations: Optional[List[Coordinate]] = None,
    pickup_offset: Coordinate = Coordinate.zero(),
    destination_offset: Coordinate = Coordinate.zero(),
    pickup_distance_from_top: float = 0,
    pickup_direction: GripDirection = GripDirection.FRONT,
    drop_direction: GripDirection = GripDirection.FRONT,
    **backend_kwargs,
  ):
    """Move a resource to a new location.

    Has convenience methods :meth:`move_plate` and :meth:`move_lid`.

    Examples:
      Move a plate to a new location:

      >>> await lh.move_resource(plate, to=Coordinate(100, 100, 100))

    Args:
      resource: The Resource object.
      to: The absolute coordinate (meaning relative to deck) to move the resource to.
      intermediate_locations: A list of intermediate locations to move the resource through.
      pickup_offset: The offset from the resource's origin, optional (rarely necessary).
      destination_offset: The offset from the location's origin, optional (rarely necessary).
      pickup_distance_from_top: The distance from the top of the resource to pick up from.
      pickup_direction: The direction from which to pick up the resource.
      drop_direction: The direction from which to put down the resource.
    """

    self._log_command(
      "move_resource",
      resource=resource,
      to=to,
      intermediate_locations=intermediate_locations,
      pickup_offset=pickup_offset,
      destination_offset=destination_offset,
      pickup_distance_from_top=pickup_distance_from_top,
      pickup_direction=pickup_direction,
      drop_direction=drop_direction,
    )

    extra = self._check_args(
      self.backend.pick_up_resource,
      backend_kwargs,
      default={"pickup"},
      strictness=Strictness.IGNORE,
    )
    pickup_kwargs = {k: v for k, v in backend_kwargs.items() if k not in extra}

    await self.pick_up_resource(
      resource=resource,
      offset=pickup_offset,
      pickup_distance_from_top=pickup_distance_from_top,
      direction=pickup_direction,
      **pickup_kwargs,
    )

    for intermediate_location in intermediate_locations or []:
      await self.move_picked_up_resource(to=intermediate_location)

    extra = self._check_args(
      self.backend.drop_resource,
      backend_kwargs,
      default={"drop"},
      strictness=Strictness.IGNORE,
    )
    drop_kwargs = {k: v for k, v in backend_kwargs.items() if k not in extra}

    await self.drop_resource(
      destination=to,
      offset=destination_offset,
      direction=drop_direction,
      **drop_kwargs,
    )

  async def move_lid(
    self,
    lid: Lid,
    to: Union[Plate, ResourceStack, Coordinate],
    intermediate_locations: Optional[List[Coordinate]] = None,
    pickup_offset: Coordinate = Coordinate.zero(),
    destination_offset: Coordinate = Coordinate.zero(),
    pickup_direction: GripDirection = GripDirection.FRONT,
    drop_direction: GripDirection = GripDirection.FRONT,
    pickup_distance_from_top: float = 5.7 - 3.33,
    **backend_kwargs,
  ):
    """Move a lid to a new location.

    A convenience method for :meth:`move_resource`.

    Examples:
      Move a lid to the :class:`~resources.ResourceStack`:

      >>> await lh.move_lid(plate.lid, stacking_area)

      Move a lid to the stacking area and back, grabbing it from the left side:

      >>> await lh.move_lid(plate.lid, stacking_area, pickup_direction=GripDirection.LEFT)
      >>> await lh.move_lid(stacking_area.get_top_item(), plate, drop_direction=GripDirection.LEFT)

    Args:
      lid: The lid to move. Can be either a Plate object or a Lid object.
      to: The location to move the lid to, either a plate, ResourceStack or a Coordinate.
      pickup_offset: The offset from the resource's origin, optional (rarely necessary).
      destination_offset: The offset from the location's origin, optional (rarely necessary).

    Raises:
      ValueError: If the lid is not assigned to a resource.
    """

    self._log_command(
      "move_lid",
      lid=lid,
      to=to,
      intermediate_locations=intermediate_locations,
      pickup_offset=pickup_offset,
      destination_offset=destination_offset,
      pickup_direction=pickup_direction,
      drop_direction=drop_direction,
      pickup_distance_from_top=pickup_distance_from_top,
    )

    await self.move_resource(
      lid,
      to=to,
      intermediate_locations=intermediate_locations,
      pickup_distance_from_top=pickup_distance_from_top,
      pickup_offset=pickup_offset,
      destination_offset=destination_offset,
      pickup_direction=pickup_direction,
      drop_direction=drop_direction,
      **backend_kwargs,
    )

  async def move_plate(
    self,
    plate: Plate,
    to: Union[ResourceStack, ResourceHolder, Resource, Coordinate],
    intermediate_locations: Optional[List[Coordinate]] = None,
    pickup_offset: Coordinate = Coordinate.zero(),
    destination_offset: Coordinate = Coordinate.zero(),
    drop_direction: GripDirection = GripDirection.FRONT,
    pickup_direction: GripDirection = GripDirection.FRONT,
    pickup_distance_from_top: float = 13.2 - 3.33,
    **backend_kwargs,
  ):
    """Move a plate to a new location.

    A convenience method for :meth:`move_resource`.

    Examples:
      Move a plate to into a carrier spot:

      >>> await lh.move_plate(plate, plt_car[1])

      Move a plate to an absolute location:

      >>> await lh.move_plate(plate_01, Coordinate(100, 100, 100))

      Move a lid to another carrier spot, grabbing it from the left side:

      >>> await lh.move_plate(plate, plt_car[1], pickup_direction=GripDirection.LEFT)
      >>> await lh.move_plate(plate, plt_car[0], drop_direction=GripDirection.LEFT)

      Move a resource while visiting a few intermediate locations along the way:

      >>> await lh.move_plate(plate, plt_car[1], intermediate_locations=[
      ...   Coordinate(100, 100, 100),
      ...   Coordinate(200, 200, 200),
      ... ])

    Args:
      plate: The plate to move. Can be either a Plate object or a ResourceHolder object.
      to: The location to move the plate to, either a plate, ResourceHolder or a Coordinate.
      pickup_offset: The offset from the resource's origin, optional (rarely necessary).
      destination_offset: The offset from the location's origin, optional (rarely necessary).
    """

    self._log_command(
      "move_plate",
      plate=plate,
      to=to,
      intermediate_locations=intermediate_locations,
      pickup_offset=pickup_offset,
      destination_offset=destination_offset,
      pickup_direction=pickup_direction,
      drop_direction=drop_direction,
      pickup_distance_from_top=pickup_distance_from_top,
    )

    await self.move_resource(
      plate,
      to=to,
      intermediate_locations=intermediate_locations,
      pickup_distance_from_top=pickup_distance_from_top,
      pickup_offset=pickup_offset,
      destination_offset=destination_offset,
      pickup_direction=pickup_direction,
      drop_direction=drop_direction,
      **backend_kwargs,
    )

  def serialize(self):
    return {**Resource.serialize(self), **Machine.serialize(self)}

  @classmethod
  def deserialize(cls, data: dict, allow_marshal: bool = False) -> LiquidHandler:
    """Deserialize a liquid handler from a dictionary.

    Args:
      data: A dictionary representation of the liquid handler.
    """

    deck_data = data["children"][0]
    deck = Deck.deserialize(data=deck_data, allow_marshal=allow_marshal)
    backend = LiquidHandlerBackend.deserialize(data=data["backend"])
    return cls(deck=deck, backend=backend)

  @classmethod
  def load(cls, path: str) -> LiquidHandler:
    """Load a liquid handler from a file.

    Args:
      path: The path to the file to load from.
    """

    with open(path, "r", encoding="utf-8") as f:
      return cls.deserialize(json.load(f))

  async def prepare_for_manual_channel_operation(self, channel: int):
    self._log_command(
      "prepare_for_manual_channel_operation",
      channel=channel,
    )

    assert 0 <= channel < self.backend.num_channels, f"Invalid channel: {channel}"
    await self.backend.prepare_for_manual_channel_operation(channel=channel)

  async def move_channel_x(self, channel: int, x: float):
    """Move channel to absolute x position"""
    self._log_command("move_channel_x", channel=channel, x=x)
    assert 0 <= channel < self.backend.num_channels, f"Invalid channel: {channel}"
    await self.backend.move_channel_x(channel=channel, x=x)

  async def move_channel_y(self, channel: int, y: float):
    """Move channel to absolute y position"""
    self._log_command("move_channel_y", channel=channel, y=y)
    assert 0 <= channel < self.backend.num_channels, f"Invalid channel: {channel}"
    await self.backend.move_channel_y(channel=channel, y=y)

  async def move_channel_z(self, channel: int, z: float):
    """Move channel to absolute z position"""
    self._log_command("move_channel_z", channel=channel, z=z)
    assert 0 <= channel < self.backend.num_channels, f"Invalid channel: {channel}"
    await self.backend.move_channel_z(channel=channel, z=z)

  # -- Resource methods --

  def assign_child_resource(
    self,
    resource: Resource,
    location: Optional[Coordinate],
    reassign: bool = True,
  ):
    """Not implement on LiquidHandler, since the deck is managed by the :attr:`deck` attribute."""
    raise NotImplementedError(
      "Cannot assign child resource to liquid handler. Use lh.deck.assign_child_resource() instead."
    )

  async def probe_tip_presence_via_pickup(
    self, tip_spots: List[TipSpot], use_channels: Optional[List[int]] = None
  ) -> Dict[str, bool]:
    """Probe tip presence by attempting pickup on each TipSpot.

    Args:
      tip_spots: TipSpots to probe.
      use_channels: Channels to use (must match tip_spots length).

    Returns:
      Dict[str, bool]: Mapping of tip spot names to presence flags.
    """

    if use_channels is None:
      use_channels = list(range(len(tip_spots)))

    if len(use_channels) > self.backend.num_channels:
      raise ValueError(
        "Liquid handler given more channels to use than exist: "
        f"Given {len(use_channels)} channels to use but liquid handler "
        f"only has {self.backend.num_channels}."
      )

    if len(use_channels) != len(tip_spots):
      raise ValueError(
        f"Length mismatch: received {len(use_channels)} channels for "
        f"{len(tip_spots)} tip spots. One channel must be assigned per tip spot."
      )

    presence_flags = [True] * len(tip_spots)
    z_height = tip_spots[0].get_absolute_location(z="top").z + 5

    # Step 1: Cluster tip spots by x-coordinate
    clusters_by_x: Dict[float, List[Tuple[TipSpot, int, int]]] = {}
    for idx, tip_spot in enumerate(tip_spots):
      assert tip_spot.location is not None, "TipSpot location must be at a location"
      x = tip_spot.location.x
      clusters_by_x.setdefault(x, []).append((tip_spot, use_channels[idx], idx))

    sorted_clusters = [clusters_by_x[x] for x in sorted(clusters_by_x)]

    # Step 2: Probe each cluster
    for cluster in sorted_clusters:
      tip_subset, channel_subset, index_subset = zip(*cluster)

      try:
        await self.pick_up_tips(
          list(tip_subset),
          use_channels=list(channel_subset),
          minimum_traverse_height_at_beginning_of_a_command=z_height,
          z_position_at_end_of_a_command=z_height,
        )
      except ChannelizedError as e:
        for ch in e.errors:
          if ch in channel_subset:
            failed_local_idx = channel_subset.index(ch)
            presence_flags[index_subset[failed_local_idx]] = False
          else:
            raise

      # Step 3: Drop tips immediately after probing
      if any(presence_flags[index] for index in index_subset):
        spots = [ts for ts, _, i in cluster if presence_flags[i]]
        use_channels = [uc for _, uc, i in cluster if presence_flags[i]]
        try:
          await self.drop_tips(
            spots,
            use_channels=use_channels,
            # minimum_traverse_height_at_beginning_of_a_command=z_height,
            z_position_at_end_of_a_command=z_height,
          )
        except Exception as e:
          assert cluster[0][0].location is not None, "TipSpot location must be at a location"
          print(f"Warning: drop_tips failed for cluster at x={cluster[0][0].location.x}: {e}")

    return {ts.name: flag for ts, flag in zip(tip_spots, presence_flags)}

  async def probe_tip_inventory(
    self,
    tip_spots: List[TipSpot],
    probing_fn: Optional[TipPresenceProbingMethod] = None,
    use_channels: Optional[List[int]] = None,
  ) -> Dict[str, bool]:
    """Probe the presence of tips in multiple tip spots.

    The provided ``probing_fn`` is used for probing batches of tip spots. The
    default uses :meth:`probe_tip_presence_via_pickup`.

    Examples:
      Probe all tip spots in one or more tip racks.

      >>> import pylabrobot.resources.functional as F
      >>> spots = F.get_all_tip_spots([tip_rack_1, tip_rack_2])
      >>> presence = await lh.probe_tip_inventory(spots)

    Args:
      tip_spots:
        Tip spots to probe for presence of a tip.
      probing_fn:
        Function used to probe a batch of tip spots. Must accept ``tip_spots`` and
        ``use_channels`` and return a mapping of tip spot names to boolean flags.

    Returns:
      Mapping from tip spot names to whether a tip is present.
    """

    if probing_fn is None:
      probing_fn = self.probe_tip_presence_via_pickup

    results: Dict[str, bool] = {}

    if use_channels is None:
      use_channels = list(range(self.backend.num_channels))
    num_channels = len(use_channels)

    for i in range(0, len(tip_spots), num_channels):
      subset = tip_spots[i : i + num_channels]
      use_channels = use_channels[: len(subset)]
      batch_result = await probing_fn(subset, use_channels)
      results.update(batch_result)

    return results

  async def consolidate_tip_inventory(
    self, tip_racks: List[TipRack], use_channels: Optional[List[int]] = None
  ):
    """
    Consolidate partial tip racks on the deck by redistributing tips.

    This function identifies partially-filled tip racks (excluding any in
    `ignore_tiprack_list`) in the 'tip_inventory`, the subset of the deck tree
    that is of type TipRack, and consolidates their tips into as few tip racks
    as possible, grouped by tip model.
    Tips are moved efficiently to minimize pipetting steps, avoiding redundant
    visits to the same drop columns.

    Args:
      tip_racks: List of TipRack objects to consolidate.
      use_channels: Optional list of channels to use for consolidation. If not
        provided, the first 8 available channels will be used.
    """

    def merge_sublists(lists: List[List[TipSpot]], max_len: int) -> List[List[TipSpot]]:
      """Merge adjacent sublists if combined length <= max_len, without splitting sublists."""
      merged: List[List[TipSpot]] = []
      buffer: List[TipSpot] = []

      for sublist in lists:
        if len(sublist) == 0:
          continue  # skip empty sublists

        if len(buffer) + len(sublist) <= max_len:
          buffer.extend(sublist)
        else:
          if buffer:
            merged.append(buffer)
          buffer = sublist  # start new buffer

      if len(buffer) > 0:
        merged.append(buffer)

      return merged

    def divide_list_into_chunks(
      list_l: List[TipSpot], chunk_size: int
    ) -> Generator[List[TipSpot], None, None]:
      """Divides a list into smaller chunks of a specified size.

      Parameters:
        - list_l: The list to be divided into chunks.
        - chunk_size: The size of each chunk.

      Returns:
        A generator that yields chunks of the list.
      """
      for i in range(0, len(list_l), chunk_size):
        yield list_l[i : i + chunk_size]

    clusters_by_model: Dict[int, List[Tuple[TipRack, int]]] = {}

    for idx, tip_rack in enumerate(tip_racks):
      # Only consider partially-filled tip_racks
      tip_status = [tip_spot.tracker.has_tip for tip_spot in tip_rack.get_all_items()]

      if not (any(tip_status) and not all(tip_status)):
        continue  # ignore non-partially-filled tip_racks

      tipspots_w_tips = [
        tip_spot for has_tip, tip_spot in zip(tip_status, tip_rack.get_all_items()) if has_tip
      ]

      # Identify model by hashed unique physical characteristics
      current_model = hash(tipspots_w_tips[0].tracker.get_tip())
      if not all(
        hash(tip_spot.tracker.get_tip()) == current_model for tip_spot in tipspots_w_tips[1:]
      ):
        raise ValueError(
          f"Tip rack {tip_rack.name} has mixed tip models, cannot consolidate: "
          f"{[tip_spot.tracker.get_tip() for tip_spot in tipspots_w_tips]}"
        )

      num_empty_tipspots = len(tip_status) - len(tipspots_w_tips)
      clusters_by_model.setdefault(current_model, []).append((tip_rack, num_empty_tipspots))

    # Sort partially-filled tipracks from most to least empty
    for model, rack_list in clusters_by_model.items():
      rack_list.sort(key=lambda x: x[1])

    # Consolidate one tip model at a time across all tip_racks of that model
    for model, rack_list in clusters_by_model.items():
      print(f"Consolidating: - {', '.join([rack.name for rack, _ in rack_list])}")

      all_tip_spots_list = [
        tip_spot for tip_rack, _ in rack_list for tip_spot in tip_rack.get_all_items()
      ]

      # 1: Record current tip state
      current_tip_presence_list = [tip_spot.has_tip() for tip_spot in all_tip_spots_list]

      # 2: Generate target/consolidated tip state
      total_length = len(all_tip_spots_list)
      num_tips_per_model = sum(current_tip_presence_list)

      target_tip_presence_list = [i < num_tips_per_model for i in range(total_length)]

      # 3: Calculate tip_spots involved in tip movement
      tip_movement_list = [
        c - t for c, t in zip(current_tip_presence_list, target_tip_presence_list)
      ]

      tip_origin_indices = [i for i, v in enumerate(tip_movement_list) if v == 1]
      all_origin_tip_spots = [all_tip_spots_list[idx] for idx in tip_origin_indices]

      tip_target_indices = [i for i, v in enumerate(tip_movement_list) if v == -1]
      all_target_tip_spots = [all_tip_spots_list[idx] for idx in tip_target_indices]

      # Only continue if tip_racks are not already consolidated
      if len(all_target_tip_spots) == 0:
        print("Tips already optimally consolidated!")
        continue

      # 4: Cluster target tip_spots by BOTH parent tip_rack & x-coordinate
      def key_for_tip_spot(tip_spot: TipSpot) -> Tuple[str, float]:
        """Key function to sort tip spots by parent name and x-coordinate."""
        assert tip_spot.parent is not None and tip_spot.location is not None
        return (tip_spot.parent.name, round(tip_spot.location.x, 3))

      sorted_tip_spots = sorted(all_target_tip_spots, key=key_for_tip_spot)

      target_tip_clusters_by_parent_x: Dict[Tuple[str, float], List[TipSpot]] = {}

      for tip_spot in sorted_tip_spots:
        key = key_for_tip_spot(tip_spot)
        if key not in target_tip_clusters_by_parent_x:
          target_tip_clusters_by_parent_x[key] = []
        target_tip_clusters_by_parent_x[key].append(tip_spot)

      current_tip_model = all_origin_tip_spots[0].tracker.get_tip()

      # Ensure there are channels that can pick up the tip model
      if use_channels is None:
        num_channels_available = len(
          [
            c
            for c in range(self.backend.num_channels)
            if self.backend.can_pick_up_tip(c, current_tip_model)
          ]
        )
        use_channels = list(range(num_channels_available))
      num_channels_available = len(use_channels)

      # 5: Optimize speed
      if num_channels_available == 0:
        raise ValueError(f"No channel capable of handling tips on deck: {current_tip_model}")

      # by aggregating drop columns i.e. same drop column should not be visited twice!
      if num_channels_available >= 8:  # physical constraint of tip_rack's having 8 rows
        merged_target_tip_clusters = merge_sublists(
          list(target_tip_clusters_by_parent_x.values()), max_len=8
        )
      else:  # by chunking drop tip_spots list into size of available channels
        merged_target_tip_clusters = list(
          divide_list_into_chunks(all_target_tip_spots, chunk_size=num_channels_available)
        )

      len_transfers = len(merged_target_tip_clusters)

      # 6: Execute tip movement/consolidation
      for idx, target_tip_spots in enumerate(merged_target_tip_clusters):
        print(f"   - tip transfer cycle: {idx+1} / {len_transfers}")

        origin_tip_spots = [all_origin_tip_spots.pop(0) for _ in range(len(target_tip_spots))]

        these_channels = use_channels[: len(target_tip_spots)]
        await self.pick_up_tips(origin_tip_spots, use_channels=these_channels)
        await self.drop_tips(target_tip_spots, use_channels=these_channels)<|MERGE_RESOLUTION|>--- conflicted
+++ resolved
@@ -1257,7 +1257,6 @@
     first aspiration, and is the minimum amount of liquid that will be in the tip afterwards
     for the remainder of the aliquots.
 
-<<<<<<< HEAD
     Args:
       source: The source wells.
       targets: The list of list of target wells. Each inner list will get the same liquid.
@@ -1266,27 +1265,7 @@
         after a dispensing round. At the end of this method, dead_volume of liquid will be left in
         the tips.
     """
-=======
-    self._log_command(
-      "transfer",
-      source=source,
-      targets=targets,
-      source_vol=source_vol,
-      ratios=ratios,
-      target_vols=target_vols,
-      aspiration_flow_rate=aspiration_flow_rate,
-      dispense_flow_rates=dispense_flow_rates,
-    )
-
-    if target_vols is not None:
-      if ratios is not None:
-        raise TypeError("Cannot specify ratios and target_vols at the same time")
-      if source_vol is not None:
-        raise TypeError("Cannot specify source_vol and target_vols at the same time")
-    else:
-      if source_vol is None:
-        raise TypeError("Must specify either source_vol or target_vols")
->>>>>>> 98ef632c
+
 
     assert all(len(target_set) == len(source) for target_set in targets)
 
