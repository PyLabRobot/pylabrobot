--- conflicted
+++ resolved
@@ -114,17 +114,6 @@
     for key in backend_kwargs:
       header += f"{key:<{ChatterBoxBackend._kwargs_length}} "[-16:]
     print(header)
-<<<<<<< HEAD
-    for op, channel in zip(ops, use_channels):
-      flow_rate = op.flow_rate if op.flow_rate is not None else 'none'
-      row = (
-        f"  p{channel}: {op.volume:<8} "
-        f"{op.resource.name[-20:]:<20} "
-        f"{f'{round(op.offset.x, 1)},{round(op.offset.y, 1)},{round(op.offset.z, 1)}':<16} "
-        f"{flow_rate:<10} "
-        f"{op.blow_out_air_volume if op.blow_out_air_volume is not None else 'none':<10} "
-        f"{op.liquid_height if op.liquid_height is not None else 'none':<10} "
-=======
 
     for o, p in zip(ops, use_channels):
       cord = f"{round(o.offset.x, 1)},{round(o.offset.y, 1)},{round(o.offset.z, 1)}"
@@ -136,7 +125,6 @@
         f"{str(o.flow_rate):<{ChatterBoxBackend._flow_rate_length}} "
         f"{str(o.blow_out_air_volume):<{ChatterBoxBackend._blowout_length}} "
         f"{str(o.liquid_height):<{ChatterBoxBackend._lld_z_length}} "
->>>>>>> 66271097
         # f"{o.liquids if o.liquids is not None else 'none'}"
       )
       for key, value in backend_kwargs.items():
