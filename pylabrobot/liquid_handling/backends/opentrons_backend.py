import sys
from typing import Dict, Optional, List, cast, Union

from pylabrobot.liquid_handling.backends.backend import LiquidHandlerBackend
from pylabrobot.liquid_handling.errors import NoChannelError
from pylabrobot.liquid_handling.standard import (
  Pickup,
  PickupTipRack,
  Drop,
  DropTipRack,
  Aspiration,
  AspirationPlate,
  Dispense,
  DispensePlate,
  Move
)
from pylabrobot.resources import (
  Coordinate,
  ItemizedResource,
  Plate,
  Resource,
  TipRack,
  TipSpot
)
from pylabrobot.resources.opentrons import OTDeck, OTModule
from pylabrobot import utils

PYTHON_VERSION = sys.version_info[:2]

if PYTHON_VERSION == (3, 10):
  try:
    import ot_api
    USE_OT = True
  except ImportError:
    USE_OT = False
else:
  USE_OT = False

# https://github.com/Opentrons/opentrons/issues/14590
# https://forums.pylabrobot.org/t/connect-pylabrobot-to-ot2/2862/18
_OT_DECK_IS_ADDRESSABLE_AREA_VERSION = "7.1.0"


class OpentronsBackend(LiquidHandlerBackend):
  """ Backends for the Opentrons liquid handling robots. Only supported on Python 3.10.
  """

  pipette_name2volume = {
    "p10_single": 10,
    "p10_multi": 10,
    "p20_single_gen2": 20,
    "p20_multi_gen2": 20,
    "p50_single": 50,
    "p50_multi": 50,
    "p300_single": 300,
    "p300_multi": 300,
    "p300_single_gen2": 300,
    "p300_multi_gen2": 300,
    "p1000_single": 1000,
    "p1000_single_gen2": 1000,
    "p300_single_gen3": 300,
    "p1000_single_gen3": 1000
  }

  def __init__(self, host: str, port: int = 31950):
    super().__init__()

    if not USE_OT:
      raise RuntimeError("Opentrons is not installed. Please run pip install pylabrobot[opentrons]."
                         " Only supported on Python 3.10 and below.")

    self.host = host
    self.port = port

    ot_api.set_host(host)
    ot_api.set_port(port)

    self.defined_labware: Dict[str, str] = {}
    self.ot_api_version: Optional[str] = None
    self.left_pipette: Optional[Dict[str, str]] = None
    self.right_pipette: Optional[Dict[str, str]] = None

  def serialize(self) -> dict:
    return {
      **super().serialize(),
      "host": self.host,
      "port": self.port
    }

  async def setup(self):
    # create run
    run_id = ot_api.runs.create()
    ot_api.set_run(run_id)

    # get pipettes, then assign them
    self.left_pipette, self.right_pipette = ot_api.lh.add_mounted_pipettes()

    self.left_pipette_has_tip = self.right_pipette_has_tip = False

    # get api version
    health = ot_api.health.get()
    self.ot_api_version = health["api_version"]

  @property
  def num_channels(self) -> int:
    return len([p for p in [self.left_pipette, self.right_pipette] if p is not None])

  async def stop(self):
    self.defined_labware = {}

  def _get_resource_ot_location(self, resource: Resource) -> Union[str, int]:
<<<<<<< HEAD
    """ Get the ultimate location of a given resource. Some resources are assigned to another
    resource, such as a temperature controller, and we need to find the slot of the parent resource.
    Nesting may be deeper than one level, so we need to traverse the tree from the bottom up. """
=======
    """ Get the OT location (slot or area) of a given resource. Some resources are assigned to
    another resource, such as plates on a temperature controller, and we need to find the slot of
    the parent resource (site). """
>>>>>>> d31f66ed

    if isinstance(resource.parent, OTModule):
      return self.defined_labware[resource.parent.name]

    slot = None
    while resource.parent is not None:
      if isinstance(resource.parent, OTDeck):
        slot = cast(OTDeck, resource.parent).get_slot(resource)
        break
      resource = resource.parent
    if slot is None:
      raise ValueError("Resource not on the deck.")
    return slot

  async def assigned_resource_callback(self, resource: Resource):
    """ Called when a resource is assigned to a backend.

    Note that for Opentrons, all children to all resources on the deck are named "wells". They also
    have well-like attributes such as `displayVolumeUnits` and `totalLiquidVolume`. These seem to
    be ignored when they are not used for aspirating/dispensing.
    """

    await super().assigned_resource_callback(resource)

    if resource.name == "deck":
      return

    if cast(str, self.ot_api_version) >= _OT_DECK_IS_ADDRESSABLE_AREA_VERSION and \
      resource.name == "trash_container":
      return

    ot_location = self._get_resource_ot_location(resource)

    # check if resource is actually a Module
    if isinstance(resource, OTModule):
      assert isinstance(ot_location, int)
      ot_api.modules.load_module(
        slot=ot_location,
        model=resource.model,
        module_id=resource.backend.opentrons_id # type: ignore
      )

      self.defined_labware[resource.name] = resource.backend.opentrons_id # type: ignore

      # call self to assign the child to module
      if hasattr(resource, "child") and resource.child is not None:
        await self.assigned_resource_callback(resource.child)
      else:
        raise RuntimeError(f"Module {resource.name} must have a child when it assigned.")
      return

    well_names = [well.name for well in resource.children]
    if isinstance(resource, ItemizedResource):
      ordering = utils.reshape_2d(well_names, (resource.num_items_x, resource.num_items_y))
    else:
      ordering = [well_names]

    def _get_volume(well: Resource) -> float:
      """ Temporary hack to get the volume of the well (in ul), TODO: store in resource. """
      if isinstance(well, TipSpot):
        return well.make_tip().maximal_volume
      return well.get_size_x() * well.get_size_y() * well.get_size_z()

    # try to stick to opentrons' naming convention
    if isinstance(resource, Plate):
      display_category = "wellPlate"
    elif isinstance(resource, TipRack):
      display_category = "tipRack"
    else:
      display_category = "other"

    well_definitions = {
      child.name: {
        "depth": child.get_size_z(),
        "x": cast(Coordinate, child.location).x,
        "y": cast(Coordinate, child.location).y,
        "z": cast(Coordinate, child.location).z,
        "shape": "circular",

        # inscribed circle has diameter equal to the width of the well
        "diameter": child.get_size_x(),

        # Opentrons requires `totalLiquidVolume`, even for tip racks!
        "totalLiquidVolume": _get_volume(child),
      } for child in resource.children
    }

    format_ = "irregular" # Property to determine compatibility with multichannel pipette
    if isinstance(resource, ItemizedResource):
      if resource.num_items_x * resource.num_items_y == 96:
        format_ = "96Standard"
      elif resource.num_items_x * resource.num_items_y == 384:
        format_ = "384Standard"

    # Again, use default values and only set the real ones if applicable...
    tip_overlap: float = 0
    total_tip_length: float = 0
    if isinstance(resource, TipRack):
      tip_overlap = resource.get_tip("A1").fitting_depth
      total_tip_length = resource.get_tip("A1").total_tip_length

    lw = {
      "schemaVersion": 2,
      "version": 1,
      "namespace": "pylabrobot",
      "metadata":{
        "displayName": resource.name,
        "displayCategory": display_category,
        "displayVolumeUnits": "µL",
      },
      "brand":{
        "brand": "unknown",
      },
      "parameters":{
        "format": format_,
        "isTiprack": isinstance(resource, TipRack),
        # should we get the tip length from calibration on the robot? /calibration/tip_length
        "tipLength": total_tip_length,
        "tipOverlap": tip_overlap,
        "loadName": resource.name,
        "isMagneticModuleCompatible": False, # do we really care? If yes, store.
      },
      "ordering": ordering,
      "cornerOffsetFromSlot":{
        "x": 0,
        "y": 0,
        "z": 0
      },
      "dimensions":{
        "xDimension": resource.get_size_x(),
        "yDimension": resource.get_size_y(),
        "zDimension": resource.get_size_z(),
      },
      "wells": well_definitions,
      "groups": [
        {
          "wells": well_names,
          "metadata": {
            "displayName": "all wells",
            "displayCategory": display_category,
            "wellBottomShape": "flat" # TODO: get this from the resource
          },
        }
      ]
    }

    data = ot_api.labware.define(lw)
    namespace, definition, version = data["data"]["definitionUri"].split("/")

    # assign labware to robot
    labware_uuid = resource.name

    ot_api.labware.add(
      load_name=definition,
      namespace=namespace,
      ot_location=ot_location,
      version=version,
      labware_id=labware_uuid,
      display_name=resource.name)

    self.defined_labware[resource.name] = labware_uuid

  async def unassigned_resource_callback(self, name: str):
    await super().unassigned_resource_callback(name)

    del self.defined_labware[name]

    # The OT-api does not support removing labware definitions
    # https://forums.pylabrobot.org/t/feature-request-support-unloading-labware-in-the-http-api/3098
    # instead, we move the labware off deck as a workaround
    ot_api.labware.move_labware(labware_id=name, off_deck=True)

  def select_tip_pipette(self, tip_max_volume: float, with_tip: bool) -> Optional[str]:
    """ Select a pipette based on maximum tip volume for tip pick up or drop.

    The volume of the head must match the maximum tip volume. If both pipettes have the same
    maximum volume, the left pipette is selected.

    Args:
      tip_max_volume: The maximum volume of the tip.
      prefer_tip: If True, get a channel that has a tip.

    Returns:
      The id of the pipette, or None if no pipette is available.
    """

    if self.left_pipette is not None:
      left_volume = OpentronsBackend.pipette_name2volume[self.left_pipette["name"]]
      if left_volume == tip_max_volume and with_tip == self.left_pipette_has_tip:
        return cast(str, self.left_pipette["pipetteId"])

    if self.right_pipette is not None:
      right_volume = OpentronsBackend.pipette_name2volume[self.right_pipette["name"]]
      if right_volume == tip_max_volume and with_tip == self.right_pipette_has_tip:
        return cast(str, self.right_pipette["pipetteId"])

    return None

  async def pick_up_tips(self, ops: List[Pickup], use_channels: List[int]):
    """ Pick up tips from the specified resource. """

    assert len(ops) == 1, "only one channel supported for now"
    assert use_channels == [0], "manual channel selection not supported on OT for now"
    op = ops[0] # for channel in channels
    # this feels wrong, why should backends check?
    assert op.resource.parent is not None, "must not be a floating resource"

    labware_id = self.defined_labware[op.resource.parent.name] # get name of tip rack
    tip_max_volume = op.tip.maximal_volume
    pipette_id = self.select_tip_pipette(tip_max_volume, with_tip=False)
    if not pipette_id:
      raise NoChannelError("No pipette channel of right type with no tip available.")

    if op.offset is not None:
      offset_x, offset_y, offset_z = op.offset.x, op.offset.y, op.offset.z
    else:
      offset_x = offset_y = offset_z = 0

    # ad-hoc offset adjustment that makes it smoother.
    offset_z += 50

    ot_api.lh.pick_up_tip(labware_id, well_name=op.resource.name, pipette_id=pipette_id,
      offset_x=offset_x, offset_y=offset_y, offset_z=offset_z)

    if self.left_pipette is not None and pipette_id == self.left_pipette["pipetteId"]:
      self.left_pipette_has_tip = True
    else:
      self.right_pipette_has_tip = True

  async def drop_tips(self, ops: List[Drop], use_channels: List[int]):
    """ Drop tips from the specified resource. """

    # right now we get the tip rack, and then identifier within that tip rack?
    # how do we do that with trash, assuming we don't want to have a child for the trash?

    assert len(ops) == 1 # only one channel supported for now
    assert use_channels == [0], "manual channel selection not supported on OT for now"
    op = ops[0] # for channel in channels
    # this feels wrong, why should backends check?
    assert op.resource.parent is not None, "must not be a floating resource"

    use_fixed_trash = cast(str, self.ot_api_version) >= _OT_DECK_IS_ADDRESSABLE_AREA_VERSION and \
                        op.resource.name == "trash"
    if use_fixed_trash:
      labware_id = "fixedTrash"
    else:
      labware_id = self.defined_labware[op.resource.parent.name] # get name of tip rack
    tip_max_volume = op.tip.maximal_volume
    pipette_id = self.select_tip_pipette(tip_max_volume, with_tip=True)
    if not pipette_id:
      raise NoChannelError("No pipette channel of right type with tip available.")

    if op.offset is not None:
      offset_x, offset_y, offset_z = op.offset.x, op.offset.y, op.offset.z
    else:
      offset_x = offset_y = offset_z = 0

    # ad-hoc offset adjustment that makes it smoother.
    offset_z += 10

    if use_fixed_trash:
      ot_api.lh.move_to_addressable_area_for_drop_tip(pipette_id=pipette_id,
        offset_x=offset_x, offset_y=offset_y, offset_z=offset_z)
      ot_api.lh.drop_tip_in_place(pipette_id=pipette_id)
    else:
      ot_api.lh.drop_tip(labware_id, well_name=op.resource.name, pipette_id=pipette_id,
        offset_x=offset_x, offset_y=offset_y, offset_z=offset_z)

    if self.left_pipette is not None and pipette_id == self.left_pipette["pipetteId"]:
      self.left_pipette_has_tip = False
    else:
      self.right_pipette_has_tip = False

  def select_liquid_pipette(self, volume: float) -> Optional[str]:
    """ Select a pipette based on volume for an aspiration or dispense.

    The volume of the tip mounted on the head must be greater than the volume to aspirate or
    dispense. If both pipettes have the same maximum volume, the left pipette is selected.

    Only heads with a tip are considered.

    Args:
      volume: The volume to aspirate or dispense.

    Returns:
      The id of the pipette, or None if no pipette is available.
    """

    if self.left_pipette is not None:
      left_volume = OpentronsBackend.pipette_name2volume[self.left_pipette["name"]]
      if left_volume >= volume and self.left_pipette_has_tip:
        return cast(str, self.left_pipette["pipetteId"])

    if self.right_pipette is not None:
      right_volume = OpentronsBackend.pipette_name2volume[self.right_pipette["name"]]
      if right_volume >= volume and self.right_pipette_has_tip:
        return cast(str, self.right_pipette["pipetteId"])

    return None

  def get_pipette_name(self, pipette_id: str) -> str:
    """ Get the name of a pipette from its id. """

    if self.left_pipette is not None and pipette_id == self.left_pipette["pipetteId"]:
      return cast(str, self.left_pipette["name"])
    if self.right_pipette is not None and pipette_id == self.right_pipette["pipetteId"]:
      return cast(str, self.right_pipette["name"])
    raise ValueError(f"Unknown pipette id: {pipette_id}")

  def _get_default_aspiration_flow_rate(self, pipette_name: str) -> float:
    """ Get the default aspiration flow rate for the specified pipette.

    Data from https://archive.ph/ZUN9f

    Returns:
      The default flow rate in ul/s.
    """

    return {
      "p300_multi_gen2": 94,
      "p10_single": 5,
      "p10_multi": 5,
      "p50_single": 25,
      "p50_multi": 25,
      "p300_single": 150,
      "p300_multi": 150,
      "p1000_single": 500,

      "p20_single_gen2": 3.78,
      "p300_single_gen2": 46.43,
      "p1000_single_gen2": 137.35,
      "p20_multi_gen2": 7.6
    }[pipette_name]

  async def aspirate(self, ops: List[Aspiration], use_channels: List[int]):
    """ Aspirate liquid from the specified resource using pip. """

    assert len(ops) == 1, "only one channel supported for now"
    assert use_channels == [0], "manual channel selection not supported on OT for now"
    op = ops[0]
    # this feels wrong, why should backends check?
    assert op.resource.parent is not None, "must not be a floating resource"

    volume = op.volume

    pipette_id   = self.select_liquid_pipette(volume)
    if pipette_id is None:
      raise NoChannelError("No pipette channel of right type with tip available.")

    pipette_name = self.get_pipette_name(pipette_id)
    flow_rate = op.flow_rate or self._get_default_aspiration_flow_rate(pipette_name)

    labware_id = self.defined_labware[op.resource.parent.name]

    if op.offset is not None:
      offset_x, offset_y, offset_z = op.offset.x, op.offset.y, op.offset.z
    else:
      offset_x = offset_y = offset_z = 0

    ot_api.lh.aspirate(labware_id, well_name=op.resource.name, pipette_id=pipette_id,
      volume=volume, flow_rate=flow_rate, offset_x=offset_x, offset_y=offset_y, offset_z=offset_z)

  def _get_default_dispense_flow_rate(self, pipette_name: str) -> float:
    """ Get the default dispense flow rate for the specified pipette.

    Data from https://archive.ph/ZUN9f

    Returns:
      The default flow rate in ul/s.
    """

    return {
      "p300_multi_gen2": 94,
      "p10_single": 10,
      "p10_multi": 10,
      "p50_single": 50,
      "p50_multi": 50,
      "p300_single": 300,
      "p300_multi": 300,
      "p1000_single": 1000,

      "p20_single_gen2": 7.56,
      "p300_single_gen2": 92.86,
      "p1000_single_gen2": 274.7,
      "p20_multi_gen2": 7.6
    }[pipette_name]

  async def dispense(self, ops: List[Dispense], use_channels: List[int]):
    """ Dispense liquid from the specified resource using pip. """

    assert len(ops) == 1, "only one channel supported for now"
    assert use_channels == [0], "manual channel selection not supported on OT for now"
    op = ops[0]
    # this feels wrong, why should backends check?
    assert op.resource.parent is not None, "must not be a floating resource"

    volume = op.volume

    pipette_id = self.select_liquid_pipette(volume)
    if pipette_id is None:
      raise NoChannelError("No pipette channel of right type with tip available.")

    pipette_name = self.get_pipette_name(pipette_id)
    flow_rate = op.flow_rate or self._get_default_dispense_flow_rate(pipette_name)

    labware_id = self.defined_labware[op.resource.parent.name]

    if op.offset is not None:
      offset_x, offset_y, offset_z = op.offset.x, op.offset.y, op.offset.z
    else:
      offset_x = offset_y = offset_z = 0

    ot_api.lh.dispense(labware_id, well_name=op.resource.name, pipette_id=pipette_id,
      volume=volume, flow_rate=flow_rate, offset_x=offset_x, offset_y=offset_y, offset_z=offset_z)

  async def home(self):
    """ Home the robot """
    ot_api.health.home()

  async def pick_up_tips96(self, pickup: PickupTipRack):
    raise NotImplementedError("The Opentrons backend does not support the CoRe 96.")

  async def drop_tips96(self, drop: DropTipRack):
    raise NotImplementedError("The Opentrons backend does not support the CoRe 96.")

  async def aspirate96(self, aspiration: AspirationPlate):
    raise NotImplementedError("The Opentrons backend does not support the CoRe 96.")

  async def dispense96(self, dispense: DispensePlate):
    raise NotImplementedError("The Opentrons backend does not support the CoRe 96.")

  async def move_resource(self, move: Move):
    """ Move the specified lid within the robot. """
    raise NotImplementedError("Moving resources in Opentrons is not implemented yet.")

  async def list_connected_modules(self) -> List[dict]:
    """ List all connected temperature modules. """
    return cast(List[dict], ot_api.modules.list_connected_modules())

  async def move_pipette_head(
    self,
    location: Coordinate,
    speed: Optional[float] = None,
    minimum_z_height: Optional[float] = None,
    pipette_id: Optional[str] = None,
    force_direct: bool = False
  ):
    """ Move the pipette head to the specified location. Whe a tip is mounted, the location refers
    to the bottom of the tip. If no tip is mounted, the location refers to the bottom of the
    pipette head.

    Args:
      location: The location to move to.
      speed: The speed to move at, in mm/s.
      minimum_z_height: The minimum z height to move to. Appears to be broken in the Opentrons API.
      pipette_id: The id of the pipette to move. If `"left"` or `"right"`, the left or right
        pipette is used.
      force_direct: If True, move the pipette head directly in all dimensions.
    """

    if self.left_pipette is not None and pipette_id == "left":
      pipette_id = self.left_pipette["pipetteId"]
    elif self.right_pipette is not None and pipette_id == "right":
      pipette_id = self.right_pipette["pipetteId"]

    if pipette_id is None:
      raise ValueError("No pipette id given or left/right pipette not available.")

    ot_api.lh.move_arm(
      pipette_id=pipette_id,
      location_x=location.x,
      location_y=location.y,
      location_z=location.z,
      minimum_z_height=minimum_z_height,
      speed=speed,
      force_direct=force_direct
    )<|MERGE_RESOLUTION|>--- conflicted
+++ resolved
@@ -109,15 +109,9 @@
     self.defined_labware = {}
 
   def _get_resource_ot_location(self, resource: Resource) -> Union[str, int]:
-<<<<<<< HEAD
-    """ Get the ultimate location of a given resource. Some resources are assigned to another
-    resource, such as a temperature controller, and we need to find the slot of the parent resource.
-    Nesting may be deeper than one level, so we need to traverse the tree from the bottom up. """
-=======
     """ Get the OT location (slot or area) of a given resource. Some resources are assigned to
     another resource, such as plates on a temperature controller, and we need to find the slot of
     the parent resource (site). """
->>>>>>> d31f66ed
 
     if isinstance(resource.parent, OTModule):
       return self.defined_labware[resource.parent.name]
