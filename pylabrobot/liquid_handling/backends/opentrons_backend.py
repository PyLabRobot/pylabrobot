--- conflicted
+++ resolved
@@ -116,7 +116,7 @@
     such as a temperature controller, and we need to find the slot of the parent resource. Nesting
     may be deeper than one level, so we need to traverse the tree from the bottom up. """
 
-    if isinstance(resource.parent, OpentronsTemperatureModuleV2):
+    if isinstance(resource.parent, OTModule):
       return self.defined_labware[resource.parent.name]
 
     slot = None
@@ -149,12 +149,8 @@
     ot_location = self._get_resource_ot_location(resource)
 
     # check if resource is actually a Module
-<<<<<<< HEAD
     if isinstance(resource, OTModule):
-=======
-    if isinstance(resource, OpentronsTemperatureModuleV2):
       assert isinstance(ot_location, int)
->>>>>>> 25b9d6bc
       ot_api.modules.load_module(
         slot=ot_location,
         model="temperatureModuleV2",
