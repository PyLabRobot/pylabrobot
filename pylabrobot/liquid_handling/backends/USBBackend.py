# pylint: disable=invalid-name

from abc import ABCMeta, abstractmethod
import logging
import time
from typing import List, Optional, TYPE_CHECKING

from pylabrobot.liquid_handling.backends import LiquidHandlerBackend

try:
  import usb.core
  import usb.util
  USE_USB = True
except ImportError:
  USE_USB = False


if TYPE_CHECKING:
  import usb.core


logger = logging.getLogger(__name__)


class USBBackend(LiquidHandlerBackend, metaclass=ABCMeta):
  """ An abstract class for liquid handler backends that talk over a USB cable. Provides read/write
  functionality, including timeout handling. """

  @abstractmethod
  def __init__(
    self,
    id_vendor: int,
    id_product: int,
    address: Optional[int] = None,
    serial_number: Optional[str] = None,
    packet_read_timeout: int = 3,
    read_timeout: int = 30,
    write_timeout: int = 30
  ):
    """ Initialize a USBBackend.

    Args:
      id_vendor: The USB vendor ID of the machine.
      id_product: The USB product ID of the machine.
      address: The USB address of the machine. If `None`, use the first device found. This is useful
        for machines that have no unique serial number, such as the Hamilton STAR.
      serial_number: The serial number of the machine. If `None`, use the first device found.
      packet_read_timeout: The timeout for reading packets from the machine in seconds.
      read_timeout: The timeout for reading from the machine in seconds.
      write_timeout: The timeout for writing to the machine in seconds.
    """

    super().__init__()

    assert packet_read_timeout < read_timeout, \
      "packet_read_timeout must be smaller than read_timeout."

    self.id_vendor = id_vendor
    self.id_product = id_product
    self.address = address
    self.serial_number = serial_number

    self.packet_read_timeout = packet_read_timeout
    self.read_timeout = read_timeout
    self.write_timeout = write_timeout
    self.id_ = 0

    self.dev: Optional["usb.core.Device"] = None # TODO: make this a property
    self.read_endpoint: Optional[usb.core.Endpoint] = None
    self.write_endpoint: Optional[usb.core.Endpoint] = None

  def write(self, data: str, timeout: Optional[int] = None):
    """ Write data to the device.

    Args:
      data: The data to write.
      timeout: The timeout for writing to the device in seconds. If `None`, use the default timeout
        (specified by the `write_timeout` attribute).
    """

    assert self.dev is not None and self.read_endpoint is not None, "Device not connected."

    if timeout is None:
      timeout = self.write_timeout

    # write command to endpoint
    self.dev.write(self.write_endpoint, data, timeout=timeout)
    logger.info("Sent command: %s", data)

  def _read_packet(self) -> Optional[bytearray]:
    """ Read a packet from the machine.

    Returns:
      A string containing the decoded packet, or None if no packet was received.
    """

    assert self.dev is not None and self.read_endpoint is not None, "Device not connected."

    try:
      res = self.dev.read(
        self.read_endpoint,
        self.read_endpoint.wMaxPacketSize,
        timeout=int(self.packet_read_timeout * 1000) # timeout in ms
      )

      if res is not None:
<<<<<<< HEAD
        return bytearray(res).decode("utf-8", "ignore") # convert res into text
=======
        return bytearray(res) # convert res into text
>>>>>>> bcfe282e
      return None
    except usb.core.USBError:
      # No data available (yet), this will give a timeout error. Don't reraise.
      return None

  def read(self, timeout: Optional[int] = None) -> bytearray:
    """ Read a response from the device.

    Args:
      timeout: The timeout for reading from the device in seconds. If `None`, use the default
        timeout (specified by the `read_timeout` attribute).
    """

    assert self.read_endpoint is not None, "Device not connected."

    if timeout is None:
      timeout = self.read_timeout

    # Attempt to read packets until timeout, or when we identify the right id.
    timeout_time = time.time() + timeout

    while time.time() < timeout_time:
      # read response from endpoint, and keep reading until the packet is smaller than the max
      # packet size: if the packet is that size, it means that there may be more data to read.
      resp = bytearray()
      last_packet: Optional[bytearray] = None
      while True: # read while we have data, and while the last packet is the max size.
        last_packet = self._read_packet()
        if last_packet is not None:
          resp += last_packet
        if last_packet is None or len(last_packet) != self.read_endpoint.wMaxPacketSize:
          break

      if resp == "":
        continue

      logger.debug("Received data: %s", resp)
      return resp

    raise TimeoutError("Timeout while reading.")

  def get_available_devices(self) -> List["usb.core.Device"]:
    """ Get a list of available devices that match the specified vendor and product IDs, and serial
    number and address if specified. """

    found_devices = usb.core.find(idVendor=self.id_vendor, idProduct=self.id_product, find_all=True)
    devices: List["usb.core.Device"] = []
    for dev in found_devices:
      if self.address is not None:
        if dev.address is None:
          raise RuntimeError("A device address was specified, but the backend used for PyUSB does "
          "not support device addresses.")

        if dev.address != self.address:
          continue

      if self.serial_number is not None:
        if dev.serial_number is None:
          raise RuntimeError("A serial number was specified, but the device does not have a serial "
            "number.")

        if dev.serial_number != self.serial_number:
          continue

      devices.append(dev)

    return devices

  def list_available_devices(self) -> None:
    """ Utility to list all devices that match the specified vendor and product IDs, and serial
    number and address if specified. You can use this to discover the serial number and address of
    your device, if using multiple. Note that devices may not have a unique serial number. """

    for dev in self.get_available_devices():
      print(dev)

  async def setup(self):
    """ Initialize the USB connection to the machine."""

    if not USE_USB:
      raise RuntimeError("USB is not enabled. Please install pyusb.")

    if self.dev is not None:
      logging.warning("Already initialized. Please call stop() first.")
      return

    logger.info("Finding USB device...")

    devices = self.get_available_devices()
    if len(devices) == 0:
      raise RuntimeError("USB device not found.")
    if len(devices) > 1:
      logging.warning("Multiple devices found. Using the first one.")
    self.dev = devices[0]

    logger.info("Found USB device.")

    # set the active configuration. With no arguments, the first
    # configuration will be the active one
    self.dev.set_configuration()

    cfg = self.dev.get_active_configuration()
    intf = cfg[(0,0)]

    self.write_endpoint = usb.util.find_descriptor(
      intf,
      custom_match = \
      lambda e: \
          usb.util.endpoint_direction(e.bEndpointAddress) == \
          usb.util.ENDPOINT_OUT)

    self.read_endpoint = usb.util.find_descriptor(
      intf,
      custom_match = \
      lambda e: \
          usb.util.endpoint_direction(e.bEndpointAddress) == \
          usb.util.ENDPOINT_IN)

    logger.info("Found endpoints. \nWrite:\n %s \nRead:\n %s", self.write_endpoint,
      self.read_endpoint)

    # Empty the read buffer.
    while self._read_packet() is not None:
      pass

  async def stop(self):
    """ Close the USB connection to the machine. """

    if self.dev is None:
      raise ValueError("USB device was not connected.")
    logging.warning("Closing connection to USB device.")
    usb.util.dispose_resources(self.dev)
    self.dev = None<|MERGE_RESOLUTION|>--- conflicted
+++ resolved
@@ -104,11 +104,7 @@
       )
 
       if res is not None:
-<<<<<<< HEAD
-        return bytearray(res).decode("utf-8", "ignore") # convert res into text
-=======
         return bytearray(res) # convert res into text
->>>>>>> bcfe282e
       return None
     except usb.core.USBError:
       # No data available (yet), this will give a timeout error. Don't reraise.
