from abc import ABCMeta, abstractmethod
import sys
from typing import Any, Dict, Optional, List, Union

from pylabrobot.liquid_handling.backends.backend import LiquidHandlerBackend
from pylabrobot.resources import Resource
from pylabrobot.liquid_handling.standard import (
  Pickup,
  PickupTipRack,
  Drop,
  DropTipRack,
  Aspiration,
  AspirationPlate,
  AspirationContainer,
  Dispense,
  DispensePlate,
  DispenseContainer,
  Move,
)
from pylabrobot.serializer import serialize

if sys.version_info >= (3, 8):
  from typing import TypedDict
else:
  from typing_extensions import TypedDict


class SerializingBackend(LiquidHandlerBackend, metaclass=ABCMeta):
  """ A backend that serializes all commands received, and sends them to `self.send_command` for
  processing. The implementation of `send_command` is left to the subclasses. """

  def __init__(self, num_channels: int):
    LiquidHandlerBackend.__init__(self)
    self._num_channels = num_channels

  @property
  def num_channels(self) -> int:
    return self._num_channels

  @abstractmethod
  async def send_command(
    self,
    command: str,
    data: Optional[Dict[str, Any]] = None
  ) -> Optional[dict]:
    raise NotImplementedError

  async def setup(self):
    await super().setup()
    await self.send_command(command="setup")

  async def stop(self):
    await self.send_command(command="stop")

  def serialize(self) -> dict:
    return {**super().serialize(), "num_channels": self.num_channels}

  async def assigned_resource_callback(self, resource: Resource):
    await self.send_command(command="resource_assigned", data={"resource": resource.serialize(),
      "parent_name": (resource.parent.name if resource.parent else None)})

  async def unassigned_resource_callback(self, name: str):
    await self.send_command(command="resource_unassigned", data={"resource_name": name})

  async def pick_up_tips(self, ops: List[Pickup], use_channels: List[int]):
    serialized = [{
      "resource_name": op.resource.name,
      "offset": serialize(op.offset),
      "tip": op.tip.serialize(),
    } for op in ops]
    await self.send_command(
      command="pick_up_tips",
      data={"channels": serialized, "use_channels": use_channels})

  async def drop_tips(self, ops: List[Drop], use_channels: List[int]):
    serialized = [{
      "resource_name": op.resource.name,
      "offset": serialize(op.offset),
      "tip": op.tip.serialize(),
    } for op in ops]
    await self.send_command(
      command="drop_tips",
      data={"channels": serialized, "use_channels": use_channels})

  async def aspirate(self, ops: List[Aspiration], use_channels: List[int]):
    serialized = [{
      "resource_name": op.resource.name,
      "offset": serialize(op.offset),
      "tip": serialize(op.tip),
      "volume": op.volume,
      "flow_rate": serialize(op.flow_rate),
      "liquid_height": serialize(op.liquid_height),
      "blow_out_air_volume": serialize(op.blow_out_air_volume),
      "liquids": serialize(op.liquids),
    } for op in ops]
    await self.send_command(
      command="aspirate",
      data={"channels": serialized, "use_channels": use_channels})

  async def dispense(self, ops: List[Dispense], use_channels: List[int]):
    serialized = [{
      "resource_name": op.resource.name,
      "offset": serialize(op.offset),
      "tip": serialize(op.tip),
      "volume": op.volume,
      "flow_rate": serialize(op.flow_rate),
      "liquid_height": serialize(op.liquid_height),
      "blow_out_air_volume": serialize(op.blow_out_air_volume),
      "liquids": serialize(op.liquids),
    } for op in ops]
    await self.send_command(
      command="dispense",
      data={"channels": serialized, "use_channels": use_channels})

  async def pick_up_tips96(self, pickup: PickupTipRack):
    await self.send_command(command="pick_up_tips96", data={
      "resource_name": pickup.resource.name, "offset": serialize(pickup.offset)})

  async def drop_tips96(self, drop: DropTipRack):
    await self.send_command(command="drop_tips96", data={
      "resource_name": drop.resource.name, "offset": serialize(drop.offset)})

<<<<<<< HEAD
  async def aspirate96(self, aspiration: Union[AspirationPlate, AspirationTrough]):
    data = {"aspiration": {
      "offset": serialize(aspiration.offset),
      "volume": aspiration.volume,
      "flow_rate": serialize(aspiration.flow_rate),
      "liquid_height": serialize(aspiration.liquid_height),
      "blow_out_air_volume": serialize(aspiration.blow_out_air_volume),
      "liquids": serialize(aspiration.liquids),
      "tips": [serialize(tip) for tip in aspiration.tips],
    }}
=======
  async def aspirate96(self, aspiration: Union[AspirationPlate, AspirationContainer]):
>>>>>>> 2c98ad53
    if isinstance(aspiration, AspirationPlate):
      data["well_names"] = [well.name for well in aspiration.wells]
    else:
<<<<<<< HEAD
      data["trough"] = aspiration.trough.name
    await self.send_command(command="aspirate96", data=data) 

  async def dispense96(self, dispense: Union[DispensePlate, DispenseTrough]):
    data = {"dispense": {
      "offset": serialize(dispense.offset),
      "volume": dispense.volume,
      "flow_rate": serialize(dispense.flow_rate),
      "liquid_height": serialize(dispense.liquid_height),
      "blow_out_air_volume": serialize(dispense.blow_out_air_volume),
      "liquids": serialize(dispense.liquids),
      "tips": [serialize(tip) for tip in dispense.tips],
    }}
=======
      await self.send_command(command="aspirate96", data={"aspiration": {
        "container": aspiration.container.name,
        "offset": serialize(aspiration.offset),
        "volume": aspiration.volume,
        "flow_rate": serialize(aspiration.flow_rate),
        "liquid_height": serialize(aspiration.liquid_height),
        "blow_out_air_volume": serialize(aspiration.blow_out_air_volume),
        "liquids": serialize(aspiration.liquids),
        "tips": [serialize(tip) for tip in aspiration.tips],
      }})

  async def dispense96(self, dispense: Union[DispensePlate, DispenseContainer]):
>>>>>>> 2c98ad53
    if isinstance(dispense, DispensePlate):
      data["well_names"] = [well.name for well in dispense.wells]
    else:
<<<<<<< HEAD
      data["trough"] = dispense.trough.name
    await self.send_command(command="dispense96", data=data)
=======
      await self.send_command(command="dispense96", data={"dispense": {
        "container": dispense.container.name,
        "offset": serialize(dispense.offset),
        "volume": dispense.volume,
        "flow_rate": serialize(dispense.flow_rate),
        "liquid_height": serialize(dispense.liquid_height),
        "blow_out_air_volume": serialize(dispense.blow_out_air_volume),
        "liquids": serialize(dispense.liquids),
        "tips": [serialize(tip) for tip in dispense.tips],
      }})
>>>>>>> 2c98ad53

  async def move_resource(self, move: Move, **backend_kwargs):
    await self.send_command(command="move", data={"move": {
      "resource_name": move.resource.name,
      "to": serialize(move.destination),
      "intermediate_locations": [serialize(loc) for loc in move.intermediate_locations],
      "resource_offset": serialize(move.resource_offset),
      "destination_offset": serialize(move.destination_offset),
      "pickup_distance_from_top": move.pickup_distance_from_top,
      "get_direction": serialize(move.get_direction),
      "put_direction": serialize(move.put_direction),
    }}, **backend_kwargs)

  async def prepare_for_manual_channel_operation(self):
    await self.send_command(command="prepare_for_manual_channel_operation")

  async def move_channel_x(self, channel: int, x: float):
    await self.send_command(command="move_channel_x", data={"channel": channel, "x": x})

  async def move_channel_y(self, channel: int, y: float):
    await self.send_command(command="move_channel_y", data={"channel": channel, "y": y})

  async def move_channel_z(self, channel: int, z: float):
    await self.send_command(command="move_channel_z", data={"channel": channel, "z": z})


class SerializingSavingBackend(SerializingBackend):
  """ A backend that saves all serialized commands in `self.sent_commands`, wrote for testing. """

  class Command(TypedDict):
    command: str
    data: Optional[Dict[str, Any]]

  async def setup(self):
    self.sent_commands: List[SerializingSavingBackend.Command] = []
    await super().setup()

  async def send_command(self, command: str, data: Optional[Dict[str, Any]] = None):
    self.sent_commands.append({"command": command, "data": data})

  def clear(self):
    self.sent_commands = []

  def get_first_data_for_command(self, command: str) -> Optional[Dict[str, Any]]:
    for sent_command in self.sent_commands:
      if sent_command["command"] == command:
        return sent_command["data"]
    return None<|MERGE_RESOLUTION|>--- conflicted
+++ resolved
@@ -120,8 +120,7 @@
     await self.send_command(command="drop_tips96", data={
       "resource_name": drop.resource.name, "offset": serialize(drop.offset)})
 
-<<<<<<< HEAD
-  async def aspirate96(self, aspiration: Union[AspirationPlate, AspirationTrough]):
+  async def aspirate96(self, aspiration: Union[AspirationPlate, AspirationContainer]):
     data = {"aspiration": {
       "offset": serialize(aspiration.offset),
       "volume": aspiration.volume,
@@ -131,17 +130,13 @@
       "liquids": serialize(aspiration.liquids),
       "tips": [serialize(tip) for tip in aspiration.tips],
     }}
-=======
-  async def aspirate96(self, aspiration: Union[AspirationPlate, AspirationContainer]):
->>>>>>> 2c98ad53
     if isinstance(aspiration, AspirationPlate):
       data["well_names"] = [well.name for well in aspiration.wells]
     else:
-<<<<<<< HEAD
       data["trough"] = aspiration.trough.name
     await self.send_command(command="aspirate96", data=data) 
 
-  async def dispense96(self, dispense: Union[DispensePlate, DispenseTrough]):
+  async def dispense96(self, dispense: Union[DispensePlate, AspirationContainer]):
     data = {"dispense": {
       "offset": serialize(dispense.offset),
       "volume": dispense.volume,
@@ -151,38 +146,11 @@
       "liquids": serialize(dispense.liquids),
       "tips": [serialize(tip) for tip in dispense.tips],
     }}
-=======
-      await self.send_command(command="aspirate96", data={"aspiration": {
-        "container": aspiration.container.name,
-        "offset": serialize(aspiration.offset),
-        "volume": aspiration.volume,
-        "flow_rate": serialize(aspiration.flow_rate),
-        "liquid_height": serialize(aspiration.liquid_height),
-        "blow_out_air_volume": serialize(aspiration.blow_out_air_volume),
-        "liquids": serialize(aspiration.liquids),
-        "tips": [serialize(tip) for tip in aspiration.tips],
-      }})
-
-  async def dispense96(self, dispense: Union[DispensePlate, DispenseContainer]):
->>>>>>> 2c98ad53
     if isinstance(dispense, DispensePlate):
       data["well_names"] = [well.name for well in dispense.wells]
     else:
-<<<<<<< HEAD
       data["trough"] = dispense.trough.name
     await self.send_command(command="dispense96", data=data)
-=======
-      await self.send_command(command="dispense96", data={"dispense": {
-        "container": dispense.container.name,
-        "offset": serialize(dispense.offset),
-        "volume": dispense.volume,
-        "flow_rate": serialize(dispense.flow_rate),
-        "liquid_height": serialize(dispense.liquid_height),
-        "blow_out_air_volume": serialize(dispense.blow_out_air_volume),
-        "liquids": serialize(dispense.liquids),
-        "tips": [serialize(tip) for tip in dispense.tips],
-      }})
->>>>>>> 2c98ad53
 
   async def move_resource(self, move: Move, **backend_kwargs):
     await self.send_command(command="move", data={"move": {
