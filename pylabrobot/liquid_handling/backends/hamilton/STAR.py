--- conflicted
+++ resolved
@@ -1557,13 +1557,6 @@
 
     self._assert_valid_resources([op.resource for op in ops])
 
-<<<<<<< HEAD
-=======
-    # correct volumes using the liquid class
-    volumes = [hlc.compute_corrected_volume(op.volume) if hlc is not None else op.volume
-               for op, hlc in zip(ops, hamilton_liquid_classes)]
-
->>>>>>> 68d10276
     well_bottoms = [op.resource.get_absolute_location().z + op.offset.z + \
                     op.resource.material_z_thickness for op in ops]
     liquid_surfaces_no_lld = liquid_surfaces_no_lld or [wb + (op.liquid_height or 0)
@@ -1792,31 +1785,6 @@
     if blow_out is None:
       blow_out = [False] * n
 
-<<<<<<< HEAD
-=======
-    if hamilton_liquid_classes is None:
-      hamilton_liquid_classes = []
-      for i, op in enumerate(ops):
-        liquid = Liquid.WATER # default to WATER
-        # [-1][0]: get last liquid in tip, [0] is indexing into the tuple
-        if len(op.liquids) > 0 and op.liquids[-1][0] is not None:
-          liquid = op.liquids[-1][0]
-
-        hamilton_liquid_classes.append(get_star_liquid_class(
-          tip_volume=op.tip.maximal_volume,
-          is_core=False,
-          is_tip=True,
-          has_filter=op.tip.has_filter,
-          liquid=liquid,
-          jet=jet[i],
-          blow_out=blow_out[i]
-        ))
-
-    # correct volumes using the liquid class
-    volumes = [hlc.compute_corrected_volume(op.volume) if hlc is not None else op.volume
-               for op, hlc in zip(ops, hamilton_liquid_classes)]
-
->>>>>>> 68d10276
     well_bottoms = [op.resource.get_absolute_location().z + op.offset.z + \
                     op.resource.material_z_thickness for op in ops]
     liquid_surfaces_no_lld = liquid_surface_no_lld or \
@@ -1866,11 +1834,7 @@
         y_positions=y_positions,
 
         dispensing_mode=dispensing_modes,
-<<<<<<< HEAD
         dispense_volumes=[round(op.volume*10) for op in ops],
-=======
-        dispense_volumes=[round(vol*10) for vol in volumes],
->>>>>>> 68d10276
         lld_search_height=[round(lsh*10) for lsh in lld_search_height],
         liquid_surface_no_lld=[round(ls*10) for ls in liquid_surfaces_no_lld],
         pull_out_distance_transport_air=[round(po*10) for po in pull_out_distance_transport_air],
