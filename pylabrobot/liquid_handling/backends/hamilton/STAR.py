from abc import ABCMeta
import datetime
import enum
import functools
import logging
import re
from typing import (
  Callable,
  Dict,
  List,
  Literal,
  Optional,
  Sequence,
  Type,
  TypeVar,
  Union,
  cast,
)

from pylabrobot import audio
from pylabrobot.liquid_handling.backends.hamilton.base import (
  HamiltonLiquidHandler,
)
from pylabrobot.liquid_handling.errors import ChannelizedError
from pylabrobot.liquid_handling.liquid_classes.hamilton import (
  HamiltonLiquidClass,
  get_star_liquid_class,
)
from pylabrobot.liquid_handling.standard import (
  Pickup,
  PickupTipRack,
  Drop,
  DropTipRack,
  Aspiration,
  AspirationPlate,
  AspirationContainer,
  Dispense,
  DispensePlate,
  DispenseContainer,
  GripDirection,
  Move,
)
from pylabrobot.resources import (
  Carrier,
  Coordinate,
  Resource,
  TipRack,
  TipSpot,
  Well,
)
from pylabrobot.resources.errors import (
  TooLittleVolumeError,
  TooLittleLiquidError,
  HasTipError,
  NoTipError,
)
from pylabrobot.resources.hamilton.hamilton_decks import (
  STAR_SIZE_X,
  STARLET_SIZE_X,
)
from pylabrobot.resources.liquid import Liquid
from pylabrobot.resources.ml_star import (
  HamiltonTip,
  TipDropMethod,
  TipPickupMethod,
  TipSize,
)
from pylabrobot.resources.resource_holder import get_child_location
from pylabrobot.utils.linalg import matrix_vector_multiply_3x3

T = TypeVar("T")


logger = logging.getLogger("pylabrobot")


def need_iswap_parked(method: Callable):
  """Ensure that the iSWAP is in parked position before running command.

  If the iSWAP is not parked, it get's parked before running the command.
  """

  @functools.wraps(method)
  async def wrapper(self: "STAR", *args, **kwargs):
    if self.iswap_installed and not self.iswap_parked:
      await self.park_iswap(
        minimum_traverse_height_at_beginning_of_a_command=int(self._traversal_height * 10)
      )

    result = await method(self, *args, **kwargs)

    return result

  return wrapper


def _fill_in_defaults(val: Optional[List[T]], default: List[T]) -> List[T]:
  """Util for converting an argument to the appropriate format for low level star methods."""
  t = type(default[0])
  # if the val is None, use the default.
  if val is None:
    return default
  # repeat val if it is not a list.
  if not isinstance(val, list):
    return [val] * len(default)
  # if the val is a list, it must be of the correct length.
  if len(val) != len(default):
    raise ValueError(f"Value length must equal num operations ({len(default)}), but is {val}")
  # replace None values in list with default values.
  val = [v if v is not None else d for v, d in zip(val, default)]
  # the values must be of the right type. automatically handle int and float.
  if t in [int, float]:
    return [t(v) for v in val]  # type: ignore
  if not all(isinstance(v, t) for v in val):
    raise ValueError(f"Value must be a list of {t}, but is {val}")
  # the value is ready to be used.
  return val


def parse_star_fw_string(resp: str, fmt: str = "") -> dict:
  """Parse a machine command or response string according to a format string.

  The format contains names of parameters (always length 2),
  followed by an arbitrary number of the following, but always
  the same:
  - '&': char
  - '#': decimal
  - '*': hex

  The order of parameters in the format and response string do not
  have to (and often do not) match.

  The identifier parameter (id####) is added automatically.

  TODO: string parsing
  The firmware docs mention strings in the following format: '...'
  However, the length of these is always known (except when reading
  barcodes), so it is easier to convert strings to the right number
  of '&'. With barcode reading the length of the barcode is included
  with the response string. We'll probably do a custom implementation
  for that.

  TODO: spaces
  We should also parse responses where integers are separated by spaces,
  like this: `ua#### #### ###### ###### ###### ######`

  Args:
    resp: The response string to parse.
    fmt: The format string.

  Raises:
    ValueError: if the format string is incompatible with the response.

  Returns:
    A dictionary containing the parsed values.

  Examples:
    Parsing a string containing decimals (`1111`), hex (`0xB0B`) and chars (`'rw'`):

    ```
    >>> parse_fw_string("aa1111bbrwccB0B", "aa####bb&&cc***")
    {'aa': 1111, 'bb': 'rw', 'cc': 2827}
    ```
  """

  # Remove device and cmd identifier from response.
  resp = resp[4:]

  # Parse the parameters in the fmt string.
  info = {}

  def find_param(param):
    name, data = param[0:2], param[2:]
    type_ = {"#": "int", "*": "hex", "&": "str"}[data[0]]

    # Build a regex to match this parameter.
    exp = {
      "int": r"[-+]?[\d ]",
      "hex": r"[\da-fA-F ]",
      "str": ".",
    }[type_]
    len_ = len(data.split(" ")[0])  # Get length of first block.
    regex = f"{name}((?:{exp}{ {len_} }"

    if param.endswith(" (n)"):
      regex += " ?)+)"
      is_list = True
    else:
      regex += "))"
      is_list = False

    # Match response against regex, save results in right datatype.
    r = re.search(regex, resp)
    if r is None:
      raise ValueError(f"could not find matches for parameter {name}")

    g = r.groups()
    if len(g) == 0:
      raise ValueError(f"could not find value for parameter {name}")
    m = g[0]

    if is_list:
      m = m.split(" ")

      if type_ == "str":
        info[name] = m
      elif type_ == "int":
        info[name] = [int(m_) for m_ in m if m_ != ""]
      elif type_ == "hex":
        info[name] = [int(m_, base=16) for m_ in m if m_ != ""]
    else:
      if type_ == "str":
        info[name] = m
      elif type_ == "int":
        info[name] = int(m)
      elif type_ == "hex":
        info[name] = int(m, base=16)

  # Find params in string. All params are identified by 2 lowercase chars.
  param = ""
  prevchar = None
  for char in fmt:
    if char.islower() and prevchar != "(":
      if len(param) > 2:
        find_param(param)
        param = ""
    param += char
    prevchar = char
  if param != "":
    find_param(param)  # last parameter is not closed by loop.

  # If id not in fmt, add it.
  if "id" not in info:
    find_param("id####")

  return info


class STARModuleError(Exception, metaclass=ABCMeta):
  """Base class for all Hamilton backend errors, raised by a single module."""

  def __init__(
    self,
    message: str,
    trace_information: int,
    raw_response: str,
    raw_module: str,
  ):
    self.message = message
    self.trace_information = trace_information
    self.raw_response = raw_response
    self.raw_module = raw_module

  def __repr__(self) -> str:
    return f"{self.__class__.__name__}('{self.message}')"


class CommandSyntaxError(STARModuleError):
  """Command syntax error

  Code: 01
  """


class HardwareError(STARModuleError):
  """Hardware error

  Possible cause(s):
    drive blocked, low power etc.

  Code: 02
  """


class CommandNotCompletedError(STARModuleError):
  """Command not completed

  Possible cause(s):
    error in previous sequence (not executed)

  Code: 03
  """


class ClotDetectedError(STARModuleError):
  """Clot detected

  Possible cause(s):
    LLD not interrupted

  Code: 04
  """


class BarcodeUnreadableError(STARModuleError):
  """Barcode unreadable

  Possible cause(s):
    bad or missing barcode

  Code: 05
  """


class TipTooLittleVolumeError(STARModuleError):
  """Too little liquid

  Possible cause(s):
    1. liquid surface is not detected,
    2. Aspirate / Dispense conditions could not be fulfilled.

  Code: 06
  """


class TipAlreadyFittedError(STARModuleError):
  """Tip already fitted

  Possible cause(s):
    Repeated attempts to fit a tip or iSwap movement with tips

  Code: 07
  """


class HamiltonNoTipError(STARModuleError):
  """No tips

  Possible cause(s):
    command was started without fitting tip (tip was not fitted or fell off again)

  Code: 08
  """


class NoCarrierError(STARModuleError):
  """No carrier

  Possible cause(s):
    load command without carrier

  Code: 09
  """


class NotCompletedError(STARModuleError):
  """Not completed

  Possible cause(s):
    Command in command buffer was aborted due to an error in a previous command, or command stack
    was deleted.

  Code: 10
  """


class DispenseWithPressureLLDError(STARModuleError):
  """Dispense with  pressure LLD

  Possible cause(s):
    dispense with pressure LLD is not permitted

  Code: 11
  """


class NoTeachInSignalError(STARModuleError):
  """No Teach  In Signal

  Possible cause(s):
    X-Movement to LLD reached maximum allowable position with- out detecting Teach in signal

  Code: 12
  """


class LoadingTrayError(STARModuleError):
  """Loading  Tray error

  Possible cause(s):
    position already occupied

  Code: 13
  """


class SequencedAspirationWithPressureLLDError(STARModuleError):
  """Sequenced aspiration with  pressure LLD

  Possible cause(s):
    sequenced aspiration with pressure LLD is not permitted

  Code: 14
  """


class NotAllowedParameterCombinationError(STARModuleError):
  """Not allowed  parameter combination

  Possible cause(s):
    i.e. PLLD and dispense or wrong X-drive assignment

  Code: 15
  """


class CoverCloseError(STARModuleError):
  """Cover close error

  Possible cause(s):
    cover is not closed and couldn't be locked

  Code: 16
  """


class AspirationError(STARModuleError):
  """Aspiration error

  Possible cause(s):
    aspiration liquid stream error detected

  Code: 17
  """


class WashFluidOrWasteError(STARModuleError):
  """Wash fluid or trash error

  Possible cause(s):
    1. missing wash fluid
    2. trash of particular washer is full

  Code: 18
  """


class IncubationError(STARModuleError):
  """Incubation error

  Possible cause(s):
    incubator temperature out of limit

  Code: 19
  """


class TADMMeasurementError(STARModuleError):
  """TADM measurement error

  Possible cause(s):
    overshoot of limits during aspiration or dispensation

  Code: 20, 26
  """


class NoElementError(STARModuleError):
  """No element

  Possible cause(s):
    expected element not detected

  Code: 21
  """


class ElementStillHoldingError(STARModuleError):
  """Element still holding

  Possible cause(s):
    "Get command" is sent twice or element is not droped expected element is missing (lost)

  Code: 22
  """


class ElementLostError(STARModuleError):
  """Element lost

  Possible cause(s):
    expected element is missing (lost)

  Code: 23
  """


class IllegalTargetPlatePositionError(STARModuleError):
  """Illegal target plate position

  Possible cause(s):
    1. over or underflow of iSWAP positions
    2. iSWAP is not in park position during pipetting activities

  Code: 24
  """


class IllegalUserAccessError(STARModuleError):
  """Illegal user access

  Possible cause(s):
    carrier was manually removed or cover is open (immediate stop is executed)

  Code: 25
  """


class PositionNotReachableError(STARModuleError):
  """Position not reachable

  Possible cause(s):
    position out of mechanical limits using iSWAP, CoRe gripper or PIP-channels

  Code: 27
  """


class UnexpectedLLDError(STARModuleError):
  """unexpected LLD

  Possible cause(s):
    liquid level is reached before LLD scanning is started (using PIP or XL channels)

  Code: 28
  """


class AreaAlreadyOccupiedError(STARModuleError):
  """area already occupied

  Possible cause(s):
    Its impossible to occupy area because this area is already in use

  Code: 29
  """


class ImpossibleToOccupyAreaError(STARModuleError):
  """impossible to occupy area

  Possible cause(s):
    Area cant be occupied because is no solution for arm prepositioning

  Code: 30
  """


class AntiDropControlError(STARModuleError):
  """
  Anti drop controlling out of tolerance. (VENUS only)

  Code: 31
  """


class DecapperError(STARModuleError):
  """
  Decapper lock error while screw / unscrew a cap by twister channels. (VENUS only)

  Code: 32
  """


class DecapperHandlingError(STARModuleError):
  """
  Decapper station error while lock / unlock a cap. (VENUS only)

  Code: 33
  """


class StopError(STARModuleError):
  """
  Hood is open (Not from documentation, but observed)

  Code: 36
  """


class SlaveError(STARModuleError):
  """Slave error

  Possible cause(s):
    This error code indicates an error in one of slaves. (for error handling purpose using service
    software macro code)

  Code: 99
  """


class WrongCarrierError(STARModuleError):
  """
  Wrong carrier barcode detected. (VENUS only)

  Code: 100
  """


class NoCarrierBarcodeError(STARModuleError):
  """
  Carrier barcode could not be read or is missing. (VENUS only)

  Code: 101
  """


class LiquidLevelError(STARModuleError):
  """
  Liquid surface not detected. (VENUS only)

  This error is created from main / slave error 06/70, 06/73 and 06/87.

  Code: 102
  """


class NotDetectedError(STARModuleError):
  """
  Carrier not detected at deck end position. (VENUS only)

  Code: 103
  """


class NotAspiratedError(STARModuleError):
  """
  Dispense volume exceeds the aspirated volume. (VENUS only)

  This error is created from main / slave error 02/54.

  Code: 104
  """


class ImproperDispensationError(STARModuleError):
  """
  The dispensed volume is out of tolerance (may only occur for Nano Pipettor Dispense steps).
  (VENUS only)

  This error is created from main / slave error 02/52 and 02/54.

  Code: 105
  """


class NoLabwareError(STARModuleError):
  """
  The labware to be loaded was not detected by autoload module. (VENUS only)

  Note:

  May only occur on a Reload Carrier step if the labware property 'MlStarCarPosAreRecognizable' is
  set to 1.

  Code: 106
  """


class UnexpectedLabwareError(STARModuleError):
  """
  The labware contains unexpected barcode ( may only occur on a Reload Carrier step ). (VENUS only)

  Code: 107
  """


class WrongLabwareError(STARModuleError):
  """
  The labware to be reloaded contains wrong barcode ( may only occur on a Reload Carrier step ).
  (VENUS only)

  Code: 108
  """


class BarcodeMaskError(STARModuleError):
  """
  The barcode read doesn't match the barcode mask defined. (VENUS only)

  Code: 109
  """


class BarcodeNotUniqueError(STARModuleError):
  """
  The barcode read is not unique. Previously loaded labware with same barcode was loaded without
  unique barcode check. (VENUS only)

  Code: 110
  """


class BarcodeAlreadyUsedError(STARModuleError):
  """
  The barcode read is already loaded as unique barcode ( it's not possible to load the same barcode
  twice ). (VENUS only)

  Code: 111
  """


class KitLotExpiredError(STARModuleError):
  """
  Kit Lot expired. (VENUS only)

  Code: 112
  """


class DelimiterError(STARModuleError):
  """
  Barcode contains character which is used as delimiter in result string. (VENUS only)

  Code: 113
  """


class UnknownHamiltonError(STARModuleError):
  """Unknown error"""


def _module_id_to_module_name(id_):
  """Convert a module ID to a module name."""
  return {
    "C0": "Master",
    "X0": "X-drives",
    "I0": "Auto Load",
    "W1": "Wash station 1-3",
    "W2": "Wash station 4-6",
    "T1": "Temperature carrier 1",
    "T2": "Temperature carrier 2",
    "R0": "ISWAP",
    "P1": "Pipetting channel 1",
    "P2": "Pipetting channel 2",
    "P3": "Pipetting channel 3",
    "P4": "Pipetting channel 4",
    "P5": "Pipetting channel 5",
    "P6": "Pipetting channel 6",
    "P7": "Pipetting channel 7",
    "P8": "Pipetting channel 8",
    "P9": "Pipetting channel 9",
    "PA": "Pipetting channel 10",
    "PB": "Pipetting channel 11",
    "PC": "Pipetting channel 12",
    "PD": "Pipetting channel 13",
    "PE": "Pipetting channel 14",
    "PF": "Pipetting channel 15",
    "PG": "Pipetting channel 16",
    "H0": "CoRe 96 Head",
    "HW": "Pump station 1 station",
    "HU": "Pump station 2 station",
    "HV": "Pump station 3 station",
    "N0": "Nano dispenser",
    "D0": "384 dispensing head",
    "NP": "Nano disp. pressure controller",
    "M1": "Reserved for module 1",
  }.get(id_, "Unknown Module")


def error_code_to_exception(code: int) -> Type[STARModuleError]:
  """Convert an error code to an exception."""
  codes = {
    1: CommandSyntaxError,
    2: HardwareError,
    3: CommandNotCompletedError,
    4: ClotDetectedError,
    5: BarcodeUnreadableError,
    6: TipTooLittleVolumeError,
    7: TipAlreadyFittedError,
    8: HamiltonNoTipError,
    9: NoCarrierError,
    10: NotCompletedError,
    11: DispenseWithPressureLLDError,
    12: NoTeachInSignalError,
    13: LoadingTrayError,
    14: SequencedAspirationWithPressureLLDError,
    15: NotAllowedParameterCombinationError,
    16: CoverCloseError,
    17: AspirationError,
    18: WashFluidOrWasteError,
    19: IncubationError,
    20: TADMMeasurementError,
    21: NoElementError,
    22: ElementStillHoldingError,
    23: ElementLostError,
    24: IllegalTargetPlatePositionError,
    25: IllegalUserAccessError,
    26: TADMMeasurementError,
    27: PositionNotReachableError,
    28: UnexpectedLLDError,
    29: AreaAlreadyOccupiedError,
    30: ImpossibleToOccupyAreaError,
    31: AntiDropControlError,
    32: DecapperError,
    33: DecapperHandlingError,
    99: SlaveError,
    100: WrongCarrierError,
    101: NoCarrierBarcodeError,
    102: LiquidLevelError,
    103: NotDetectedError,
    104: NotAspiratedError,
    105: ImproperDispensationError,
    106: NoLabwareError,
    107: UnexpectedLabwareError,
    108: WrongLabwareError,
    109: BarcodeMaskError,
    110: BarcodeNotUniqueError,
    111: BarcodeAlreadyUsedError,
    112: KitLotExpiredError,
    113: DelimiterError,
  }
  if code in codes:
    return codes[code]
  return UnknownHamiltonError


def trace_information_to_string(module_identifier: str, trace_information: int) -> str:
  """Convert a trace identifier to an error message."""
  table = None

  if module_identifier == "C0":  # master
    table = {
      10: "CAN error",
      11: "Slave command time out",
      20: "E2PROM error",
      30: "Unknown command",
      31: "Unknown parameter",
      32: "Parameter out of range",
      33: "Parameter does not belong to command, or not all parameters were sent",
      34: "Node name unknown",
      35: "id parameter error",
      37: "node name defined twice",
      38: "faulty XL channel settings",
      39: "faulty robotic channel settings",
      40: "PIP task busy",
      41: "Auto load task busy",
      42: "Miscellaneous task busy",
      43: "Incubator task busy",
      44: "Washer task busy",
      45: "iSWAP task busy",
      46: "CoRe 96 head task busy",
      47: "Carrier sensor doesn't work properly",
      48: "CoRe 384 head task busy",
      49: "Nano pipettor task busy",
      50: "XL channel task busy",
      51: "Tube gripper task busy",
      52: "Imaging channel task busy",
      53: "Robotic channel task busy",
    }
  elif module_identifier == "I0":  # autoload
    table = {36: "Hamilton will not run while the hood is open"}
  elif module_identifier in [
    "PX",
    "P1",
    "P2",
    "P3",
    "P4",
    "P5",
    "P6",
    "P7",
    "P8",
    "P9",
    "PA",
    "PB",
    "PC",
    "PD",
    "PE",
    "PF",
    "PG",
  ]:
    table = {
      0: "No error",
      20: "No communication to EEPROM",
      30: "Unknown command",
      31: "Unknown parameter",
      32: "Parameter out of range",
      35: "Voltages outside permitted range",
      36: "Stop during execution of command",
      37: "Stop during execution of command",
      40: "No parallel processes permitted (Two or more commands sent for the same control"
      "process)",
      50: "Dispensing drive init. position not found",
      51: "Dispensing drive not initialized",
      52: "Dispensing drive movement error",
      53: "Maximum volume in tip reached",
      54: "Position outside of permitted area",
      55: "Y-drive blocked",
      56: "Y-drive not initialized",
      57: "Y-drive movement error",
      60: "Z-drive blocked",
      61: "Z-drive not initialized",
      62: "Z-drive movement error",
      63: "Z-drive limit stop not found",
      70: "No liquid level found (possibly because no liquid was present)",
      71: "Not enough liquid present (Immersion depth or surface following position possiby"
      "below minimal access range)",
      72: "Auto calibration at pressure (Sensor not possible)",
      73: "No liquid level found with dual LLD",
      74: "Liquid at a not allowed position detected",
      75: "No tip picked up, possibly because no was present at specified position",
      76: "Tip already picked up",
      77: "Tip not droped",
      78: "Wrong tip picked up",
      80: "Liquid not correctly aspirated",
      81: "Clot detected",
      82: "TADM measurement out of lower limit curve",
      83: "TADM measurement out of upper limit curve",
      84: "Not enough memory for TADM measurement",
      85: "No communication to digital potentiometer",
      86: "ADC algorithm error",
      87: "2nd phase of liquid nt found",
      88: "Not enough liquid present (Immersion depth or surface following position possiby"
      "below minimal access range)",
      90: "Limit curve not resetable",
      91: "Limit curve not programmable",
      92: "Limit curve not found",
      93: "Limit curve data incorrect",
      94: "Not enough memory for limit curve",
      95: "Invalid limit curve index",
      96: "Limit curve already stored",
    }
  elif module_identifier == "H0":  # Core 96 head
    table = {
      20: "No communication to EEPROM",
      30: "Unknown command",
      31: "Unknown parameter",
      32: "Parameter out of range",
      35: "Voltage outside permitted range",
      36: "Stop during execution of command",
      37: "The adjustment sensor did not switch",
      40: "No parallel processes permitted",
      50: "Dispensing drive initialization failed",
      51: "Dispensing drive not initialized",
      52: "Dispensing drive movement error",
      53: "Maximum volume in tip reached",
      54: "Position out of permitted area",
      55: "Y drive initialization failed",
      56: "Y drive not initialized",
      57: "Y drive movement error",
      58: "Y drive position outside of permitted area",
      60: "Z drive initialization failed",
      61: "Z drive not initialized",
      62: "Z drive movement error",
      63: "Z drive position outside of permitted area",
      65: "Squeezer drive initialization failed",
      66: "Squeezer drive not initialized",
      67: "Squeezer drive movement error: drive blocked or incremental sensor fault",
      68: "Squeezer drive position outside of permitted area",
      70: "No liquid level found",
      71: "Not enough liquid present",
      75: "No tip picked up",
      76: "Tip already picked up",
      81: "Clot detected",
    }
  elif module_identifier == "R0":  # iswap
    table = {
      20: "No communication to EEPROM",
      30: "Unknown command",
      31: "Unknown parameter",
      32: "Parameter out of range",
      33: "FW doesn't match to HW",
      36: "Stop during execution of command",
      37: "The adjustment sensor did not switch",
      38: "The adjustment sensor cannot be searched",
      40: "No parallel processes permitted",
      41: "No parallel processes permitted",
      42: "No parallel processes permitted",
      50: "Y-drive Initialization failed",
      51: "Y-drive not initialized",
      52: "Y-drive movement error: drive locked or incremental sensor fault",
      53: "Y-drive movement error: position counter over/underflow",
      60: "Z-drive initialization failed",
      61: "Z-drive not initialized",
      62: "Z-drive movement error: drive locked or incremental sensor fault",
      63: "Z-drive movement error: position counter over/underflow",
      70: "Rotation-drive initialization failed",
      71: "Rotation-drive not initialized",
      72: "Rotation-drive movement error: drive locked or incremental sensor fault",
      73: "Rotation-drive movement error: position counter over/underflow",
      80: "Wrist twist drive initialization failed",
      81: "Wrist twist drive not initialized",
      82: "Wrist twist drive movement error: drive locked or incremental sensor fault",
      83: "Wrist twist drive movement error: position counter over/underflow",
      85: "Gripper drive: communication error to gripper DMS digital potentiometer",
      86: "Gripper drive: Auto adjustment of DMS digital potentiometer not possible",
      89: "Gripper drive movement error: drive locked or incremental sensor fault during gripping",
      90: "Gripper drive initialized failed",
      91: "iSWAP not initialized. Call star.initialize_iswap().",
      92: "Gripper drive movement error: drive locked or incremental sensor fault during release",
      93: "Gripper drive movement error: position counter over/underflow",
      94: "Plate not found",
      96: "Plate not available",
      97: "Unexpected object found",
    }

  if table is not None and trace_information in table:
    return table[trace_information]

  return f"Unknown trace information code {trace_information:02}"


class STARFirmwareError(Exception):
  def __init__(self, errors: Dict[str, STARModuleError], raw_response: str):
    self.errors = errors
    self.raw_response = raw_response
    super().__init__(f"{errors}, {raw_response}")


def star_firmware_string_to_error(
  error_code_dict: Dict[str, str],
  raw_response: str,
) -> STARFirmwareError:
  """Convert a firmware string to a STARFirmwareError."""

  errors = {}

  for module_id, error in error_code_dict.items():
    module_name = _module_id_to_module_name(module_id)
    if "/" in error:
      # C0 module: error code / trace information
      error_code_str, trace_information_str = error.split("/")
      error_code, trace_information = (
        int(error_code_str),
        int(trace_information_str),
      )
      if error_code == 0:  # No error
        continue
      error_class = error_code_to_exception(error_code)
    elif module_id == "I0" and error == "36":
      error_class = StopError
      trace_information = int(error)
    else:
      # Slave modules: er## (just trace information)
      error_class = UnknownHamiltonError
      trace_information = int(error)
    error_description = trace_information_to_string(
      module_identifier=module_id, trace_information=trace_information
    )
    errors[module_name] = error_class(
      message=error_description,
      trace_information=trace_information,
      raw_response=error,
      raw_module=module_id,
    )

  # If the master error is a SlaveError, remove it from the errors dict.
  if isinstance(errors.get("Master"), SlaveError):
    errors.pop("Master")

  return STARFirmwareError(errors=errors, raw_response=raw_response)


def convert_star_module_error_to_plr_error(
  error: STARModuleError,
) -> Optional[Exception]:
  """Convert an error returned by a specific STAR module to a Hamilton error."""
  # TipAlreadyFittedError -> HasTipError
  if isinstance(error, TipAlreadyFittedError):
    return HasTipError()

  # HamiltonNoTipError -> NoTipError
  if isinstance(error, HamiltonNoTipError):
    return NoTipError(error.message)

  if error.trace_information == 75:
    return NoTipError(error.message)

  if error.trace_information in {70, 71}:
    return TooLittleLiquidError(error.message)

  if error.trace_information in {54}:
    return TooLittleVolumeError(error.message)

  return None


def convert_star_firmware_error_to_plr_error(
  error: STARFirmwareError,
) -> Optional[Exception]:
  """Check if a STARFirmwareError can be converted to a native PLR error. If so, return it, else
  return `None`."""

  # if all errors are channel errors, return a ChannelizedError
  if all(e.startswith("Pipetting channel ") for e in error.errors):

    def _channel_to_int(channel: str) -> int:
      return int(channel.split(" ")[-1]) - 1  # star is 1-indexed, plr is 0-indexed

    errors = {
      _channel_to_int(module_name): convert_star_module_error_to_plr_error(error) or error
      for module_name, error in error.errors.items()
    }
    return ChannelizedError(errors=errors, raw_response=error.raw_response)

  return None


def _dispensing_mode_for_op(empty: bool, jet: bool, blow_out: bool) -> int:
  """from docs:
  0 = Partial volume in jet mode
  1 = Blow out in jet mode, called "empty" in the VENUS liquid editor
  2 = Partial volume at surface
  3 = Blow out at surface, called "empty" in the VENUS liquid editor
  4 = Empty tip at fix position
  """

  if empty:
    return 4
  if jet:
    return 1 if blow_out else 0
  else:
    return 3 if blow_out else 2


class STAR(HamiltonLiquidHandler):
  """
  Interface for the Hamilton STAR.
  """

  def __init__(
    self,
    device_address: Optional[int] = None,
    serial_number: Optional[str] = None,
    packet_read_timeout: int = 3,
    read_timeout: int = 30,
    write_timeout: int = 30,
  ):
    """Create a new STAR interface.

    Args:
      device_address: the USB device address of the Hamilton STAR. Only useful if using more than
        one Hamilton machine over USB.
      serial_number: the serial number of the Hamilton STAR. Only useful if using more than one
        Hamilton machine over USB.
      packet_read_timeout: timeout in seconds for reading a single packet.
      read_timeout: timeout in seconds for reading a full response.
      write_timeout: timeout in seconds for writing a command.
    """

    super().__init__(
      device_address=device_address,
      packet_read_timeout=packet_read_timeout,
      read_timeout=read_timeout,
      write_timeout=write_timeout,
      id_product=0x8000,
      serial_number=serial_number,
    )

    self.iswap_installed: Optional[bool] = None
    self.autoload_installed: Optional[bool] = None
    self.core96_head_installed: Optional[bool] = None

    self._iswap_parked: Optional[bool] = None
    self._num_channels: Optional[int] = None
    self._core_parked: Optional[bool] = None
    self._extended_conf: Optional[dict] = None
    self._traversal_height: float = 245.0
    self.core_adjustment = Coordinate.zero()
    self._unsafe = UnSafe(self)

    self._iswap_version: Optional[str] = None  # loaded lazily

  @property
  def unsafe(self) -> "UnSafe":
    """Actions that have a higher risk of damaging the robot. Use with care!"""
    return self._unsafe

  @property
  def num_channels(self) -> int:
    """The number of pipette channels present on the robot."""
    if self._num_channels is None:
      raise RuntimeError("has not loaded num_channels, forgot to call `setup`?")
    return self._num_channels

  def set_minimum_traversal_height(self, traversal_height: float):
    """Set the minimum traversal height for the robot.

    This refers to the bottom of the pipetting channel when no tip is present, or the bottom of the
    tip when a tip is present. This value will be used as the default value for the
    `minimal_traverse_height_at_begin_of_command` and `minimal_height_at_command_end` parameters
    unless they are explicitly set.
    """

    assert 0 < traversal_height < 285, "Traversal height must be between 0 and 285 mm"

    self._traversal_height = traversal_height

  @property
  def module_id_length(self):
    return 2

  @property
  def extended_conf(self) -> dict:
    """Extended configuration."""
    if self._extended_conf is None:
      raise RuntimeError("has not loaded extended_conf, forgot to call `setup`?")
    return self._extended_conf

  @property
  def iswap_parked(self) -> bool:
    return self._iswap_parked is True

  @property
  def core_parked(self) -> bool:
    return self._core_parked is True

  async def get_iswap_version(self) -> str:
    """Lazily load the iSWAP version. Use cached value if available."""
    if self._iswap_version is None:
      self._iswap_version = await self.request_iswap_version()
    return self._iswap_version

  async def request_pip_channel_version(self, channel: int) -> str:
    return cast(str, (await self.send_command(f"P{channel+1}", "RF", fmt="rf" + "&" * 17))["rf"])

  def get_id_from_fw_response(self, resp: str) -> Optional[int]:
    """Get the id from a firmware response."""
    parsed = parse_star_fw_string(resp, "id####")
    if "id" in parsed and parsed["id"] is not None:
      return int(parsed["id"])
    return None

  def check_fw_string_error(self, resp: str):
    """Raise an error if the firmware response is an error response.

    Raises:
      ValueError: if the format string is incompatible with the response.
      HamiltonException: if the response contains an error.
    """

    # Parse errors.
    module = resp[:2]
    if module == "C0":
      # C0 sends errors as er##/##. P1 raises errors as er## where the first group is the error
      # code, and the second group is the trace information.
      # Beyond that, specific errors may be added for individual channels and modules. These
      # are formatted as P1##/## H0##/##, etc. These items are added programmatically as
      # named capturing groups to the regex.

      exp = r"er(?P<C0>[0-9]{2}/[0-9]{2})"
      for module in [
        "X0",
        "I0",
        "W1",
        "W2",
        "T1",
        "T2",
        "R0",
        "P1",
        "P2",
        "P3",
        "P4",
        "P5",
        "P6",
        "P7",
        "P8",
        "P9",
        "PA",
        "PB",
        "PC",
        "PD",
        "PE",
        "PF",
        "PG",
        "H0",
        "HW",
        "HU",
        "HV",
        "N0",
        "D0",
        "NP",
        "M1",
      ]:
        exp += f" ?(?:{module}(?P<{module}>[0-9]{{2}}/[0-9]{{2}}))?"
      errors = re.search(exp, resp)
    else:
      # Other modules send errors as er##, and do not contain slave errors.
      exp = f"er(?P<{module}>[0-9]{{2}})"
      errors = re.search(exp, resp)

    if errors is not None:
      # filter None elements
      errors_dict = {k: v for k, v in errors.groupdict().items() if v is not None}
      # filter 00 and 00/00 elements, which mean no error.
      errors_dict = {k: v for k, v in errors_dict.items() if v not in ["00", "00/00"]}

    has_error = not (errors is None or len(errors_dict) == 0)
    if has_error:
      he = star_firmware_string_to_error(error_code_dict=errors_dict, raw_response=resp)

      # If there is a faulty parameter error, request which parameter that is.
      for module_name, error in he.errors.items():
        if error.message == "Unknown parameter":
          # temp. disabled until we figure out how to handle async in parse response (the
          # background thread does not have an event loop, and I'm not sure if it should.)
          # vp = await self.send_command(module=error.raw_module, command="VP", fmt="vp&&")["vp"]
          # he[module_name].message += f" ({vp})"

          he.errors[
            module_name
          ].message += " (call lh.backend.request_name_of_last_faulty_parameter)"

      raise he

  def _parse_response(self, resp: str, fmt: str) -> dict:
    """Parse a response from the machine."""
    return parse_star_fw_string(resp, fmt)

  async def setup(
    self,
    skip_autoload=False,
    skip_iswap=False,
    skip_core96_head=False,
  ):
    """Creates a USB connection and finds read/write interfaces.

    Args:
      skip_autoload: if True, skip initializing the autoload module, if applicable.
      skip_iswap: if True, skip initializing the iSWAP module, if applicable.
      skip_core96_head: if True, skip initializing the CoRe 96 head module, if applicable.
    """

    await super().setup()

    tip_presences = await self.request_tip_presence()
    self._num_channels = len(tip_presences)

    # Request machine information
    conf = await self.request_machine_configuration()
    self._extended_conf = await self.request_extended_configuration()

    left_x_drive_configuration_byte_1 = bin(self.extended_conf["xl"])
    left_x_drive_configuration_byte_1 = left_x_drive_configuration_byte_1 + "0" * (
      16 - len(left_x_drive_configuration_byte_1)
    )
    left_x_drive_configuration_byte_1 = left_x_drive_configuration_byte_1[2:]
    configuration_data1 = bin(conf["kb"]).split("b")[-1].zfill(8)
    autoload_configuration_byte = configuration_data1[-4]
    # Identify installations
    self.autoload_installed = autoload_configuration_byte == "1"
    self.core96_head_installed = left_x_drive_configuration_byte_1[2] == "1"
    self.iswap_installed = left_x_drive_configuration_byte_1[1] == "1"

    initialized = await self.request_instrument_initialization_status()

    if not initialized:
      logger.info("Running backend initialization procedure.")

      await self.pre_initialize_instrument()

    if not initialized or any(tip_presences):
      dy = (4050 - 2175) // (self.num_channels - 1)
      y_positions = [4050 - i * dy for i in range(self.num_channels)]

      await self.initialize_pipetting_channels(
        x_positions=[self.extended_conf["xw"]],  # Tip eject waste X position.
        y_positions=y_positions,
        begin_of_tip_deposit_process=int(self._traversal_height * 10),
        end_of_tip_deposit_process=1220,
        z_position_at_end_of_a_command=3600,
        tip_pattern=[True] * self.num_channels,
        tip_type=4,  # TODO: get from tip types
        discarding_method=0,
      )

    if self.autoload_installed and not skip_autoload:
      autoload_initialized = await self.request_autoload_initialization_status()
      if not autoload_initialized:
        await self.initialize_autoload()

      await self.park_autoload()

    if self.iswap_installed and not skip_iswap:
      iswap_initialized = await self.request_iswap_initialization_status()
      if not iswap_initialized:
        await self.initialize_iswap()

      await self.park_iswap(
        minimum_traverse_height_at_beginning_of_a_command=int(self._traversal_height * 10)
      )

    if self.core96_head_installed and not skip_core96_head:
      core96_head_initialized = await self.request_core_96_head_initialization_status()
      if not core96_head_initialized:
        await self.initialize_core_96_head(
          z_position_at_the_command_end=int(self._traversal_height * 10)
        )

    # After setup, STAR will have thrown out anything mounted on the pipetting channels, including
    # the core grippers.
    self._core_parked = True

  # ============== LiquidHandlerBackend methods ==============

  async def pick_up_tips(
    self,
    ops: List[Pickup],
    use_channels: List[int],
    begin_tip_pick_up_process: Optional[float] = None,
    end_tip_pick_up_process: Optional[float] = None,
    minimum_traverse_height_at_beginning_of_a_command: Optional[float] = None,
    pickup_method: Optional[TipPickupMethod] = None,
  ):
    """Pick up tips from a resource."""

    x_positions, y_positions, channels_involved = self._ops_to_fw_positions(ops, use_channels)

    tip_spots = [op.resource for op in ops]
    tips = set(cast(HamiltonTip, tip_spot.get_tip()) for tip_spot in tip_spots)
    if len(tips) > 1:
      raise ValueError("Cannot mix tips with different tip types.")
    ttti = (await self.get_ttti(list(tips)))[0]

    max_z = max(op.resource.get_absolute_location().z + op.offset.z for op in ops)
    max_total_tip_length = max(op.tip.total_tip_length for op in ops)
    max_tip_length = max((op.tip.total_tip_length - op.tip.fitting_depth) for op in ops)

    # not sure why this is necessary, but it is according to log files and experiments
    if self._get_hamilton_tip([op.resource for op in ops]).tip_size == TipSize.LOW_VOLUME:
      max_tip_length += 2
    elif self._get_hamilton_tip([op.resource for op in ops]).tip_size != TipSize.STANDARD_VOLUME:
      max_tip_length -= 2

    tip = ops[0].tip
    if not isinstance(tip, HamiltonTip):
      raise TypeError("Tip type must be HamiltonTip.")

    begin_tip_pick_up_process = (
      round((max_z + max_total_tip_length) * 10)
      if begin_tip_pick_up_process is None
      else int(begin_tip_pick_up_process * 10)
    )
    end_tip_pick_up_process = (
      round((max_z + max_tip_length) * 10)
      if end_tip_pick_up_process is None
      else round(end_tip_pick_up_process * 10)
    )
    minimum_traverse_height_at_beginning_of_a_command = (
      round(self._traversal_height * 10)
      if minimum_traverse_height_at_beginning_of_a_command is None
      else round(minimum_traverse_height_at_beginning_of_a_command * 10)
    )
    pickup_method = pickup_method or tip.pickup_method

    try:
      return await self.pick_up_tip(
        x_positions=x_positions,
        y_positions=y_positions,
        tip_pattern=channels_involved,
        tip_type_idx=ttti,
        begin_tip_pick_up_process=begin_tip_pick_up_process,
        end_tip_pick_up_process=end_tip_pick_up_process,
        minimum_traverse_height_at_beginning_of_a_command=minimum_traverse_height_at_beginning_of_a_command,
        pickup_method=pickup_method,
      )
    except STARFirmwareError as e:
      if plr_e := convert_star_firmware_error_to_plr_error(e):
        raise plr_e from e
      raise e

  async def drop_tips(
    self,
    ops: List[Drop],
    use_channels: List[int],
    drop_method: Optional[TipDropMethod] = None,
    begin_tip_deposit_process: Optional[float] = None,
    end_tip_deposit_process: Optional[float] = None,
    minimum_traverse_height_at_beginning_of_a_command: Optional[float] = None,
    z_position_at_end_of_a_command: Optional[float] = None,
  ):
    """Drop tips to a resource.

    Args:
      drop_method: The method to use for dropping tips. If None, the default method for dropping to
        tip spots is `DROP`, and everything else is `PLACE_SHIFT`. Note that `DROP` is only the
        default if *all* tips are being dropped to a tip spot.
    """

    if drop_method is None:
      if any(not isinstance(op.resource, TipSpot) for op in ops):
        drop_method = TipDropMethod.PLACE_SHIFT
      else:
        drop_method = TipDropMethod.DROP

    x_positions, y_positions, channels_involved = self._ops_to_fw_positions(ops, use_channels)

    # get highest z position
    max_z = max(op.resource.get_absolute_location().z + op.offset.z for op in ops)
    if drop_method == TipDropMethod.PLACE_SHIFT:
      # magic values empirically found in https://github.com/PyLabRobot/pylabrobot/pull/63
      begin_tip_deposit_process = (
        round((max_z + 59.9) * 10)
        if begin_tip_deposit_process is None
        else round(begin_tip_deposit_process * 10)
      )
      end_tip_deposit_process = (
        round((max_z + 49.9) * 10)
        if end_tip_deposit_process is None
        else round(end_tip_deposit_process * 10)
      )
    else:
      max_total_tip_length = max(op.tip.total_tip_length for op in ops)
      max_tip_length = max((op.tip.total_tip_length - op.tip.fitting_depth) for op in ops)
      begin_tip_deposit_process = (
        round((max_z + max_total_tip_length) * 10)
        if begin_tip_deposit_process is None
        else round(begin_tip_deposit_process * 10)
      )
      end_tip_deposit_process = (
        round((max_z + max_tip_length) * 10)
        if end_tip_deposit_process is None
        else round(end_tip_deposit_process * 10)
      )

    minimum_traverse_height_at_beginning_of_a_command = (
      round(self._traversal_height * 10)
      if minimum_traverse_height_at_beginning_of_a_command is None
      else round(minimum_traverse_height_at_beginning_of_a_command * 10)
    )
    z_position_at_end_of_a_command = (
      round(self._traversal_height * 10)
      if z_position_at_end_of_a_command is None
      else round(z_position_at_end_of_a_command * 10)
    )

    try:
      return await self.discard_tip(
        x_positions=x_positions,
        y_positions=y_positions,
        tip_pattern=channels_involved,
        begin_tip_deposit_process=begin_tip_deposit_process,
        end_tip_deposit_process=end_tip_deposit_process,
        minimum_traverse_height_at_beginning_of_a_command=minimum_traverse_height_at_beginning_of_a_command,
        z_position_at_end_of_a_command=z_position_at_end_of_a_command,
        discarding_method=drop_method,
      )
    except STARFirmwareError as e:
      if plr_e := convert_star_firmware_error_to_plr_error(e):
        raise plr_e from e
      raise e

  def _assert_valid_resources(self, resources: Sequence[Resource]) -> None:
    """Assert that resources are in a valid location for pipetting."""
    for resource in resources:
      if resource.get_absolute_location().z < 100:
        raise ValueError(
          f"Resource {resource} is too low: {resource.get_absolute_location().z} < 100"
        )

  class LLDMode(enum.Enum):
    """Liquid level detection mode."""

    OFF = 0
    GAMMA = 1
    PRESSURE = 2
    DUAL = 3
    Z_TOUCH_OFF = 4

  async def aspirate(
    self,
    ops: List[Aspiration],
    use_channels: List[int],
    jet: Optional[List[bool]] = None,
    blow_out: Optional[List[bool]] = None,
    lld_search_height: Optional[List[float]] = None,
    clot_detection_height: Optional[List[float]] = None,
    pull_out_distance_transport_air: Optional[List[float]] = None,
    second_section_height: Optional[List[float]] = None,
    second_section_ratio: Optional[List[float]] = None,
    minimum_height: Optional[List[float]] = None,
    immersion_depth: Optional[List[float]] = None,
    immersion_depth_direction: Optional[List[int]] = None,
    surface_following_distance: Optional[List[float]] = None,
    transport_air_volume: Optional[List[float]] = None,
    pre_wetting_volume: Optional[List[float]] = None,
    lld_mode: Optional[List[LLDMode]] = None,
    gamma_lld_sensitivity: Optional[List[int]] = None,
    dp_lld_sensitivity: Optional[List[int]] = None,
    aspirate_position_above_z_touch_off: Optional[List[float]] = None,
    detection_height_difference_for_dual_lld: Optional[List[float]] = None,
    swap_speed: Optional[List[float]] = None,
    settling_time: Optional[List[float]] = None,
    mix_volume: Optional[List[float]] = None,
    mix_cycles: Optional[List[int]] = None,
    mix_position_from_liquid_surface: Optional[List[float]] = None,
    mix_speed: Optional[List[float]] = None,
    mix_surface_following_distance: Optional[List[float]] = None,
    limit_curve_index: Optional[List[int]] = None,
    use_2nd_section_aspiration: Optional[List[bool]] = None,
    retract_height_over_2nd_section_to_empty_tip: Optional[List[float]] = None,
    dispensation_speed_during_emptying_tip: Optional[List[float]] = None,
    dosing_drive_speed_during_2nd_section_search: Optional[List[float]] = None,
    z_drive_speed_during_2nd_section_search: Optional[List[float]] = None,
    cup_upper_edge: Optional[List[float]] = None,
    ratio_liquid_rise_to_tip_deep_in: Optional[List[float]] = None,
    immersion_depth_2nd_section: Optional[List[float]] = None,
    minimum_traverse_height_at_beginning_of_a_command: Optional[float] = None,
    min_z_endpos: Optional[float] = None,
    hamilton_liquid_classes: Optional[List[Optional[HamiltonLiquidClass]]] = None,
    liquid_surfaces_no_lld: Optional[List[float]] = None,
  ):
    """Aspirate liquid from the specified channels.

    For all parameters where `None` is the default value, STAR will use the default value, based on
    the aspirations. For all list parameters, the length of the list must be equal to the number of
    operations.

    Args:
      ops: The aspiration operations to perform.
      use_channels: The channels to use for the operations.
      jet: whether to search for a jet liquid class. Only used on dispense. Default is False.
      blow_out: whether to blow out air. Only used on dispense. Note that in the VENUS Liquid
        Editor, this is called "empty". Default is False.

      lld_search_height: The height to start searching for the liquid level when using LLD.
      clot_detection_height: Unknown, but probably the height to search for clots when doing LLD.
      pull_out_distance_transport_air: The distance to pull out when aspirating air, if LLD is
        disabled.
      second_section_height: The height to start the second section of aspiration.
      second_section_ratio: Unknown.
      minimum_height: The minimum height to move to, this is the end of aspiration. The channel
       will move linearly from the liquid surface to this height over the course of the aspiration.
      immersion_depth: The z distance to move after detecting the liquid, can be into or away from
        the liquid surface (dependent on immersion_depth_direction).
      immersion_depth_direction: set to 0, tip will move below the detected liquid surface; set to
        1, tip will move away from the detected surface.
      surface_following_distance: The distance to follow the liquid surface.
      transport_air_volume: The volume of air to aspirate after the liquid.
      pre_wetting_volume: The volume of liquid to use for pre-wetting.
      lld_mode: The liquid level detection mode to use.
      gamma_lld_sensitivity: The sensitivity of the gamma LLD.
      dp_lld_sensitivity: The sensitivity of the DP LLD.
      aspirate_position_above_z_touch_off: If the LLD mode is Z_TOUCH_OFF, this is the height above
        the bottom of the well (presumably) to aspirate from.
      detection_height_difference_for_dual_lld: Difference between the gamma and DP LLD heights if
        the LLD mode is DUAL.
      swap_speed: Swap speed (on leaving liquid) [1mm/s]. Must be between 3 and 1600. Default 100.
      settling_time: The time to wait after mix.
      mix_volume: The volume to aspirate for mix.
      mix_cycles: The number of cycles to perform for mix.
      mix_position_from_liquid_surface: The height to aspirate from for mix
        (LLD or absolute terms).
      mix_speed: The speed to aspirate at for mix.
      mix_surface_following_distance: The distance to follow the liquid surface for
        mix.
      limit_curve_index: The index of the limit curve to use.

      use_2nd_section_aspiration: Whether to use the second section of aspiration.
      retract_height_over_2nd_section_to_empty_tip: Unknown.
      dispensation_speed_during_emptying_tip: Unknown.
      dosing_drive_speed_during_2nd_section_search: Unknown.
      z_drive_speed_during_2nd_section_search: Unknown.
      cup_upper_edge: Unknown.
      ratio_liquid_rise_to_tip_deep_in: Unknown.
      immersion_depth_2nd_section: The depth to move into the liquid for the second section of
        aspiration.

      minimum_traverse_height_at_beginning_of_a_command: The minimum height to move to before
        starting an aspiration.
      min_z_endpos: The minimum height to move to, this is the end of aspiration.

      hamilton_liquid_classes: Override the default liquid classes. See
        pylabrobot/liquid_handling/liquid_classes/hamilton/star.py
      liquid_surface_no_lld: Liquid surface at function without LLD [mm]. Must be between 0
          and 360. Defaults to well bottom + liquid height. Should use absolute z.
    """

    x_positions, y_positions, channels_involved = self._ops_to_fw_positions(ops, use_channels)

    n = len(ops)

    if jet is None:
      jet = [False] * n
    if blow_out is None:
      blow_out = [False] * n

    if hamilton_liquid_classes is None:
      hamilton_liquid_classes = []
      for i, op in enumerate(ops):
        liquid = Liquid.WATER  # default to WATER
        # [-1][0]: get last liquid in well, [0] is indexing into the tuple
        if len(op.liquids) > 0 and op.liquids[-1][0] is not None:
          liquid = op.liquids[-1][0]

        hamilton_liquid_classes.append(
          get_star_liquid_class(
            tip_volume=op.tip.maximal_volume,
            is_core=False,
            is_tip=True,
            has_filter=op.tip.has_filter,
            liquid=liquid,
            jet=jet[i],
            blow_out=blow_out[i],
          )
        )

    self._assert_valid_resources([op.resource for op in ops])

    # correct volumes using the liquid class
    volumes = [
      hlc.compute_corrected_volume(op.volume) if hlc is not None else op.volume
      for op, hlc in zip(ops, hamilton_liquid_classes)
    ]

    well_bottoms = [
      op.resource.get_absolute_location().z + op.offset.z + op.resource.material_z_thickness
      for op in ops
    ]
    liquid_surfaces_no_lld = liquid_surfaces_no_lld or [
      wb + (op.liquid_height or 0) for wb, op in zip(well_bottoms, ops)
    ]
    if lld_search_height is None:
      lld_search_height = [
        (
          wb + op.resource.get_absolute_size_z() + (2.7 if isinstance(op.resource, Well) else 5)
        )  # ?
        for wb, op in zip(well_bottoms, ops)
      ]
    else:
      lld_search_height = [(wb + sh) for wb, sh in zip(well_bottoms, lld_search_height)]
    clot_detection_height = _fill_in_defaults(
      clot_detection_height,
      default=[
        hlc.aspiration_clot_retract_height if hlc is not None else 0
        for hlc in hamilton_liquid_classes
      ],
    )
    pull_out_distance_transport_air = _fill_in_defaults(pull_out_distance_transport_air, [10] * n)
    second_section_height = _fill_in_defaults(second_section_height, [3.2] * n)
    second_section_ratio = _fill_in_defaults(second_section_ratio, [618.0] * n)
    minimum_height = _fill_in_defaults(minimum_height, well_bottoms)
    # TODO: I think minimum height should be the minimum height of the well
    immersion_depth = _fill_in_defaults(immersion_depth, [0] * n)
    immersion_depth_direction = _fill_in_defaults(immersion_depth_direction, [0] * n)
    surface_following_distance = _fill_in_defaults(surface_following_distance, [0] * n)
    flow_rates = [
      op.flow_rate or (hlc.aspiration_flow_rate if hlc is not None else 100)
      for op, hlc in zip(ops, hamilton_liquid_classes)
    ]
    transport_air_volume = _fill_in_defaults(
      transport_air_volume,
      default=[
        hlc.aspiration_air_transport_volume if hlc is not None else 0
        for hlc in hamilton_liquid_classes
      ],
    )
    blow_out_air_volumes = [
      (op.blow_out_air_volume or (hlc.aspiration_blow_out_volume if hlc is not None else 0))
      for op, hlc in zip(ops, hamilton_liquid_classes)
    ]
    pre_wetting_volume = _fill_in_defaults(pre_wetting_volume, [0] * n)
    lld_mode = _fill_in_defaults(lld_mode, [self.__class__.LLDMode.OFF] * n)
    gamma_lld_sensitivity = _fill_in_defaults(gamma_lld_sensitivity, [1] * n)
    dp_lld_sensitivity = _fill_in_defaults(dp_lld_sensitivity, [1] * n)
    aspirate_position_above_z_touch_off = _fill_in_defaults(
      aspirate_position_above_z_touch_off, [0] * n
    )
    detection_height_difference_for_dual_lld = _fill_in_defaults(
      detection_height_difference_for_dual_lld, [0] * n
    )
    swap_speed = _fill_in_defaults(
      swap_speed,
      default=[
        hlc.aspiration_swap_speed if hlc is not None else 100 for hlc in hamilton_liquid_classes
      ],
    )
    settling_time = _fill_in_defaults(
      settling_time,
      default=[
        hlc.aspiration_settling_time if hlc is not None else 0 for hlc in hamilton_liquid_classes
      ],
    )
    mix_volume = _fill_in_defaults(mix_volume, [0] * n)
    mix_cycles = _fill_in_defaults(mix_cycles, [0] * n)
    mix_position_from_liquid_surface = _fill_in_defaults(mix_position_from_liquid_surface, [0] * n)
    mix_speed = _fill_in_defaults(
      mix_speed,
      default=[
        hlc.aspiration_mix_flow_rate if hlc is not None else 50.0 for hlc in hamilton_liquid_classes
      ],
    )
    mix_surface_following_distance = _fill_in_defaults(mix_surface_following_distance, [0] * n)
    limit_curve_index = _fill_in_defaults(limit_curve_index, [0] * n)

    use_2nd_section_aspiration = _fill_in_defaults(use_2nd_section_aspiration, [False] * n)
    retract_height_over_2nd_section_to_empty_tip = _fill_in_defaults(
      retract_height_over_2nd_section_to_empty_tip, [0] * n
    )
    dispensation_speed_during_emptying_tip = _fill_in_defaults(
      dispensation_speed_during_emptying_tip, [50.0] * n
    )
    dosing_drive_speed_during_2nd_section_search = _fill_in_defaults(
      dosing_drive_speed_during_2nd_section_search, [50.0] * n
    )
    z_drive_speed_during_2nd_section_search = _fill_in_defaults(
      z_drive_speed_during_2nd_section_search, [30.0] * n
    )
    cup_upper_edge = _fill_in_defaults(cup_upper_edge, [0] * n)
    ratio_liquid_rise_to_tip_deep_in = _fill_in_defaults(ratio_liquid_rise_to_tip_deep_in, [0] * n)
    immersion_depth_2nd_section = _fill_in_defaults(immersion_depth_2nd_section, [0] * n)

    try:
      return await self.aspirate_pip(
        aspiration_type=[0 for _ in range(n)],
        tip_pattern=channels_involved,
        x_positions=x_positions,
        y_positions=y_positions,
        aspiration_volumes=[round(vol * 10) for vol in volumes],
        lld_search_height=[round(lsh * 10) for lsh in lld_search_height],
        clot_detection_height=[round(cd * 10) for cd in clot_detection_height],
        liquid_surface_no_lld=[round(ls * 10) for ls in liquid_surfaces_no_lld],
        pull_out_distance_transport_air=[round(po * 10) for po in pull_out_distance_transport_air],
        second_section_height=[round(sh * 10) for sh in second_section_height],
        second_section_ratio=[round(sr * 10) for sr in second_section_ratio],
        minimum_height=[round(mh * 10) for mh in minimum_height],
        immersion_depth=[round(id_ * 10) for id_ in immersion_depth],
        immersion_depth_direction=immersion_depth_direction,
        surface_following_distance=[round(sfd * 10) for sfd in surface_following_distance],
        aspiration_speed=[round(fr * 10) for fr in flow_rates],
        transport_air_volume=[round(tav * 10) for tav in transport_air_volume],
        blow_out_air_volume=[round(boa * 10) for boa in blow_out_air_volumes],
        pre_wetting_volume=[round(pwv * 10) for pwv in pre_wetting_volume],
        lld_mode=[mode.value for mode in lld_mode],
        gamma_lld_sensitivity=gamma_lld_sensitivity,
        dp_lld_sensitivity=dp_lld_sensitivity,
        aspirate_position_above_z_touch_off=[
          round(ap * 10) for ap in aspirate_position_above_z_touch_off
        ],
        detection_height_difference_for_dual_lld=[
          round(dh * 10) for dh in detection_height_difference_for_dual_lld
        ],
        swap_speed=[round(ss * 10) for ss in swap_speed],
        settling_time=[round(st * 10) for st in settling_time],
        mix_volume=[round(hv * 10) for hv in mix_volume],
        mix_cycles=mix_cycles,
        mix_position_from_liquid_surface=[
          round(hp * 10) for hp in mix_position_from_liquid_surface
        ],
        mix_speed=[round(hs * 10) for hs in mix_speed],
        mix_surface_following_distance=[round(hsd * 10) for hsd in mix_surface_following_distance],
        limit_curve_index=limit_curve_index,
        use_2nd_section_aspiration=use_2nd_section_aspiration,
        retract_height_over_2nd_section_to_empty_tip=[
          round(rh * 10) for rh in retract_height_over_2nd_section_to_empty_tip
        ],
        dispensation_speed_during_emptying_tip=[
          round(ds * 10) for ds in dispensation_speed_during_emptying_tip
        ],
        dosing_drive_speed_during_2nd_section_search=[
          round(ds * 10) for ds in dosing_drive_speed_during_2nd_section_search
        ],
        z_drive_speed_during_2nd_section_search=[
          round(zs * 10) for zs in z_drive_speed_during_2nd_section_search
        ],
        cup_upper_edge=[round(cue * 10) for cue in cup_upper_edge],
        ratio_liquid_rise_to_tip_deep_in=ratio_liquid_rise_to_tip_deep_in,
        immersion_depth_2nd_section=[round(id_ * 10) for id_ in immersion_depth_2nd_section],
        minimum_traverse_height_at_beginning_of_a_command=round(
          (minimum_traverse_height_at_beginning_of_a_command or self._traversal_height) * 10
        ),
        min_z_endpos=round((min_z_endpos or self._traversal_height) * 10),
      )
    except STARFirmwareError as e:
      if plr_e := convert_star_firmware_error_to_plr_error(e):
        raise plr_e from e
      raise e

  async def dispense(
    self,
    ops: List[Dispense],
    use_channels: List[int],
    lld_search_height: Optional[List[float]] = None,
    liquid_surface_no_lld: Optional[List[float]] = None,
    dispensing_mode: Optional[List[int]] = None,
    pull_out_distance_transport_air: Optional[List[float]] = None,
    second_section_height: Optional[List[float]] = None,
    second_section_ratio: Optional[List[float]] = None,
    minimum_height: Optional[List[float]] = None,
    immersion_depth: Optional[List[float]] = None,
    immersion_depth_direction: Optional[List[int]] = None,
    surface_following_distance: Optional[List[float]] = None,
    cut_off_speed: Optional[List[float]] = None,
    stop_back_volume: Optional[List[float]] = None,
    transport_air_volume: Optional[List[float]] = None,
    lld_mode: Optional[List[LLDMode]] = None,
    dispense_position_above_z_touch_off: Optional[List[float]] = None,
    gamma_lld_sensitivity: Optional[List[int]] = None,
    dp_lld_sensitivity: Optional[List[int]] = None,
    swap_speed: Optional[List[float]] = None,
    settling_time: Optional[List[float]] = None,
    mix_volume: Optional[List[float]] = None,
    mix_cycles: Optional[List[int]] = None,
    mix_position_from_liquid_surface: Optional[List[float]] = None,
    mix_speed: Optional[List[float]] = None,
    mix_surface_following_distance: Optional[List[float]] = None,
    limit_curve_index: Optional[List[int]] = None,
    minimum_traverse_height_at_beginning_of_a_command: Optional[int] = None,
    min_z_endpos: Optional[float] = None,
    side_touch_off_distance: float = 0,
    hamilton_liquid_classes: Optional[List[Optional[HamiltonLiquidClass]]] = None,
    jet: Optional[List[bool]] = None,
    blow_out: Optional[List[bool]] = None,  # "empty" in the VENUS liquid editor
    empty: Optional[List[bool]] = None,  # truly "empty", does not exist in liquid editor, dm4
  ):
    """Dispense liquid from the specified channels.

    For all parameters where `None` is the default value, STAR will use the default value, based on
    the dispenses. For all list parameters, the length of the list must be equal to the number of
    operations.

    Args:
      ops: The dispense operations to perform.
      use_channels: The channels to use for the dispense operations.
      dispensing_mode: The dispensing mode to use for each operation.
      lld_search_height: The height to start searching for the liquid level when using LLD.
      liquid_surface_no_lld: Liquid surface at function without LLD.
      pull_out_distance_transport_air: The distance to pull out the tip for aspirating transport air
        if LLD is disabled.
      second_section_height: Unknown.
      second_section_ratio: Unknown.
      minimum_height: The minimum height at the end of the dispense.
      immersion_depth: The distance above or below to liquid level to start dispensing. See the
        `immersion_depth_direction` parameter.
      immersion_depth_direction: (0 = go deeper, 1 = go up out of liquid)
      surface_following_distance: The distance to follow the liquid surface.
      cut_off_speed: Unknown.
      stop_back_volume: Unknown.
      transport_air_volume: The volume of air to dispense before dispensing the liquid.
      lld_mode: The liquid level detection mode to use.
      dispense_position_above_z_touch_off: The height to move after LLD mode found the Z touch off
        position.
      gamma_lld_sensitivity: The gamma LLD sensitivity. (1 = high, 4 = low)
      dp_lld_sensitivity: The dp LLD sensitivity. (1 = high, 4 = low)
      swap_speed: Swap speed (on leaving liquid) [0.1mm/s]. Must be between 3 and 1600. Default 100.
      settling_time: The settling time.
      mix_volume: The volume to use for mix.
      mix_cycles: The number of mix cycles.
      mix_position_from_liquid_surface: The height to move above the liquid surface for
        mix.
      mix_speed: The mix speed.
      mix_surface_following_distance: The distance to follow the liquid surface for mix.
      limit_curve_index: The limit curve to use for the dispense.
      minimum_traverse_height_at_beginning_of_a_command: The minimum height to move to before
        starting a dispense.
      min_z_endpos: The minimum height to move to after a dispense.
      side_touch_off_distance: The distance to move to the side from the well for a dispense.

      hamilton_liquid_classes: Override the default liquid classes. See
        pylabrobot/liquid_handling/liquid_classes/hamilton/star.py

      jet: Whether to use jetting for each dispense. Defaults to `False` for all. Used for
        determining the dispense mode. True for dispense mode 0 or 1.
      blow_out: Whether to use "blow out" dispense mode for each dispense. Defaults to `False` for
        all. This is labelled as "empty" in the VENUS liquid editor, but "blow out" in the firmware
        documentation. True for dispense mode 1 or 3.
      empty: Whether to use "empty" dispense mode for each dispense. Defaults to `False` for all.
        Truly empty the tip, not available in the VENUS liquid editor, but is in the firmware
        documentation. Dispense mode 4.
    """

    x_positions, y_positions, channels_involved = self._ops_to_fw_positions(ops, use_channels)

    n = len(ops)

    if jet is None:
      jet = [False] * n
    if empty is None:
      empty = [False] * n
    if blow_out is None:
      blow_out = [False] * n

    if hamilton_liquid_classes is None:
      hamilton_liquid_classes = []
      for i, op in enumerate(ops):
        liquid = Liquid.WATER  # default to WATER
        # [-1][0]: get last liquid in tip, [0] is indexing into the tuple
        if len(op.liquids) > 0 and op.liquids[-1][0] is not None:
          liquid = op.liquids[-1][0]

        hamilton_liquid_classes.append(
          get_star_liquid_class(
            tip_volume=op.tip.maximal_volume,
            is_core=False,
            is_tip=True,
            has_filter=op.tip.has_filter,
            liquid=liquid,
            jet=jet[i],
            blow_out=blow_out[i],
          )
        )

    # correct volumes using the liquid class
    volumes = [
      hlc.compute_corrected_volume(op.volume) if hlc is not None else op.volume
      for op, hlc in zip(ops, hamilton_liquid_classes)
    ]

    well_bottoms = [
      op.resource.get_absolute_location().z + op.offset.z + op.resource.material_z_thickness
      for op in ops
    ]
    liquid_surfaces_no_lld = liquid_surface_no_lld or [
      ls + (op.liquid_height or 0) for ls, op in zip(well_bottoms, ops)
    ]
    if lld_search_height is None:
      lld_search_height = [
        (
          wb + op.resource.get_absolute_size_z() + (2.7 if isinstance(op.resource, Well) else 5)
        )  # ?
        for wb, op in zip(well_bottoms, ops)
      ]
    else:
      lld_search_height = [wb + sh for wb, sh in zip(well_bottoms, lld_search_height)]

    dispensing_modes = dispensing_mode or [
      _dispensing_mode_for_op(empty=empty[i], jet=jet[i], blow_out=blow_out[i])
      for i in range(len(ops))
    ]

    pull_out_distance_transport_air = _fill_in_defaults(pull_out_distance_transport_air, [10.0] * n)
    second_section_height = _fill_in_defaults(second_section_height, [3.2] * n)
    second_section_ratio = _fill_in_defaults(second_section_ratio, [618.0] * n)
    minimum_height = _fill_in_defaults(minimum_height, well_bottoms)
    immersion_depth = _fill_in_defaults(immersion_depth, [0] * n)
    immersion_depth_direction = _fill_in_defaults(immersion_depth_direction, [0] * n)
    surface_following_distance = _fill_in_defaults(surface_following_distance, [0] * n)
    flow_rates = [
      op.flow_rate or (hlc.dispense_flow_rate if hlc is not None else 120)
      for op, hlc in zip(ops, hamilton_liquid_classes)
    ]
    cut_off_speed = _fill_in_defaults(cut_off_speed, [5.0] * n)
    stop_back_volume = _fill_in_defaults(
      stop_back_volume,
      default=[
        hlc.dispense_stop_back_volume if hlc is not None else 0 for hlc in hamilton_liquid_classes
      ],
    )
    transport_air_volume = _fill_in_defaults(
      transport_air_volume,
      default=[
        hlc.dispense_air_transport_volume if hlc is not None else 0
        for hlc in hamilton_liquid_classes
      ],
    )
    blow_out_air_volumes = [
      (op.blow_out_air_volume or (hlc.dispense_blow_out_volume if hlc is not None else 0))
      for op, hlc in zip(ops, hamilton_liquid_classes)
    ]
    lld_mode = _fill_in_defaults(lld_mode, [self.__class__.LLDMode.OFF] * n)
    dispense_position_above_z_touch_off = _fill_in_defaults(
      dispense_position_above_z_touch_off, default=[0] * n
    )
    gamma_lld_sensitivity = _fill_in_defaults(gamma_lld_sensitivity, [1] * n)
    dp_lld_sensitivity = _fill_in_defaults(dp_lld_sensitivity, [1] * n)
    swap_speed = _fill_in_defaults(
      swap_speed,
      default=[
        hlc.dispense_swap_speed if hlc is not None else 10.0 for hlc in hamilton_liquid_classes
      ],
    )
    settling_time = _fill_in_defaults(
      settling_time,
      default=[
        hlc.dispense_settling_time if hlc is not None else 0 for hlc in hamilton_liquid_classes
      ],
    )
    mix_volume = _fill_in_defaults(mix_volume, [0] * n)
    mix_cycles = _fill_in_defaults(mix_cycles, [0] * n)
    mix_position_from_liquid_surface = _fill_in_defaults(mix_position_from_liquid_surface, [0] * n)
    mix_speed = _fill_in_defaults(
      mix_speed,
      default=[
        hlc.dispense_mix_flow_rate if hlc is not None else 50.0 for hlc in hamilton_liquid_classes
      ],
    )
    mix_surface_following_distance = _fill_in_defaults(mix_surface_following_distance, [0] * n)
    limit_curve_index = _fill_in_defaults(limit_curve_index, [0] * n)

    try:
      ret = await self.dispense_pip(
        tip_pattern=channels_involved,
        x_positions=x_positions,
        y_positions=y_positions,
        dispensing_mode=dispensing_modes,
        dispense_volumes=[round(vol * 10) for vol in volumes],
        lld_search_height=[round(lsh * 10) for lsh in lld_search_height],
        liquid_surface_no_lld=[round(ls * 10) for ls in liquid_surfaces_no_lld],
        pull_out_distance_transport_air=[round(po * 10) for po in pull_out_distance_transport_air],
        second_section_height=[round(sh * 10) for sh in second_section_height],
        second_section_ratio=[round(sr * 10) for sr in second_section_ratio],
        minimum_height=[round(mh * 10) for mh in minimum_height],
        immersion_depth=[round(id_ * 10) for id_ in immersion_depth],  # [0, 0]
        immersion_depth_direction=immersion_depth_direction,
        surface_following_distance=[round(sfd * 10) for sfd in surface_following_distance],
        dispense_speed=[round(fr * 10) for fr in flow_rates],
        cut_off_speed=[round(cs * 10) for cs in cut_off_speed],
        stop_back_volume=[round(sbv * 10) for sbv in stop_back_volume],
        transport_air_volume=[round(tav * 10) for tav in transport_air_volume],
        blow_out_air_volume=[round(boa * 10) for boa in blow_out_air_volumes],
        lld_mode=[mode.value for mode in lld_mode],
        dispense_position_above_z_touch_off=[
          round(dp * 10) for dp in dispense_position_above_z_touch_off
        ],
        gamma_lld_sensitivity=gamma_lld_sensitivity,
        dp_lld_sensitivity=dp_lld_sensitivity,
        swap_speed=[round(ss * 10) for ss in swap_speed],
        settling_time=[round(st * 10) for st in settling_time],
        mix_volume=[round(mv * 10) for mv in mix_volume],
        mix_cycles=mix_cycles,
        mix_position_from_liquid_surface=[
          round(mp * 10) for mp in mix_position_from_liquid_surface
        ],
        mix_speed=[round(ms * 10) for ms in mix_speed],
        mix_surface_following_distance=[
          round(msfd * 10) for msfd in mix_surface_following_distance
        ],
        limit_curve_index=limit_curve_index,
        minimum_traverse_height_at_beginning_of_a_command=round(
          (minimum_traverse_height_at_beginning_of_a_command or self._traversal_height) * 10
        ),
        min_z_endpos=round((min_z_endpos or self._traversal_height) * 10),
        side_touch_off_distance=side_touch_off_distance,
      )
    except STARFirmwareError as e:
      if plr_e := convert_star_firmware_error_to_plr_error(e):
        raise plr_e from e
      raise e

    return ret

  async def pick_up_tips96(
    self,
    pickup: PickupTipRack,
    tip_pickup_method: int = 0,
    z_deposit_position: float = 216.4,
    minimum_height_command_end: Optional[float] = None,
    minimum_traverse_height_at_beginning_of_a_command: Optional[float] = None,
  ):
    """Pick up tips using the 96 head."""
    assert self.core96_head_installed, "96 head must be installed"
    tip_spot_a1 = pickup.resource.get_item("A1")
    tip_a1 = tip_spot_a1.get_tip()
    assert isinstance(tip_a1, HamiltonTip), "Tip type must be HamiltonTip."
    ttti = await self.get_or_assign_tip_type_index(tip_a1)
    position = tip_spot_a1.get_absolute_location() + tip_spot_a1.center() + pickup.offset
    z_deposit_position += round(pickup.offset.z * 10)

    x_direction = 0 if position.x > 0 else 1
    return await self.pick_up_tips_core96(
      x_position=abs(round(position.x * 10)),
      x_direction=x_direction,
      y_position=round(position.y * 10),
      tip_type_idx=ttti,
      tip_pickup_method=tip_pickup_method,
      z_deposit_position=round(z_deposit_position * 10),
      minimum_traverse_height_at_beginning_of_a_command=round(
        (minimum_traverse_height_at_beginning_of_a_command or self._traversal_height) * 10
      ),
      minimum_height_command_end=round((minimum_height_command_end or self._traversal_height) * 10),
    )

  async def drop_tips96(
    self,
    drop: DropTipRack,
    z_deposit_position: float = 216.4,
    minimum_height_command_end: Optional[float] = None,
    minimum_traverse_height_at_beginning_of_a_command: Optional[float] = None,
  ):
    """Drop tips from the 96 head."""
    assert self.core96_head_installed, "96 head must be installed"
    if isinstance(drop.resource, TipRack):
      tip_a1 = drop.resource.get_item("A1")
      position = tip_a1.get_absolute_location() + tip_a1.center() + drop.offset
    else:
      position = drop.resource.get_absolute_location() + drop.offset

    x_direction = 0 if position.x > 0 else 1
    return await self.discard_tips_core96(
      x_position=abs(round(position.x * 10)),
      x_direction=x_direction,
      y_position=round(position.y * 10),
      z_deposit_position=round(z_deposit_position * 10),
      minimum_traverse_height_at_beginning_of_a_command=round(
        (minimum_traverse_height_at_beginning_of_a_command or self._traversal_height) * 10
      ),
      minimum_height_command_end=round((minimum_height_command_end or self._traversal_height) * 10),
    )

  async def aspirate96(
    self,
    aspiration: Union[AspirationPlate, AspirationContainer],
    jet: bool = False,
    blow_out: bool = False,
    use_lld: bool = False,
    liquid_height: float = 0,
    air_transport_retract_dist: float = 10,
    hlc: Optional[HamiltonLiquidClass] = None,
    aspiration_type: int = 0,
    minimum_traverse_height_at_beginning_of_a_command: Optional[float] = None,
    minimal_end_height: Optional[float] = None,
    lld_search_height: float = 199.9,
    maximum_immersion_depth: Optional[float] = None,
    tube_2nd_section_height_measured_from_zm: float = 3.2,
    tube_2nd_section_ratio: float = 618.0,
    immersion_depth: float = 0,
    immersion_depth_direction: int = 0,
    liquid_surface_sink_distance_at_the_end_of_aspiration: float = 0,
    transport_air_volume: float = 5.0,
    pre_wetting_volume: float = 5.0,
    gamma_lld_sensitivity: int = 1,
    swap_speed: float = 2.0,
    settling_time: float = 1.0,
    mix_volume: float = 0,
    mix_cycles: int = 0,
    mix_position_from_liquid_surface: float = 0,
    surface_following_distance_during_mix: float = 0,
    speed_of_mix: float = 120.0,
    limit_curve_index: int = 0,
  ):
    """Aspirate using the Core96 head.

    Args:
      aspiration: The aspiration to perform.

      jet: Whether to search for a jet liquid class. Only used on dispense.
      blow_out: Whether to use "blow out" dispense mode. Only used on dispense. Note that this is
        labelled as "empty" in the VENUS liquid editor, but "blow out" in the firmware
        documentation.
      hlc: The Hamiltonian liquid class to use. If `None`, the liquid class will be determined
        automatically.

      use_lld: If True, use gamma liquid level detection. If False, use liquid height.
      liquid_height: The height of the liquid above the bottom of the well, in millimeters.
      air_transport_retract_dist: The distance to retract after aspirating, in millimeters.

      aspiration_type: The type of aspiration to perform. (0 = simple; 1 = sequence; 2 = cup emptied
        )
      minimum_traverse_height_at_beginning_of_a_command: The minimum height to move to before
        starting the command.
      minimal_end_height: The minimum height to move to after the command.
      lld_search_height: The height to search for the liquid level.
      maximum_immersion_depth: The maximum immersion depth.
      tube_2nd_section_height_measured_from_zm: Unknown.
      tube_2nd_section_ratio: Unknown.
      immersion_depth: The immersion depth above or below the liquid level. See
       `immersion_depth_direction`.
      immersion_depth_direction: The direction of the immersion depth. (0 = deeper, 1 = out of
        liquid)
      transport_air_volume: The volume of air to aspirate after the liquid.
      pre_wetting_volume: The volume of liquid to use for pre-wetting.
      gamma_lld_sensitivity: The sensitivity of the gamma liquid level detection.
      swap_speed: Swap speed (on leaving liquid) [1mm/s]. Must be between 0.3 and 160. Default 2.
      settling_time: The time to wait after aspirating.
      mix_volume: The volume of liquid to aspirate for mix.
      mix_cycles: The number of cycles to perform for mix.
      mix_position_from_liquid_surface: The position of the mix from the
        liquid surface.
      surface_following_distance_during_mix: The distance to follow the liquid surface
        during mix.
      speed_of_mix: The speed of mix.
      limit_curve_index: The index of the limit curve to use.
    """

    assert self.core96_head_installed, "96 head must be installed"

    # get the first well and tip as representatives
    if isinstance(aspiration, AspirationPlate):
      top_left_well = aspiration.wells[0]
      position = (
        top_left_well.get_absolute_location()
        + top_left_well.center()
        + Coordinate(z=top_left_well.material_z_thickness)
        + aspiration.offset
      )
    else:
      position = aspiration.container.get_absolute_location(y="b") + aspiration.offset

    tip = aspiration.tips[0]

    liquid_height = position.z + liquid_height

    liquid_to_be_aspirated = Liquid.WATER
    if len(aspiration.liquids[0]) > 0 and aspiration.liquids[0][0][0] is not None:
      # [channel][liquid][PyLabRobot.resources.liquid.Liquid]
      liquid_to_be_aspirated = aspiration.liquids[0][0][0]
    hlc = hlc or get_star_liquid_class(
      tip_volume=tip.maximal_volume,
      is_core=True,
      is_tip=True,
      has_filter=tip.has_filter,
      # get last liquid in pipette, first to be dispensed
      liquid=liquid_to_be_aspirated,
      jet=jet,
      blow_out=blow_out,  # see comment in method docstring
    )

    if hlc is not None:
      volume = hlc.compute_corrected_volume(aspiration.volume)
    else:
      volume = aspiration.volume

    # Get better default values from the HLC if available
    transport_air_volume = transport_air_volume or (
      hlc.aspiration_air_transport_volume if hlc is not None else 0
    )
    blow_out_air_volume = aspiration.blow_out_air_volume or (
      hlc.aspiration_blow_out_volume if hlc is not None else 0
    )
    flow_rate = aspiration.flow_rate or (hlc.aspiration_flow_rate if hlc is not None else 250)
    swap_speed = swap_speed or (hlc.aspiration_swap_speed if hlc is not None else 100)
    settling_time = settling_time or (hlc.aspiration_settling_time if hlc is not None else 0.5)
    speed_of_mix = speed_of_mix or (hlc.aspiration_mix_flow_rate if hlc is not None else 10.0)

    channel_pattern = [True] * 12 * 8

    # Was this ever true? Just copied it over from pyhamilton. Could have something to do with
    # the liquid classes and whether blow_out mode is enabled.
    # # Unfortunately, `blow_out_air_volume` does not work correctly, so instead we aspirate air
    # # manually.
    # if blow_out_air_volume is not None and blow_out_air_volume > 0:
    #   await self.aspirate_core_96(
    #     x_position=int(position.x * 10),
    #     y_positions=int(position.y * 10),
    #     lld_mode=0,
    #     liquid_surface_at_function_without_lld=int((liquid_height + 30) * 10),
    #     aspiration_volumes=int(blow_out_air_volume * 10)
    #   )

    return await self.aspirate_core_96(
      x_position=round(position.x * 10),
      x_direction=0,
      y_positions=round(position.y * 10),
      aspiration_type=aspiration_type,
      minimum_traverse_height_at_beginning_of_a_command=round(
        (minimum_traverse_height_at_beginning_of_a_command or self._traversal_height) * 10
      ),
      minimal_end_height=round((minimal_end_height or self._traversal_height) * 10),
      lld_search_height=round(lld_search_height * 10),
      liquid_surface_at_function_without_lld=round(liquid_height * 10),
      pull_out_distance_to_take_transport_air_in_function_without_lld=round(
        air_transport_retract_dist * 10
      ),
      maximum_immersion_depth=round((maximum_immersion_depth or position.z) * 10),
      tube_2nd_section_height_measured_from_zm=round(tube_2nd_section_height_measured_from_zm * 10),
      tube_2nd_section_ratio=round(tube_2nd_section_ratio * 10),
      immersion_depth=round(immersion_depth * 10),
      immersion_depth_direction=immersion_depth_direction,
      liquid_surface_sink_distance_at_the_end_of_aspiration=round(
        liquid_surface_sink_distance_at_the_end_of_aspiration * 10
      ),
      aspiration_volumes=round(volume * 10),
      aspiration_speed=round(flow_rate * 10),
      transport_air_volume=round(transport_air_volume * 10),
      blow_out_air_volume=round(blow_out_air_volume * 10),
      pre_wetting_volume=round(pre_wetting_volume * 10),
      lld_mode=int(use_lld),
      gamma_lld_sensitivity=gamma_lld_sensitivity,
      swap_speed=round(swap_speed * 10),
      settling_time=round(settling_time * 10),
      mix_volume=round(mix_volume * 10),
      mix_cycles=mix_cycles,
      mix_position_from_liquid_surface=round(mix_position_from_liquid_surface * 10),
      surface_following_distance_during_mix=round(surface_following_distance_during_mix * 10),
      speed_of_mix=round(speed_of_mix * 10),
      channel_pattern=channel_pattern,
      limit_curve_index=limit_curve_index,
      tadm_algorithm=False,
      recording_mode=0,
    )

  async def dispense96(
    self,
    dispense: Union[DispensePlate, DispenseContainer],
    jet: bool = False,
    empty: bool = False,
    blow_out: bool = False,
    hlc: Optional[HamiltonLiquidClass] = None,
    liquid_height: float = 0,
    dispense_mode: Optional[int] = None,
    air_transport_retract_dist=10,
    use_lld: bool = False,
    minimum_traverse_height_at_beginning_of_a_command: Optional[float] = None,
    minimal_end_height: Optional[float] = None,
    lld_search_height: float = 199.9,
    maximum_immersion_depth: Optional[float] = None,
    tube_2nd_section_height_measured_from_zm: float = 3.2,
    tube_2nd_section_ratio: float = 618.0,
    immersion_depth: float = 0,
    immersion_depth_direction: int = 0,
    liquid_surface_sink_distance_at_the_end_of_dispense: float = 0,
    transport_air_volume: float = 5.0,
    gamma_lld_sensitivity: int = 1,
    swap_speed: float = 2.0,
    settling_time: float = 0,
    mixing_volume: float = 0,
    mixing_cycles: int = 0,
    mixing_position_from_liquid_surface: float = 0,
    surface_following_distance_during_mixing: float = 0,
    speed_of_mixing: float = 120.0,
    limit_curve_index: int = 0,
    cut_off_speed: float = 5.0,
    stop_back_volume: float = 0,
  ):
    """Dispense using the Core96 head.

    Args:
      dispense: The Dispense command to execute.
      jet: Whether to use jet dispense mode.
      blow_out: Whether to blow out after dispensing.
      liquid_height: The height of the liquid in the well, in mm. Used if LLD is not used.
      dispense_mode: The dispense mode to use. 0 = Partial volume in jet mode 1 = Blow out in jet
        mode 2 = Partial volume at surface 3 = Blow out at surface 4 = Empty tip at fix position.
        If `None`, the mode will be determined based on the `jet`, `empty`, and `blow_out`
      air_transport_retract_dist: The distance to retract after dispensing, in mm.
      use_lld: Whether to use gamma LLD.

      minimum_traverse_height_at_beginning_of_a_command: Minimum traverse height at beginning of a
        command, in mm.
      minimal_end_height: Minimal end height, in mm.
      lld_search_height: LLD search height, in mm.
      maximum_immersion_depth: Maximum immersion depth, in mm. Equals Minimum height during command.
      tube_2nd_section_height_measured_from_zm: Unknown.
      tube_2nd_section_ratio: Unknown.
      immersion_depth: Immersion depth, in mm. See `immersion_depth_direction`.
      immersion_depth_direction: Immersion depth direction. 0 = go deeper, 1 = go up out of liquid.
      liquid_surface_sink_distance_at_the_end_of_dispense: Unknown.
      transport_air_volume: Transport air volume, to dispense before aspiration.
      gamma_lld_sensitivity: Gamma LLD sensitivity.
      swap_speed: Swap speed (on leaving liquid) [mm/s]. Must be between 0.3 and 160. Default 10.
      settling_time: Settling time, in seconds.
      mixing_volume: Mixing volume, in ul.
      mixing_cycles: Mixing cycles.
      mixing_position_from_liquid_surface: Mixing position from liquid surface, in mm.
      surface_following_distance_during_mixing: Surface following distance during mixing, in mm.
      speed_of_mixing: Speed of mixing, in ul/s.
      limit_curve_index: Limit curve index.
      cut_off_speed: Unknown.
      stop_back_volume: Unknown.
    """

    assert self.core96_head_installed, "96 head must be installed"

    # get the first well and tip as representatives
    if isinstance(dispense, DispensePlate):
      top_left_well = dispense.wells[0]
      position = (
        top_left_well.get_absolute_location()
        + top_left_well.center()
        + Coordinate(z=top_left_well.material_z_thickness)
        + dispense.offset
      )
    else:
      position = dispense.container.get_absolute_location(y="b") + dispense.offset
    tip = dispense.tips[0]

    liquid_height = position.z + liquid_height

    dispense_mode = _dispensing_mode_for_op(empty=empty, jet=jet, blow_out=blow_out)

    liquid_to_be_dispensed = Liquid.WATER  # default to water.
    if len(dispense.liquids[0]) > 0 and dispense.liquids[0][-1][0] is not None:
      # [channel][liquid][PyLabRobot.resources.liquid.Liquid]
      liquid_to_be_dispensed = dispense.liquids[0][-1][0]
    hlc = hlc or get_star_liquid_class(
      tip_volume=tip.maximal_volume,
      is_core=True,
      is_tip=True,
      has_filter=tip.has_filter,
      # get last liquid in pipette, first to be dispensed
      liquid=liquid_to_be_dispensed,
      jet=jet,
      blow_out=blow_out,  # see comment in method docstring
    )

    if hlc is not None:
      volume = hlc.compute_corrected_volume(dispense.volume)
    else:
      volume = dispense.volume

    transport_air_volume = transport_air_volume or (
      hlc.dispense_air_transport_volume if hlc is not None else 0
    )
    blow_out_air_volume = dispense.blow_out_air_volume or (
      hlc.dispense_blow_out_volume if hlc is not None else 0
    )
    flow_rate = dispense.flow_rate or (hlc.dispense_flow_rate if hlc is not None else 120)
    swap_speed = swap_speed or (hlc.dispense_swap_speed if hlc is not None else 100)
    settling_time = settling_time or (hlc.dispense_settling_time if hlc is not None else 5)
    speed_of_mixing = speed_of_mixing or (hlc.dispense_mix_flow_rate if hlc is not None else 100)

    channel_pattern = [True] * 12 * 8

    ret = await self.dispense_core_96(
      dispensing_mode=dispense_mode,
      x_position=round(position.x * 10),
      x_direction=0,
      y_position=round(position.y * 10),
      minimum_traverse_height_at_beginning_of_a_command=round(
        (minimum_traverse_height_at_beginning_of_a_command or self._traversal_height) * 10
      ),
      minimal_end_height=round((minimal_end_height or self._traversal_height) * 10),
      lld_search_height=round(lld_search_height * 10),
      liquid_surface_at_function_without_lld=round(liquid_height * 10),
      pull_out_distance_to_take_transport_air_in_function_without_lld=round(
        air_transport_retract_dist * 10
      ),
      maximum_immersion_depth=maximum_immersion_depth or round(position.z * 10),
      tube_2nd_section_height_measured_from_zm=round(tube_2nd_section_height_measured_from_zm * 10),
      tube_2nd_section_ratio=round(tube_2nd_section_ratio * 10),
      immersion_depth=round(immersion_depth * 10),
      immersion_depth_direction=immersion_depth_direction,
      liquid_surface_sink_distance_at_the_end_of_dispense=round(
        liquid_surface_sink_distance_at_the_end_of_dispense * 10
      ),
      dispense_volume=round(volume * 10),
      dispense_speed=round(flow_rate * 10),
      transport_air_volume=round(transport_air_volume * 10),
      blow_out_air_volume=round(blow_out_air_volume * 10),
      lld_mode=int(use_lld),
      gamma_lld_sensitivity=gamma_lld_sensitivity,
      swap_speed=round(swap_speed * 10),
      settling_time=round(settling_time * 10),
      mixing_volume=round(mixing_volume * 10),
      mixing_cycles=mixing_cycles,
      mixing_position_from_liquid_surface=round(mixing_position_from_liquid_surface * 10),
      surface_following_distance_during_mixing=round(surface_following_distance_during_mixing * 10),
      speed_of_mixing=round(speed_of_mixing * 10),
      channel_pattern=channel_pattern,
      limit_curve_index=limit_curve_index,
      tadm_algorithm=False,
      recording_mode=0,
      cut_off_speed=round(cut_off_speed * 10),
      stop_back_volume=round(stop_back_volume * 10),
    )

    # Was this ever true? Just copied it over from pyhamilton. Could have something to do with
    # the liquid classes and whether blow_out mode is enabled.
    # # Unfortunately, `blow_out_air_volume` does not work correctly, so instead we dispense air
    # # manually.
    # if blow_out_air_volume is not None and blow_out_air_volume > 0:
    #   await self.dispense_core_96(
    #     x_position=int(position.x * 10),
    #     y_position=int(position.y * 10),
    #     lld_mode=0,
    #     liquid_surface_at_function_without_lld=int((liquid_height + 30) * 10),
    #     dispense_volume=int(blow_out_air_volume * 10),
    #   )

    return ret

  async def iswap_pick_up_resource(
    self,
    resource: Resource,
    grip_direction: GripDirection,
    pickup_distance_from_top: float,
    offset: Coordinate = Coordinate.zero(),
    minimum_traverse_height_at_beginning_of_a_command: float = 284.0,
    z_position_at_the_command_end: float = 284.0,
    grip_strength: int = 4,
    plate_width_tolerance: float = 2.0,
    collision_control_level: int = 0,
    acceleration_index_high_acc: int = 4,
    acceleration_index_low_acc: int = 1,
    fold_up_sequence_at_the_end_of_process: bool = True,
  ):
    """Pick up a resource using iSWAP.
    Low level component of :meth:`move_resource`
    """

    assert self.iswap_installed, "iswap must be installed"

    # Get center of source plate. Also gripping height and plate width.
    center = resource.get_absolute_location(x="c", y="c", z="b") + offset
    grip_height = center.z + resource.get_absolute_size_z() - pickup_distance_from_top
    if grip_direction in (GripDirection.FRONT, GripDirection.BACK):
      plate_width = resource.get_absolute_size_x()
    elif grip_direction in (GripDirection.RIGHT, GripDirection.LEFT):
      plate_width = resource.get_absolute_size_y()
    else:
      raise ValueError("Invalid grip direction")

    await self.iswap_get_plate(
      x_position=round(center.x * 10),
      x_direction=0,
      y_position=round(center.y * 10),
      y_direction=0,
      z_position=round(grip_height * 10),
      z_direction=0,
      grip_direction={
        GripDirection.FRONT: 1,
        GripDirection.RIGHT: 2,
        GripDirection.BACK: 3,
        GripDirection.LEFT: 4,
      }[grip_direction],
      minimum_traverse_height_at_beginning_of_a_command=round(
        minimum_traverse_height_at_beginning_of_a_command * 10
      ),
      z_position_at_the_command_end=round(z_position_at_the_command_end * 10),
      grip_strength=grip_strength,
      open_gripper_position=round(plate_width * 10) + 30,
      plate_width=round(plate_width * 10) - 33,
      plate_width_tolerance=round(plate_width_tolerance * 10),
      collision_control_level=collision_control_level,
      acceleration_index_high_acc=acceleration_index_high_acc,
      acceleration_index_low_acc=acceleration_index_low_acc,
      fold_up_sequence_at_the_end_of_process=fold_up_sequence_at_the_end_of_process,
    )

  async def iswap_move_picked_up_resource(
    self,
    location: Coordinate,
    resource: Resource,
    grip_direction: GripDirection,
    minimum_traverse_height_at_beginning_of_a_command: float = 284.0,
    collision_control_level: int = 1,
    acceleration_index_high_acc: int = 4,
    acceleration_index_low_acc: int = 1,
  ):
    """After a resource is picked up, move it to a new location but don't release it yet.
    Low level component of :meth:`move_resource`
    """

    assert self.iswap_installed, "iswap must be installed"

    center = location + resource.center()

    await self.move_plate_to_position(
      x_position=round(center.x * 10),
      x_direction=0,
      y_position=round(center.y * 10),
      y_direction=0,
      z_position=round((location.z + resource.get_absolute_size_z() / 2) * 10),
      z_direction=0,
      grip_direction={
        GripDirection.FRONT: 1,
        GripDirection.RIGHT: 2,
        GripDirection.BACK: 3,
        GripDirection.LEFT: 4,
      }[grip_direction],
      minimum_traverse_height_at_beginning_of_a_command=round(
        minimum_traverse_height_at_beginning_of_a_command * 10
      ),
      collision_control_level=collision_control_level,
      acceleration_index_high_acc=acceleration_index_high_acc,
      acceleration_index_low_acc=acceleration_index_low_acc,
    )

  async def iswap_release_picked_up_resource(
    self,
    location: Coordinate,
    resource: Resource,
    rotation: int,
    offset: Coordinate,
    grip_direction: GripDirection,
    pickup_distance_from_top: float,
    minimum_traverse_height_at_beginning_of_a_command: float = 284.0,
    z_position_at_the_command_end: float = 284.0,
    collision_control_level: int = 0,
  ):
    """After a resource is picked up, release it at the specified location.
    Low level component of :meth:`move_resource`

    Args:
      location: The location to release the resource (bottom front left corner).
      resource: The resource to release.
      rotation: The rotation of the resource's final orientation wrt the pickup orientation.
      offset: offset for location
      grip_direction: The direction of the iswap arm on release.
      pickup_distance_from_top: How far from the top the resource was picked up.
    """

    assert self.iswap_installed, "iswap must be installed"

    # Get center of source plate in absolute space.
    # The computation of the center has to be rotated so that the offset is in absolute space.
    center_in_absolute_space = Coordinate(
      *matrix_vector_multiply_3x3(
        resource.rotated(z=rotation).get_absolute_rotation().get_rotation_matrix(),
        resource.center().vector(),
      )
    )
    # This is when the resource is rotated (around its origin), but we also need to translate
    # so that the left front bottom corner of the plate is lfb in absolute space, not local.
    center_in_absolute_space += get_child_location(resource.rotated(z=rotation))

    center = location + center_in_absolute_space + offset
    grip_height = center.z + resource.get_absolute_size_z() - pickup_distance_from_top
    # grip_direction here is the put_direction. We use `rotation` to cancel it out and get the
    # original grip direction. Hack.
    if grip_direction in (GripDirection.FRONT, GripDirection.BACK):
      plate_width = resource.rotated(z=rotation).get_absolute_size_x()
    elif grip_direction in (GripDirection.RIGHT, GripDirection.LEFT):
      plate_width = resource.rotated(z=rotation).get_absolute_size_y()
    else:
      raise ValueError("Invalid grip direction")

    await self.iswap_put_plate(
      x_position=round(center.x * 10),
      x_direction=0,
      y_position=round(center.y * 10),
      y_direction=0,
      z_position=round(grip_height * 10),
      z_direction=0,
      grip_direction={
        GripDirection.FRONT: 1,
        GripDirection.RIGHT: 2,
        GripDirection.BACK: 3,
        GripDirection.LEFT: 4,
      }[grip_direction],
      minimum_traverse_height_at_beginning_of_a_command=round(
        minimum_traverse_height_at_beginning_of_a_command * 10
      ),
      z_position_at_the_command_end=round(z_position_at_the_command_end * 10),
      open_gripper_position=round(plate_width * 10) + 30,
      collision_control_level=collision_control_level,
    )

  async def core_pick_up_resource(
    self,
    resource: Resource,
    pickup_distance_from_top: float,
    offset: Coordinate = Coordinate.zero(),
    minimum_traverse_height_at_beginning_of_a_command: Optional[float] = None,
    minimum_z_position_at_the_command_end: Optional[float] = None,
    grip_strength: int = 15,
    z_speed: float = 50.0,
    y_gripping_speed: float = 5.0,
    channel_1: int = 7,
    channel_2: int = 8,
  ):
    """Pick up resource with CoRe gripper tool
    Low level component of :meth:`move_resource`

    Args:
      resource: Resource to pick up.
      offset: Offset from resource position in mm.
      pickup_distance_from_top: Distance from top of resource to pick up.
      minimum_traverse_height_at_beginning_of_a_command: Minimum traverse height at beginning of a
        command [mm] (refers to all channels independent of tip pattern parameter 'tm'). Must be
        between 0 and 360.
      grip_strength: Grip strength (0 = weak, 99 = strong). Must be between 0 and 99. Default 15.
      z_speed: Z speed [mm/s]. Must be between 0.4 and 128.7. Default 50.0.
      y_gripping_speed: Y gripping speed [mm/s]. Must be between 0 and 370.0. Default 5.0.
      channel_1: Channel 1. Must be between 0 and self._num_channels - 1. Default 7.
      channel_2: Channel 2. Must be between 1 and self._num_channels. Default 8.
    """

    # Get center of source plate. Also gripping height and plate width.
    center = resource.get_absolute_location(x="c", y="c", z="b") + offset
    grip_height = center.z + resource.get_absolute_size_z() - pickup_distance_from_top
    grip_width = resource.get_absolute_size_y()  # grip width is y size of resource

    if self.core_parked:
      await self.get_core(p1=channel_1, p2=channel_2)

    await self.core_get_plate(
      x_position=round(center.x * 10),
      x_direction=0,
      y_position=round(center.y * 10),
      y_gripping_speed=round(y_gripping_speed * 10),
      z_position=round(grip_height * 10),
      z_speed=round(z_speed * 10),
      open_gripper_position=round(grip_width * 10) + 30,
      plate_width=round(grip_width * 10) - 30,
      grip_strength=grip_strength,
      minimum_traverse_height_at_beginning_of_a_command=round(
        (minimum_traverse_height_at_beginning_of_a_command or self._traversal_height) * 10
      ),
      minimum_z_position_at_the_command_end=round(
        (minimum_z_position_at_the_command_end or self._traversal_height) * 10
      ),
    )

  async def core_move_picked_up_resource(
    self,
    location: Coordinate,
    resource: Resource,
    minimum_traverse_height_at_beginning_of_a_command: Optional[float] = None,
    acceleration_index: int = 4,
    z_speed: float = 50.0,
  ):
    """After a ressource is picked up, move it to a new location but don't release it yet.
    Low level component of :meth:`move_resource`

    Args:
      location: Location to move to.
      resource: Resource to move.
      minimum_traverse_height_at_beginning_of_a_command: Minimum traverse height at beginning of a
        command [0.1mm] (refers to all channels independent of tip pattern parameter 'tm'). Must be
        between 0 and 3600. Default 3600.
      acceleration_index: Acceleration index (0 = 0.1 mm/s2, 1 = 0.2 mm/s2, 2 = 0.5 mm/s2,
        3 = 1.0 mm/s2, 4 = 2.0 mm/s2, 5 = 5.0 mm/s2, 6 = 10.0 mm/s2, 7 = 20.0 mm/s2). Must be
        between 0 and 7. Default 4.
      z_speed: Z speed [0.1mm/s]. Must be between 3 and 1600. Default 500.
    """

    center = location + resource.center()

    await self.core_move_plate_to_position(
      x_position=round(center.x * 10),
      x_direction=0,
      x_acceleration_index=acceleration_index,
      y_position=round(center.y * 10),
      z_position=round(center.z * 10),
      z_speed=round(z_speed * 10),
      minimum_traverse_height_at_beginning_of_a_command=round(
        (minimum_traverse_height_at_beginning_of_a_command or self._traversal_height) * 10
      ),
    )

  async def core_release_picked_up_resource(
    self,
    location: Coordinate,
    resource: Resource,
    pickup_distance_from_top: float,
    offset: Coordinate = Coordinate.zero(),
    minimum_traverse_height_at_beginning_of_a_command: Optional[float] = None,
    z_position_at_the_command_end: Optional[float] = None,
    return_tool: bool = True,
  ):
    """Place resource with CoRe gripper tool
    Low level component of :meth:`move_resource`

    Args:
      resource: Location to place.
      pickup_distance_from_top: Distance from top of resource to place.
      offset: Offset from resource position in mm.
      minimum_traverse_height_at_beginning_of_a_command: Minimum traverse height at beginning of a
        command [mm] (refers to all channels independent of tip pattern parameter 'tm'). Must be
        between 0 and 360.0.
      z_position_at_the_command_end: Minimum z-Position at end of a command [mm] (refers to all
        channels independent of tip pattern parameter 'tm'). Must be between 0 and 360.0
      return_tool: Return tool to wasteblock mount after placing. Default True.
    """

    # Get center of destination location. Also gripping height and plate width.
    center = location + resource.center() + offset
    grip_height = center.z + resource.get_absolute_size_z() - pickup_distance_from_top
    grip_width = resource.get_absolute_size_y()

    await self.core_put_plate(
      x_position=round(center.x * 10),
      x_direction=0,
      y_position=round(center.y * 10),
      z_position=round(grip_height * 10),
      z_press_on_distance=0,
      z_speed=500,
      open_gripper_position=round(grip_width * 10) + 30,
      minimum_traverse_height_at_beginning_of_a_command=round(
        (minimum_traverse_height_at_beginning_of_a_command or self._traversal_height) * 10
      ),
      z_position_at_the_command_end=round(
        (z_position_at_the_command_end or self._traversal_height) * 10
      ),
      return_tool=return_tool,
    )

  async def move_resource(
    self,
    move: Move,
    use_arm: Literal["iswap", "core"] = "iswap",
    channel_1: int = 7,
    channel_2: int = 8,
    core_grip_strength: int = 15,
    return_core_gripper: bool = True,
  ):
    """Move a resource.

    Args:
      move: The move to perform.
      use_arm: Which arm to use. Either "iswap" or "core".
      channel_1: The first channel to use with the core arm. Only used if `use_arm` is "core".
      channel_2: The second channel to use with the core arm. Only used if `use_arm` is "core".
      core_grip_strength: The grip strength to use with the core arm. Only used if `use_arm` is
        "core".
      return_core_gripper: Whether to return the core gripper to the home position after the move.
        Only used if `use_arm` is "core".
    """

    if use_arm not in {"iswap", "core"}:
      raise ValueError(f"use_arm must be either 'iswap' or 'core', not {use_arm}")

    if use_arm == "iswap":
      await self.iswap_pick_up_resource(
        resource=move.resource,
        grip_direction=move.get_direction,
        pickup_distance_from_top=move.pickup_distance_from_top,
        offset=move.resource_offset,
        minimum_traverse_height_at_beginning_of_a_command=self._traversal_height,
        z_position_at_the_command_end=self._traversal_height,
      )
    else:
      await self.core_pick_up_resource(
        resource=move.resource,
        pickup_distance_from_top=move.pickup_distance_from_top,
        offset=move.resource_offset,
        minimum_traverse_height_at_beginning_of_a_command=self._traversal_height,
        minimum_z_position_at_the_command_end=self._traversal_height,
        channel_1=channel_1,
        channel_2=channel_2,
        grip_strength=core_grip_strength,
      )

    previous_location = move.resource.get_absolute_location() + move.resource_offset
    minimum_traverse_height = 284.0
    previous_location.z = minimum_traverse_height - move.resource.get_absolute_size_z() / 2

    for location in move.intermediate_locations:
      if use_arm == "iswap":
        await self.iswap_move_picked_up_resource(
          location=location,
          resource=move.resource,
          grip_direction=move.get_direction,
          minimum_traverse_height_at_beginning_of_a_command=self._traversal_height,
          # int(previous_location.z + move.resource.get_size_z() / 2) * 10, # "minimum" is a scam.
          collision_control_level=1,
          acceleration_index_high_acc=4,
          acceleration_index_low_acc=1,
        )
      else:
        await self.core_move_picked_up_resource(
          location=location,
          resource=move.resource,
          minimum_traverse_height_at_beginning_of_a_command=self._traversal_height,
          # int(previous_location.z + move.resource.get_size_z() / 2) * 10,
          acceleration_index=4,
        )
      previous_location = location

    if use_arm == "iswap":
      await self.iswap_release_picked_up_resource(
        location=move.destination,
        resource=move.resource,
        rotation=move.rotation,
        offset=move.destination_offset,
        grip_direction=move.put_direction,
        pickup_distance_from_top=move.pickup_distance_from_top,
        minimum_traverse_height_at_beginning_of_a_command=self._traversal_height,
        # int(previous_location.z + move.resource.get_size_z() / 2) * 10, # "minimum" is a scam.
        z_position_at_the_command_end=self._traversal_height,
      )
    else:
      await self.core_release_picked_up_resource(
        location=move.destination,
        resource=move.resource,
        offset=move.destination_offset,
        pickup_distance_from_top=move.pickup_distance_from_top,
        minimum_traverse_height_at_beginning_of_a_command=self._traversal_height,
        z_position_at_the_command_end=self._traversal_height,
        # int(previous_location.z + move.resource.get_size_z() / 2) * 10,
        return_tool=return_core_gripper,
      )

  async def prepare_for_manual_channel_operation(self, channel: int):
    """Prepare for manual operation."""

    await self.position_max_free_y_for_n(pipetting_channel_index=channel)

  async def move_channel_x(self, channel: int, x: float):
    """Move a channel in the x direction."""
    await self.position_left_x_arm_(round(x * 10))

  async def move_channel_y(self, channel: int, y: float):
    """Move a channel in the y direction."""
    await self.position_single_pipetting_channel_in_y_direction(
      pipetting_channel_index=channel + 1, y_position=round(y * 10)
    )

  async def move_channel_z(self, channel: int, z: float):
    """Move a channel in the z direction."""
    await self.position_single_pipetting_channel_in_z_direction(
      pipetting_channel_index=channel + 1, z_position=round(z * 10)
    )

  async def core_check_resource_exists_at_location_center(
    self,
    location: Coordinate,
    resource: Resource,
    gripper_y_margin: float = 0.5,
    offset: Coordinate = Coordinate.zero(),
    minimum_traverse_height_at_beginning_of_a_command: float = 275.0,
    z_position_at_the_command_end: float = 275.0,
    enable_recovery: bool = True,
    audio_feedback: bool = True,
  ) -> bool:
    """Check existence of resource with CoRe gripper tool
    a "Get plate using CO-RE gripper" + error handling
    Which channels are used for resource check is dependent on which channels have been used for
    `STAR.get_core(p1: int, p2: int)` which is a prerequisite for this check function.

    Args:
      location: Location to check for resource
      resource: Resource to check for.
      gripper_y_margin = Distance between the front / back wall of the resource
        and the grippers during "bumping" / checking
      offset: Offset from resource position in mm.
      minimum_traverse_height_at_beginning_of_a_command: Minimum traverse height at beginning of
        a command [mm] (refers to all channels independent of tip pattern parameter 'tm').
        Must be between 0 and 360.0.
      z_position_at_the_command_end: Minimum z-Position at end of a command [mm] (refers to
        all channels independent of tip pattern parameter 'tm'). Must be between 0 and 360.0.
      enable_recovery: if True will ask for user input if resource was not found
      audio_feedback: enable controlling computer to emit different sounds when
        finding/not finding the resource

    Returns:
      True if resource was found, False if resource was not found
    """

    center = location + resource.centers()[0] + offset
    y_width_to_gripper_bump = resource.get_absolute_size_y() - gripper_y_margin * 2
    assert 9 <= y_width_to_gripper_bump <= round(resource.get_absolute_size_y()), (
      f"width between channels must be between 9 and {resource.get_absolute_size_y()} mm"
      " (i.e. the minimal distance between channels and the max y size of the resource"
    )

    # Check if CoRe gripper currently in use
    cores_used = not self._core_parked
    if not cores_used:
      raise ValueError("CoRe grippers not yet picked up.")

    # Enable recovery of failed checks
    resource_found = False
    try_counter = 0
    while not resource_found:
      try:
        await self.core_get_plate(
          x_position=round(center.x * 10),
          y_position=round(center.y * 10),
          z_position=round(center.z * 10),
          open_gripper_position=round(y_width_to_gripper_bump * 10),
          plate_width=round(y_width_to_gripper_bump * 10),
          # Set default values based on VENUS check_plate commands
          y_gripping_speed=50,
          x_direction=0,
          z_speed=600,
          grip_strength=20,
          # Enable mods of channel z position for check acceleration
          minimum_traverse_height_at_beginning_of_a_command=round(
            minimum_traverse_height_at_beginning_of_a_command * 10
          ),
          minimum_z_position_at_the_command_end=round(z_position_at_the_command_end * 10),
        )
      except STARFirmwareError as exc:
        for module_error in exc.errors.values():
          if module_error.trace_information == 62:
            resource_found = True
          else:
            raise ValueError(f"Unexpected error encountered: {exc}") from exc
      else:
        if audio_feedback:
          audio.play_not_found()
        if enable_recovery:
          print(
            f"\nWARNING: Resource '{resource.name}' not found at center"
            f" location {(center.x, center.y, center.z)} during check no {try_counter}."
          )
          user_prompt = input(
            "Have you checked resource is present?"
            "\n [ yes ] -> machine will check location again"
            "\n [ abort ] -> machine will abort run\n Answer:"
          )
          if user_prompt == "yes":
            try_counter += 1
          elif user_prompt == "abort":
            raise ValueError(
              f"Resource '{resource.name}' not found at center"
              f" location {(center.x,center.y,center.z)}"
              " & error not resolved -> aborted resource movement."
            )
        else:
          # Resource was not found
          return False

    # Resource was found
    if audio_feedback:
      audio.play_got_item()
    return True

  # ============== Firmware Commands ==============

  # -------------- 3.2 System general commands --------------

  async def pre_initialize_instrument(self):
    """Pre-initialize instrument"""
    return await self.send_command(module="C0", command="VI")

  async def define_tip_needle(
    self,
    tip_type_table_index: int,
    has_filter: bool,
    tip_length: int,
    maximum_tip_volume: int,
    tip_size: TipSize,
    pickup_method: TipPickupMethod,
  ):
    """Tip/needle definition.

    Args:
      tip_type_table_index: tip_table_index
      has_filter: with(out) filter
      tip_length: Tip length [0.1mm]
      maximum_tip_volume: Maximum volume of tip [0.1ul]
                          Note! it's automatically limited to max. channel capacity
      tip_type: Type of tip collar (Tip type identification)
      pickup_method: pick up method.
                      Attention! The values set here are temporary and apply only until
                      power OFF or RESET. After power ON the default values apply. (see Table 3)
    """

    assert 0 <= tip_type_table_index <= 99, "tip_type_table_index must be between 0 and 99"
    assert 0 <= tip_type_table_index <= 99, "tip_type_table_index must be between 0 and 99"
    assert 1 <= tip_length <= 1999, "tip_length must be between 1 and 1999"
    assert 1 <= maximum_tip_volume <= 56000, "maximum_tip_volume must be between 1 and 56000"

    return await self.send_command(
      module="C0",
      command="TT",
      tt=f"{tip_type_table_index:02}",
      tf=has_filter,
      tl=f"{tip_length:04}",
      tv=f"{maximum_tip_volume:05}",
      tg=tip_size.value,
      tu=pickup_method.value,
    )

  # -------------- 3.2.1 System query --------------

  async def request_error_code(self):
    """Request error code

    Here the last saved error messages can be retrieved. The error buffer is automatically voided
    when a new command is started. All configured nodes are displayed.

    Returns:
      TODO:
      X0##/##: X0 slave
      ..##/## see node definitions ( chapter 5)
    """

    return await self.send_command(module="C0", command="RE")

  async def request_firmware_version(self):
    """Request firmware version

    Returns: TODO: Rfid0001rf1.0S 2009-06-24 A
    """

    return await self.send_command(module="C0", command="RF")

  async def request_parameter_value(self):
    """Request parameter value

    Returns: TODO: Raid1111er00/00yg1200
    """

    return await self.send_command(module="C0", command="RA")

  class BoardType(enum.Enum):
    C167CR_SINGLE_PROCESSOR_BOARD = 0
    C167CR_DUAL_PROCESSOR_BOARD = 1
    LPC2468_XE167_DUAL_PROCESSOR_BOARD = 2
    LPC2468_SINGLE_PROCESSOR_BOARD = 5
    UNKNOWN = -1

  async def request_electronic_board_type(self):
    """Request electronic board type

    Returns:
      The board type.
    """

    resp = await self.send_command(module="C0", command="QB")
    try:
      return STAR.BoardType(resp["qb"])
    except ValueError:
      return STAR.BoardType.UNKNOWN

  # TODO: parse response.
  async def request_supply_voltage(self):
    """Request supply voltage

    Request supply voltage (for LDPB only)
    """

    return await self.send_command(module="C0", command="MU")

  async def request_instrument_initialization_status(self) -> bool:
    """Request instrument initialization status"""

    resp = await self.send_command(module="C0", command="QW", fmt="qw#")
    return resp is not None and resp["qw"] == 1

  async def request_autoload_initialization_status(self) -> bool:
    """Request autoload initialization status"""

    resp = await self.send_command(module="I0", command="QW", fmt="qw#")
    return resp is not None and resp["qw"] == 1

  async def request_name_of_last_faulty_parameter(self):
    """Request name of last faulty parameter

    Returns: TODO:
      Name of last parameter with syntax error
      (optional) received value separated with blank
      (optional) minimal permitted value separated with blank (optional)
      maximal permitted value separated with blank example with min max data:
      Vpid2233er00/00vpth 00000 03500 example without min max data: Vpid2233er00/00vpcd
    """

    return await self.send_command(module="C0", command="VP", fmt="vp&&")

  async def request_master_status(self):
    """Request master status

    Returns: TODO: see page 19 (SFCO.0036)
    """

    return await self.send_command(module="C0", command="RQ")

  async def request_number_of_presence_sensors_installed(self):
    """Request number of presence sensors installed

    Returns:
      number of sensors installed (1...103)
    """

    resp = await self.send_command(module="C0", command="SR")
    return resp["sr"]

  async def request_eeprom_data_correctness(self):
    """Request EEPROM data correctness

    Returns: TODO: (SFCO.0149)
    """

    return await self.send_command(module="C0", command="QV")

  # -------------- 3.3 Settings --------------

  # -------------- 3.3.1 Volatile Settings --------------

  async def set_single_step_mode(self, single_step_mode: bool = False):
    """Set Single step mode

    Args:
      single_step_mode: Single Step Mode. Default False.
    """

    return await self.send_command(
      module="C0",
      command="AM",
      am=single_step_mode,
    )

  async def trigger_next_step(self):
    """Trigger next step (Single step mode)"""

    # TODO: this command has no reply!!!!
    return await self.send_command(module="C0", command="NS")

  async def halt(self):
    """Halt

    Intermediate sequences not yet carried out and the commands in
    the command stack are discarded. Sequence already in process is
    completed.
    """

    return await self.send_command(module="C0", command="HD")

  async def save_all_cycle_counters(self):
    """Save all cycle counters

    Save all cycle counters of the instrument
    """

    return await self.send_command(module="C0", command="AZ")

  async def set_not_stop(self, non_stop):
    """Set not stop mode

    Args:
      non_stop: True if non stop mode should be turned on after command is sent.
    """

    if non_stop:
      # TODO: this command has no reply!!!!
      return await self.send_command(module="C0", command="AB")
    else:
      return await self.send_command(module="C0", command="AW")

  # -------------- 3.3.2 Non volatile settings (stored in EEPROM) --------------

  async def store_installation_data(
    self,
    date: datetime.datetime = datetime.datetime.now(),
    serial_number: str = "0000",
  ):
    """Store installation data

    Args:
      date: installation date.
    """

    assert len(serial_number) == 4, "serial number must be 4 chars long"

    return await self.send_command(module="C0", command="SI", si=date, sn=serial_number)

  async def store_verification_data(
    self,
    verification_subject: int = 0,
    date: datetime.datetime = datetime.datetime.now(),
    verification_status: bool = False,
  ):
    """Store verification data

    Args:
      verification_subject: verification subject. Default 0. Must be between 0 and 24.
      date: verification date.
      verification_status: verification status.
    """

    assert 0 <= verification_subject <= 24, "verification_subject must be between 0 and 24"

    return await self.send_command(
      module="C0",
      command="AV",
      vo=verification_subject,
      vd=date,
      vs=verification_status,
    )

  async def additional_time_stamp(self):
    """Additional time stamp"""

    return await self.send_command(module="C0", command="AT")

  async def set_x_offset_x_axis_iswap(self, x_offset: int):
    """Set X-offset X-axis <-> iSWAP

    Args:
      x_offset: X-offset [0.1mm]
    """

    return await self.send_command(module="C0", command="AG", x_offset=x_offset)

  async def set_x_offset_x_axis_core_96_head(self, x_offset: int):
    """Set X-offset X-axis <-> CoRe 96 head

    Args:
      x_offset: X-offset [0.1mm]
    """

    return await self.send_command(module="C0", command="AF", x_offset=x_offset)

  async def set_x_offset_x_axis_core_nano_pipettor_head(self, x_offset: int):
    """Set X-offset X-axis <-> CoRe 96 head

    Args:
      x_offset: X-offset [0.1mm]
    """

    return await self.send_command(module="C0", command="AF", x_offset=x_offset)

  async def save_download_date(self, date: datetime.datetime = datetime.datetime.now()):
    """Save Download date

    Args:
      date: download date. Default now.
    """

    return await self.send_command(
      module="C0",
      command="AO",
      ao=date,
    )

  async def save_technical_status_of_assemblies(self, processor_board: str, power_supply: str):
    """Save technical status of assemblies

    Args:
      processor_board: Processor board. Art.Nr./Rev./Ser.No. (000000/00/0000)
      power_supply: Power supply. Art.Nr./Rev./Ser.No. (000000/00/0000)
    """

    return await self.send_command(
      module="C0",
      command="BT",
      qt=processor_board + " " + power_supply,
    )

  async def set_instrument_configuration(
    self,
    configuration_data_1: Optional[str] = None,  # TODO: configuration byte
    configuration_data_2: Optional[str] = None,  # TODO: configuration byte
    configuration_data_3: Optional[str] = None,  # TODO: configuration byte
    instrument_size_in_slots_x_range: int = 54,
    auto_load_size_in_slots: int = 54,
    tip_waste_x_position: int = 13400,
    right_x_drive_configuration_byte_1: int = 0,
    right_x_drive_configuration_byte_2: int = 0,
    minimal_iswap_collision_free_position: int = 3500,
    maximal_iswap_collision_free_position: int = 11400,
    left_x_arm_width: int = 3700,
    right_x_arm_width: int = 3700,
    num_pip_channels: int = 0,
    num_xl_channels: int = 0,
    num_robotic_channels: int = 0,
    minimal_raster_pitch_of_pip_channels: int = 90,
    minimal_raster_pitch_of_xl_channels: int = 360,
    minimal_raster_pitch_of_robotic_channels: int = 360,
    pip_maximal_y_position: int = 6065,
    left_arm_minimal_y_position: int = 60,
    right_arm_minimal_y_position: int = 60,
  ):
    """Set instrument configuration

    Args:
      configuration_data_1: configuration data 1.
      configuration_data_2: configuration data 2.
      configuration_data_3: configuration data 3.
      instrument_size_in_slots_x_range: instrument size in slots (X range).
                                          Must be between 10 and 99. Default 54.
      auto_load_size_in_slots: auto load size in slots. Must be between 10
                                and 54. Default 54.
      tip_waste_x_position: tip waste X-position. Must be between 1000 and
                            25000. Default 13400.
      right_x_drive_configuration_byte_1: right X drive configuration byte 1 (see
        xl parameter bits). Must be between 0 and 1.  Default 0. # TODO: this.
      right_x_drive_configuration_byte_2: right X drive configuration byte 2 (see
        xn parameter bits). Must be between 0 and 1.  Default 0. # TODO: this.
      minimal_iswap_collision_free_position: minimal iSWAP collision free position for
        direct X access. For explanation of calculation see Fig. 4. Must be between 0 and 30000.
        Default 3500.
      maximal_iswap_collision_free_position: maximal iSWAP collision free position for
        direct X access. For explanation of calculation see Fig. 4. Must be between 0 and 30000.
        Default 11400
      left_x_arm_width: width of left X arm [0.1 mm]. Must be between 0 and 9999. Default 3700.
      right_x_arm_width: width of right X arm [0.1 mm]. Must be between 0 and 9999. Default 3700.
      num_pip_channels: number of PIP channels. Must be between 0 and 16. Default 0.
      num_xl_channels: number of XL channels. Must be between 0 and 8. Default 0.
      num_robotic_channels: number of Robotic channels. Must be between 0 and 8. Default 0.
      minimal_raster_pitch_of_pip_channels: minimal raster pitch of PIP channels [0.1 mm]. Must
                                            be between 0 and 999. Default 90.
      minimal_raster_pitch_of_xl_channels: minimal raster pitch of XL channels [0.1 mm]. Must be
                                            between 0 and 999. Default 360.
      minimal_raster_pitch_of_robotic_channels: minimal raster pitch of Robotic channels [0.1 mm].
                                                Must be between 0 and 999. Default 360.
      pip_maximal_y_position: PIP maximal Y position [0.1 mm]. Must be between 0 and 9999.
                              Default 6065.
      left_arm_minimal_y_position: left arm minimal Y position [0.1 mm]. Must be between 0 and 9999.
                                    Default 60.
      right_arm_minimal_y_position: right arm minimal Y position [0.1 mm]. Must be between 0
                                    and 9999. Default 60.
    """

    assert (
      1 <= instrument_size_in_slots_x_range <= 9
    ), "instrument_size_in_slots_x_range must be between 1 and 99"
    assert 1 <= auto_load_size_in_slots <= 54, "auto_load_size_in_slots must be between 1 and 54"
    assert 1000 <= tip_waste_x_position <= 25000, "tip_waste_x_position must be between 1 and 25000"
    assert (
      0 <= right_x_drive_configuration_byte_1 <= 1
    ), "right_x_drive_configuration_byte_1 must be between 0 and 1"
    assert (
      0 <= right_x_drive_configuration_byte_2 <= 1
    ), "right_x_drive_configuration_byte_2 must be between 0 and  must1"
    assert (
      0 <= minimal_iswap_collision_free_position <= 30000
    ), "minimal_iswap_collision_free_position must be between 0 and 30000"
    assert (
      0 <= maximal_iswap_collision_free_position <= 30000
    ), "maximal_iswap_collision_free_position must be between 0 and 30000"
    assert 0 <= left_x_arm_width <= 9999, "left_x_arm_width must be between 0 and 9999"
    assert 0 <= right_x_arm_width <= 9999, "right_x_arm_width must be between 0 and 9999"
    assert 0 <= num_pip_channels <= 16, "num_pip_channels must be between 0 and 16"
    assert 0 <= num_xl_channels <= 8, "num_xl_channels must be between 0 and 8"
    assert 0 <= num_robotic_channels <= 8, "num_robotic_channels must be between 0 and 8"
    assert (
      0 <= minimal_raster_pitch_of_pip_channels <= 999
    ), "minimal_raster_pitch_of_pip_channels must be between 0 and 999"
    assert (
      0 <= minimal_raster_pitch_of_xl_channels <= 999
    ), "minimal_raster_pitch_of_xl_channels must be between 0 and 999"
    assert (
      0 <= minimal_raster_pitch_of_robotic_channels <= 999
    ), "minimal_raster_pitch_of_robotic_channels must be between 0 and 999"
    assert 0 <= pip_maximal_y_position <= 9999, "pip_maximal_y_position must be between 0 and 9999"
    assert (
      0 <= left_arm_minimal_y_position <= 9999
    ), "left_arm_minimal_y_position must be between 0 and 9999"
    assert (
      0 <= right_arm_minimal_y_position <= 9999
    ), "right_arm_minimal_y_position must be between 0 and 9999"

    return await self.send_command(
      module="C0",
      command="AK",
      kb=configuration_data_1,
      ka=configuration_data_2,
      ke=configuration_data_3,
      xt=instrument_size_in_slots_x_range,
      xa=auto_load_size_in_slots,
      xw=tip_waste_x_position,
      xr=right_x_drive_configuration_byte_1,
      xo=right_x_drive_configuration_byte_2,
      xm=minimal_iswap_collision_free_position,
      xx=maximal_iswap_collision_free_position,
      xu=left_x_arm_width,
      xv=right_x_arm_width,
      kp=num_pip_channels,
      kc=num_xl_channels,
      kr=num_robotic_channels,
      ys=minimal_raster_pitch_of_pip_channels,
      kl=minimal_raster_pitch_of_xl_channels,
      km=minimal_raster_pitch_of_robotic_channels,
      ym=pip_maximal_y_position,
      yu=left_arm_minimal_y_position,
      yx=right_arm_minimal_y_position,
    )

  async def save_pip_channel_validation_status(self, validation_status: bool = False):
    """Save PIP channel validation status

    Args:
      validation_status: PIP channel validation status. Default False.
    """

    return await self.send_command(
      module="C0",
      command="AJ",
      tq=validation_status,
    )

  async def save_xl_channel_validation_status(self, validation_status: bool = False):
    """Save XL channel validation status

    Args:
      validation_status: XL channel validation status. Default False.
    """

    return await self.send_command(
      module="C0",
      command="AE",
      tx=validation_status,
    )

  # TODO: response
  async def configure_node_names(self):
    """Configure node names"""

    return await self.send_command(module="C0", command="AJ")

  async def set_deck_data(self, data_index: int = 0, data_stream: str = "0"):
    """set deck data

    Args:
      data_index: data index. Must be between 0 and 9. Default 0.
      data_stream: data stream (12 characters). Default <class 'str'>.
    """

    assert 0 <= data_index <= 9, "data_index must be between 0 and 9"
    assert len(data_stream) == 12, "data_stream must be 12 chars"

    return await self.send_command(
      module="C0",
      command="DD",
      vi=data_index,
      vj=data_stream,
    )

  # -------------- 3.3.3 Settings query (stored in EEPROM) --------------

  async def request_technical_status_of_assemblies(self):
    """Request Technical status of assemblies"""

    # TODO: parse res
    return await self.send_command(module="C0", command="QT")

  async def request_installation_data(self):
    """Request installation data"""

    # TODO: parse res
    return await self.send_command(module="C0", command="RI")

  async def request_download_date(self):
    """Request download date"""

    # TODO: parse res
    return await self.send_command(module="C0", command="RO")

  async def request_verification_data(self, verification_subject: int = 0):
    """Request download date

    Args:
      verification_subject: verification subject. Must be between 0 and 24. Default 0.
    """

    assert 0 <= verification_subject <= 24, "verification_subject must be between 0 and 24"

    # TODO: parse results.
    return await self.send_command(module="C0", command="RO", vo=verification_subject)

  async def request_additional_timestamp_data(self):
    """Request additional timestamp data"""

    # TODO: parse res
    return await self.send_command(module="C0", command="RS")

  async def request_pip_channel_validation_status(self):
    """Request PIP channel validation status"""

    # TODO: parse res
    return await self.send_command(module="C0", command="RJ")

  async def request_xl_channel_validation_status(self):
    """Request XL channel validation status"""

    # TODO: parse res
    return await self.send_command(module="C0", command="UJ")

  async def request_machine_configuration(self):
    """Request machine configuration"""

    # TODO: parse res
    return await self.send_command(module="C0", command="RM", fmt="kb**kp**")

  async def request_extended_configuration(self):
    """Request extended configuration"""

    return await self.send_command(
      module="C0",
      command="QM",
      fmt="ka******ke********xt##xa##xw#####xl**xn**xr**xo**xm#####xx#####xu####xv####kc#kr#ys###"
      + "kl###km###ym####yu####yx####",
    )

  async def request_node_names(self):
    """Request node names"""

    # TODO: parse res
    return await self.send_command(module="C0", command="RK")

  async def request_deck_data(self):
    """Request deck data"""

    # TODO: parse res
    return await self.send_command(module="C0", command="VD")

  # -------------- 3.4 X-Axis control --------------

  # -------------- 3.4.1 Movements --------------

  async def position_left_x_arm_(self, x_position: int = 0):
    """Position left X-Arm

    Collision risk!

    Args:
      x_position: X-Position [0.1mm]. Must be between 0 and 30000. Default 0.
    """

    assert 0 <= x_position <= 30000, "x_position_ must be between 0 and 30000"

    return await self.send_command(
      module="C0",
      command="JX",
      xs=f"{x_position:05}",
    )

  async def position_right_x_arm_(self, x_position: int = 0):
    """Position right X-Arm

    Collision risk!

    Args:
      x_position: X-Position [0.1mm]. Must be between 0 and 30000. Default 0.
    """

    assert 0 <= x_position <= 30000, "x_position_ must be between 0 and 30000"

    return await self.send_command(
      module="C0",
      command="JS",
      xs=f"{x_position:05}",
    )

  async def move_left_x_arm_to_position_with_all_attached_components_in_z_safety_position(
    self, x_position: int = 0
  ):
    """Move left X-arm to position with all attached components in Z-safety position

    Args:
      x_position: X-Position [0.1mm]. Must be between 0 and 30000. Default 0.
    """

    assert 0 <= x_position <= 30000, "x_position must be between 0 and 30000"

    return await self.send_command(
      module="C0",
      command="KX",
      xs=x_position,
    )

  async def move_right_x_arm_to_position_with_all_attached_components_in_z_safety_position(
    self, x_position: int = 0
  ):
    """Move right X-arm to position with all attached components in Z-safety position

    Args:
      x_position: X-Position [0.1mm]. Must be between 0 and 30000. Default 0.
    """

    assert 0 <= x_position <= 30000, "x_position must be between 0 and 30000"

    return await self.send_command(
      module="C0",
      command="KR",
      xs=x_position,
    )

  # -------------- 3.4.2 X-Area reservation for external access --------------

  async def occupy_and_provide_area_for_external_access(
    self,
    taken_area_identification_number: int = 0,
    taken_area_left_margin: int = 0,
    taken_area_left_margin_direction: int = 0,
    taken_area_size: int = 0,
    arm_preposition_mode_related_to_taken_areas: int = 0,
  ):
    """Occupy and provide area for external access

    Args:
      taken_area_identification_number: taken area identification number. Must be between 0 and
        9999. Default 0.
      taken_area_left_margin: taken area left margin. Must be between 0 and 99. Default 0.
      taken_area_left_margin_direction: taken area left margin direction. 1 = negative. Must be
        between 0 and 1. Default 0.
      taken_area_size: taken area size. Must be between 0 and 50000. Default 0.
      arm_preposition_mode_related_to_taken_areas: 0) left arm to left & right arm to right.
        1) all arms left.  2) all arms right.
    """

    assert (
      0 <= taken_area_identification_number <= 9999
    ), "taken_area_identification_number must be between 0 and 9999"
    assert 0 <= taken_area_left_margin <= 99, "taken_area_left_margin must be between 0 and 99"
    assert (
      0 <= taken_area_left_margin_direction <= 1
    ), "taken_area_left_margin_direction must be between 0 and 1"
    assert 0 <= taken_area_size <= 50000, "taken_area_size must be between 0 and 50000"
    assert (
      0 <= arm_preposition_mode_related_to_taken_areas <= 2
    ), "arm_preposition_mode_related_to_taken_areas must be between 0 and 2"

    return await self.send_command(
      module="C0",
      command="BA",
      aq=taken_area_identification_number,
      al=taken_area_left_margin,
      ad=taken_area_left_margin_direction,
      ar=taken_area_size,
      ap=arm_preposition_mode_related_to_taken_areas,
    )

  async def release_occupied_area(self, taken_area_identification_number: int = 0):
    """Release occupied area

    Args:
      taken_area_identification_number: taken area identification number.
                                        Must be between 0 and 9999. Default 0.
    """

    assert (
      0 <= taken_area_identification_number <= 999
    ), "taken_area_identification_number must be between 0 and 9999"

    return await self.send_command(
      module="C0",
      command="BB",
      aq=taken_area_identification_number,
    )

  async def release_all_occupied_areas(self):
    """Release all occupied areas"""

    return await self.send_command(module="C0", command="BC")

  # -------------- 3.4.3 X-query --------------

  async def request_left_x_arm_position(self):
    """Request left X-Arm position"""

    return await self.send_command(module="C0", command="RX", fmt="rx#####")

  async def request_right_x_arm_position(self):
    """Request right X-Arm position"""

    return await self.send_command(module="C0", command="QX", fmt="rx#####")

  async def request_maximal_ranges_of_x_drives(self):
    """Request maximal ranges of X drives"""

    return await self.send_command(module="C0", command="RU")

  async def request_present_wrap_size_of_installed_arms(self):
    """Request present wrap size of installed arms"""

    return await self.send_command(module="C0", command="UA")

  async def request_left_x_arm_last_collision_type(self):
    """Request left X-Arm last collision type (after error 27)

    Returns:
      False if present positions collide (not reachable),
      True if position is never reachable.
    """

    resp = await self.send_command(module="C0", command="XX", fmt="xq#")
    return resp["xq"] == 1

  async def request_right_x_arm_last_collision_type(self) -> bool:
    """Request right X-Arm last collision type (after error 27)

    Returns:
      False if present positions collide (not reachable),
      True if position is never reachable.
    """

    resp = await self.send_command(module="C0", command="XR", fmt="xq#")
    return cast(int, resp["xq"]) == 1

  # -------------- 3.5 Pipetting channel commands --------------

  # -------------- 3.5.1 Initialization --------------

  async def initialize_pipetting_channels(
    self,
    x_positions: List[int] = [0],
    y_positions: List[int] = [0],
    begin_of_tip_deposit_process: int = 0,
    end_of_tip_deposit_process: int = 0,
    z_position_at_end_of_a_command: int = 3600,
    tip_pattern: List[bool] = [True],
    tip_type: int = 16,
    discarding_method: int = 1,
  ):
    """Initialize pipetting channels

    Initialize pipetting channels (discard tips)

    Args:
      x_positions: X-Position [0.1mm] (discard position). Must be between 0 and 25000. Default 0.
      y_positions: y-Position [0.1mm] (discard position). Must be between 0 and 6500. Default 0.
      begin_of_tip_deposit_process: Begin of tip deposit process (Z-discard range) [0.1mm]. Must be
        between 0 and 3600. Default 0.
      end_of_tip_deposit_process: End of tip deposit process (Z-discard range) [0.1mm]. Must be
        between 0 and 3600. Default 0.
      z-position_at_end_of_a_command: Z-Position at end of a command [0.1mm]. Must be between 0 and
        3600. Default 3600.
      tip_pattern: Tip pattern ( channels involved). Default True.
      tip_type: Tip type (recommended is index of longest tip see command 'TT') [0.1mm]. Must be
        between 0 and 99. Default 16.
      discarding_method: discarding method. 0 = place & shift (tp/ tz = tip cone end height), 1 =
        drop (no shift) (tp/ tz = stop disk height). Must be between 0 and 1. Default 1.
    """

    assert all(0 <= xp <= 25000 for xp in x_positions), "x_positions must be between 0 and 25000"
    assert all(0 <= yp <= 6500 for yp in y_positions), "y_positions must be between 0 and 6500"
    assert (
      0 <= begin_of_tip_deposit_process <= 3600
    ), "begin_of_tip_deposit_process must be between 0 and 3600"
    assert (
      0 <= end_of_tip_deposit_process <= 3600
    ), "end_of_tip_deposit_process must be between 0 and 3600"
    assert (
      0 <= z_position_at_end_of_a_command <= 3600
    ), "z_position_at_end_of_a_command must be between 0 and 3600"
    assert 0 <= tip_type <= 99, "tip must be between 0 and 99"
    assert 0 <= discarding_method <= 1, "discarding_method must be between 0 and 1"

    return await self.send_command(
      module="C0",
      command="DI",
      read_timeout=120,
      xp=[f"{xp:05}" for xp in x_positions],
      yp=[f"{yp:04}" for yp in y_positions],
      tp=f"{begin_of_tip_deposit_process:04}",
      tz=f"{end_of_tip_deposit_process:04}",
      te=f"{z_position_at_end_of_a_command:04}",
      tm=[f"{tm:01}" for tm in tip_pattern],
      tt=f"{tip_type:02}",
      ti=discarding_method,
    )

  # -------------- 3.5.2 Tip handling commands using PIP --------------

  @need_iswap_parked
  async def pick_up_tip(
    self,
    x_positions: List[int],
    y_positions: List[int],
    tip_pattern: List[bool],
    tip_type_idx: int,
    begin_tip_pick_up_process: int = 0,
    end_tip_pick_up_process: int = 0,
    minimum_traverse_height_at_beginning_of_a_command: int = 3600,
    pickup_method: TipPickupMethod = TipPickupMethod.OUT_OF_RACK,
  ):
    """Tip Pick-up

    Args:
      x_positions: x positions [0.1mm]. Must be between 0 and 25000. Default 0.
      y_positions: y positions [0.1mm]. Must be between 0 and 6500. Default 0.
      tip_pattern: Tip pattern (channels involved).
      tip_type_idx: Tip type.
      begin_tip_pick_up_process: Begin of tip picking up process (Z- range) [0.1mm]. Must be
          between 0 and 3600. Default 0.
      end_tip_pick_up_process: End of tip picking up process (Z- range) [0.1mm]. Must be
          between 0 and 3600. Default 0.
      minimum_traverse_height_at_beginning_of_a_command: Minimum traverse height at beginning
          of a command 0.1mm] (refers to all channels independent of tip pattern parameter 'tm').
          Must be between 0 and 3600. Default 3600.
      pickup_method: Pick up method.
    """

    assert all(0 <= xp <= 25000 for xp in x_positions), "x_positions must be between 0 and 25000"
    assert all(0 <= yp <= 6500 for yp in y_positions), "y_positions must be between 0 and 6500"
    assert (
      0 <= begin_tip_pick_up_process <= 3600
    ), "begin_tip_pick_up_process must be between 0 and 3600"
    assert (
      0 <= end_tip_pick_up_process <= 3600
    ), "end_tip_pick_up_process must be between 0 and 3600"
    assert (
      0 <= minimum_traverse_height_at_beginning_of_a_command <= 3600
    ), "minimum_traverse_height_at_beginning_of_a_command must be between 0 and 3600"

    return await self.send_command(
      module="C0",
      command="TP",
      tip_pattern=tip_pattern,
      read_timeout=60,
      xp=[f"{x:05}" for x in x_positions],
      yp=[f"{y:04}" for y in y_positions],
      tm=tip_pattern,
      tt=f"{tip_type_idx:02}",
      tp=f"{begin_tip_pick_up_process:04}",
      tz=f"{end_tip_pick_up_process:04}",
      th=f"{minimum_traverse_height_at_beginning_of_a_command:04}",
      td=pickup_method.value,
    )

  @need_iswap_parked
  async def discard_tip(
    self,
    x_positions: List[int],
    y_positions: List[int],
    tip_pattern: List[bool],
    begin_tip_deposit_process: int = 0,
    end_tip_deposit_process: int = 0,
    minimum_traverse_height_at_beginning_of_a_command: int = 3600,
    z_position_at_end_of_a_command: int = 3600,
    discarding_method: TipDropMethod = TipDropMethod.DROP,
  ):
    """discard tip

    Args:
      x_positions: x positions [0.1mm]. Must be between 0 and 25000. Default 0.
      y_positions: y positions [0.1mm]. Must be between 0 and 6500. Default 0.
      tip_pattern: Tip pattern (channels involved). Must be between 0 and 1. Default 1.
      begin_tip_deposit_process: Begin of tip deposit process (Z- range) [0.1mm]. Must be between
          0 and 3600. Default 0.
      end_tip_deposit_process: End of tip deposit process (Z- range) [0.1mm]. Must be between 0
          and 3600.
      minimum_traverse_height_at_beginning_of_a_command: Minimum traverse height at beginning of a
          command 0.1mm] (refers to all channels independent of tip pattern parameter 'tm'). Must
          be between 0 and 3600.
      z-position_at_end_of_a_command: Z-Position at end of a command [0.1mm].
          Must be between 0 and 3600.
      discarding_method: Pick up method Pick up method. 0 = auto selection (see command TT
          parameter tu) 1 = pick up out of rack. 2 = pick up out of wash liquid (slowly). Must be
          between 0 and 2.

    If discarding is PLACE_SHIFT (0), tp/ tz = tip cone end height.
    Otherwise, tp/ tz = stop disk height.
    """

    assert all(0 <= xp <= 25000 for xp in x_positions), "x_positions must be between 0 and 25000"
    assert all(0 <= yp <= 6500 for yp in y_positions), "y_positions must be between 0 and 6500"
    assert (
      0 <= begin_tip_deposit_process <= 3600
    ), "begin_tip_deposit_process must be between 0 and 3600"
    assert (
      0 <= end_tip_deposit_process <= 3600
    ), "end_tip_deposit_process must be between 0 and 3600"
    assert (
      0 <= minimum_traverse_height_at_beginning_of_a_command <= 3600
    ), "minimum_traverse_height_at_beginning_of_a_command must be between 0 and 3600"
    assert (
      0 <= z_position_at_end_of_a_command <= 3600
    ), "z_position_at_end_of_a_command must be between 0 and 3600"

    return await self.send_command(
      module="C0",
      command="TR",
      tip_pattern=tip_pattern,
      fmt="kz### (n)vz### (n)",
      xp=[f"{x:05}" for x in x_positions],
      yp=[f"{y:04}" for y in y_positions],
      tm=tip_pattern,
      tp=begin_tip_deposit_process,
      tz=end_tip_deposit_process,
      th=minimum_traverse_height_at_beginning_of_a_command,
      te=z_position_at_end_of_a_command,
      ti=discarding_method.value,
    )

  # TODO:(command:TW) Tip Pick-up for DC wash procedure

  # -------------- 3.5.3 Liquid handling commands using PIP --------------

  # TODO:(command:DC) Set multiple dispense values using PIP

  @need_iswap_parked
  async def aspirate_pip(
    self,
    aspiration_type: List[int] = [0],
    tip_pattern: List[bool] = [True],
    x_positions: List[int] = [0],
    y_positions: List[int] = [0],
    minimum_traverse_height_at_beginning_of_a_command: int = 3600,
    min_z_endpos: int = 3600,
    lld_search_height: List[int] = [0],
    clot_detection_height: List[int] = [60],
    liquid_surface_no_lld: List[int] = [3600],
    pull_out_distance_transport_air: List[int] = [50],
    second_section_height: List[int] = [0],
    second_section_ratio: List[int] = [0],
    minimum_height: List[int] = [3600],
    immersion_depth: List[int] = [0],
    immersion_depth_direction: List[int] = [0],
    surface_following_distance: List[int] = [0],
    aspiration_volumes: List[int] = [0],
    aspiration_speed: List[int] = [500],
    transport_air_volume: List[int] = [0],
    blow_out_air_volume: List[int] = [200],
    pre_wetting_volume: List[int] = [0],
    lld_mode: List[int] = [1],
    gamma_lld_sensitivity: List[int] = [1],
    dp_lld_sensitivity: List[int] = [1],
    aspirate_position_above_z_touch_off: List[int] = [5],
    detection_height_difference_for_dual_lld: List[int] = [0],
    swap_speed: List[int] = [100],
    settling_time: List[int] = [5],
    mix_volume: List[int] = [0],
    mix_cycles: List[int] = [0],
    mix_position_from_liquid_surface: List[int] = [250],
    mix_speed: List[int] = [500],
    mix_surface_following_distance: List[int] = [0],
    limit_curve_index: List[int] = [0],
    tadm_algorithm: bool = False,
    recording_mode: int = 0,
    # For second section aspiration only
    use_2nd_section_aspiration: List[bool] = [False],
    retract_height_over_2nd_section_to_empty_tip: List[int] = [60],
    dispensation_speed_during_emptying_tip: List[int] = [468],
    dosing_drive_speed_during_2nd_section_search: List[int] = [468],
    z_drive_speed_during_2nd_section_search: List[int] = [215],
    cup_upper_edge: List[int] = [3600],
    ratio_liquid_rise_to_tip_deep_in: List[int] = [16246],
    immersion_depth_2nd_section: List[int] = [30],
  ):
    """aspirate pip

    Aspiration of liquid using PIP.

    It's not really clear what second section aspiration is, but it does not seem to be used
    very often. Probably safe to ignore it.

    LLD restrictions!
      - "dP and Dual LLD" are used in aspiration only. During dispensation LLD is set to OFF.
      - "side touch off" turns LLD & "Z touch off" to OFF , is not available for simultaneous
        Asp/Disp. command

    Args:
      aspiration_type: Type of aspiration (0 = simple;1 = sequence; 2 = cup emptied).
                        Must be between 0 and 2. Default 0.
      tip_pattern: Tip pattern (channels involved). Default True.
      x_positions: x positions [0.1mm]. Must be between 0 and 25000. Default 0.
      y_positions: y positions [0.1mm]. Must be between 0 and 6500. Default 0.
      minimum_traverse_height_at_beginning_of_a_command: Minimum traverse height at beginning of
          a command 0.1mm] (refers to all channels independent of tip pattern parameter 'tm').
          Must be between 0 and 3600. Default 3600.
      min_z_endpos: Minimum z-Position at end of a command [0.1 mm] (refers to all channels
          independent of tip pattern parameter 'tm'). Must be between 0 and 3600. Default 3600.
      lld_search_height: LLD search height [0.1 mm]. Must be between 0 and 3600. Default 0.
      clot_detection_height: Check height of clot detection above current surface (as computed)
          of the liquid [0.1mm]. Must be between 0 and 500. Default 60.
      liquid_surface_no_lld: Liquid surface at function without LLD [0.1mm]. Must be between 0
          and 3600. Default 3600.
      pull_out_distance_transport_air: pull out distance to take transport air in function
          without LLD [0.1mm]. Must be between 0 and 3600. Default 50.
      second_section_height: Tube 2nd section height measured from "zx" [0.1mm]. Must be
          between 0 and 3600. Default 0.
      second_section_ratio: Tube 2nd section ratio (see Fig. 2 in fw guide). Must be between
          0 and 10000. Default 0.
      minimum_height: Minimum height (maximum immersion depth) [0.1 mm]. Must be between 0 and
          3600. Default 3600.
      immersion_depth: Immersion depth [0.1mm]. Must be between 0 and 3600. Default 0.
      immersion_depth_direction: Direction of immersion depth (0 = go deeper, 1 = go up out
          of liquid). Must be between 0 and 1. Default 0.
      surface_following_distance: Surface following distance during aspiration [0.1mm]. Must
          be between 0 and 3600. Default 0.
      aspiration_volumes: Aspiration volume [0.1ul]. Must be between 0 and 12500. Default 0.
      aspiration_speed: Aspiration speed [0.1ul/s]. Must be between 4 and 5000. Default 500.
      transport_air_volume: Transport air volume [0.1ul]. Must be between 0 and 500. Default 0.
      blow_out_air_volume: Blow-out air volume [0.1ul]. Must be between 0 and 9999. Default 200.
      pre_wetting_volume: Pre-wetting volume. Must be between 0 and 999. Default 0.
      lld_mode: LLD mode (0 = off, 1 = gamma, 2 = dP, 3 = dual, 4 = Z touch off). Must be
            between 0 and 4. Default 1.
      gamma_lld_sensitivity: gamma LLD sensitivity (1= high, 4=low). Must be between 1 and
            4. Default 1.
      dp_lld_sensitivity: delta p LLD sensitivity (1= high, 4=low). Must be between 1 and
            4. Default 1.
      aspirate_position_above_z_touch_off: aspirate position above Z touch off [0.1mm]. Must
            be between 0 and 100. Default 5.
      detection_height_difference_for_dual_lld: Difference in detection height for dual
            LLD [0.1 mm]. Must be between 0 and 99. Default 0.
      swap_speed: Swap speed (on leaving liquid) [0.1mm/s]. Must be between 3 and 1600.
            Default 100.
      settling_time: Settling time [0.1s]. Must be between 0 and 99. Default 5.
      mix_volume: mix volume [0.1ul]. Must be between 0 and 12500. Default 0
      mix_cycles: Number of mix cycles. Must be between 0 and 99. Default 0.
      mix_position_from_liquid_surface: mix position in Z- direction from
          liquid surface (LLD or absolute terms) [0.1mm]. Must be between 0 and 900. Default 250.
      mix_speed: Speed of mix [0.1ul/s]. Must be between 4 and 5000.
          Default 500.
      mix_surface_following_distance: Surface following distance during
          mix [0.1mm]. Must be between 0 and 3600. Default 0.
      limit_curve_index: limit curve index. Must be between 0 and 999. Default 0.
      tadm_algorithm: TADM algorithm. Default False.
      recording_mode: Recording mode 0 : no 1 : TADM errors only 2 : all TADM measurement. Must
          be between 0 and 2. Default 0.
      use_2nd_section_aspiration: 2nd section aspiration. Default False.
      retract_height_over_2nd_section_to_empty_tip: Retract height over 2nd section to empty
          tip [0.1mm]. Must be between 0 and 3600. Default 60.
      dispensation_speed_during_emptying_tip: Dispensation speed during emptying tip [0.1ul/s]
            Must be between 4 and 5000. Default 468.
      dosing_drive_speed_during_2nd_section_search: Dosing drive speed during 2nd section
          search [0.1ul/s]. Must be between 4 and 5000. Default 468.
      z_drive_speed_during_2nd_section_search: Z drive speed during 2nd section search [0.1mm/s].
          Must be between 3 and 1600. Default 215.
      cup_upper_edge: Cup upper edge [0.1mm]. Must be between 0 and 3600. Default 3600.
      ratio_liquid_rise_to_tip_deep_in: Ratio liquid rise to tip deep in [1/100000]. Must be
          between 0 and 50000. Default 16246.
      immersion_depth_2nd_section: Immersion depth 2nd section [0.1mm]. Must be between 0 and
          3600. Default 30.
    """

    assert all(0 <= x <= 2 for x in aspiration_type), "aspiration_type must be between 0 and 2"
    assert all(0 <= xp <= 25000 for xp in x_positions), "x_positions must be between 0 and 25000"
    assert all(0 <= yp <= 6500 for yp in y_positions), "y_positions must be between 0 and 6500"
    assert (
      0 <= minimum_traverse_height_at_beginning_of_a_command <= 3600
    ), "minimum_traverse_height_at_beginning_of_a_command must be between 0 and 3600"
    assert 0 <= min_z_endpos <= 3600, "min_z_endpos must be between 0 and 3600"
    assert all(
      0 <= x <= 3600 for x in lld_search_height
    ), "lld_search_height must be between 0 and 3600"
    assert all(
      0 <= x <= 500 for x in clot_detection_height
    ), "clot_detection_height must be between 0 and 500"
    assert all(
      0 <= x <= 3600 for x in liquid_surface_no_lld
    ), "liquid_surface_no_lld must be between 0 and 3600"
    assert all(
      0 <= x <= 3600 for x in pull_out_distance_transport_air
    ), "pull_out_distance_transport_air must be between 0 and 3600"
    assert all(
      0 <= x <= 3600 for x in second_section_height
    ), "second_section_height must be between 0 and 3600"
    assert all(
      0 <= x <= 10000 for x in second_section_ratio
    ), "second_section_ratio must be between 0 and 10000"
    assert all(0 <= x <= 3600 for x in minimum_height), "minimum_height must be between 0 and 3600"
    assert all(
      0 <= x <= 3600 for x in immersion_depth
    ), "immersion_depth must be between 0 and 3600"
    assert all(
      0 <= x <= 1 for x in immersion_depth_direction
    ), "immersion_depth_direction must be between 0 and 1"
    assert all(
      0 <= x <= 3600 for x in surface_following_distance
    ), "surface_following_distance must be between 0 and 3600"
    assert all(
      0 <= x <= 12500 for x in aspiration_volumes
    ), "aspiration_volumes must be between 0 and 12500"
    assert all(
      4 <= x <= 5000 for x in aspiration_speed
    ), "aspiration_speed must be between 4 and 5000"
    assert all(
      0 <= x <= 500 for x in transport_air_volume
    ), "transport_air_volume must be between 0 and 500"
    assert all(
      0 <= x <= 9999 for x in blow_out_air_volume
    ), "blow_out_air_volume must be between 0 and 9999"
    assert all(
      0 <= x <= 999 for x in pre_wetting_volume
    ), "pre_wetting_volume must be between 0 and 999"
    assert all(0 <= x <= 4 for x in lld_mode), "lld_mode must be between 0 and 4"
    assert all(
      1 <= x <= 4 for x in gamma_lld_sensitivity
    ), "gamma_lld_sensitivity must be between 1 and 4"
    assert all(
      1 <= x <= 4 for x in dp_lld_sensitivity
    ), "dp_lld_sensitivity must be between 1 and 4"
    assert all(
      0 <= x <= 100 for x in aspirate_position_above_z_touch_off
    ), "aspirate_position_above_z_touch_off must be between 0 and 100"
    assert all(
      0 <= x <= 99 for x in detection_height_difference_for_dual_lld
    ), "detection_height_difference_for_dual_lld must be between 0 and 99"
    assert all(3 <= x <= 1600 for x in swap_speed), "swap_speed must be between 3 and 1600"
    assert all(0 <= x <= 99 for x in settling_time), "settling_time must be between 0 and 99"
    assert all(0 <= x <= 12500 for x in mix_volume), "mix_volume must be between 0 and 12500"
    assert all(0 <= x <= 99 for x in mix_cycles), "mix_cycles must be between 0 and 99"
    assert all(
      0 <= x <= 900 for x in mix_position_from_liquid_surface
    ), "mix_position_from_liquid_surface must be between 0 and 900"
    assert all(4 <= x <= 5000 for x in mix_speed), "mix_speed must be between 4 and 5000"
    assert all(
      0 <= x <= 3600 for x in mix_surface_following_distance
    ), "mix_surface_following_distance must be between 0 and 3600"
    assert all(
      0 <= x <= 999 for x in limit_curve_index
    ), "limit_curve_index must be between 0 and 999"
    assert 0 <= recording_mode <= 2, "recording_mode must be between 0 and 2"
    assert all(
      0 <= x <= 3600 for x in retract_height_over_2nd_section_to_empty_tip
    ), "retract_height_over_2nd_section_to_empty_tip must be between 0 and 3600"
    assert all(
      4 <= x <= 5000 for x in dispensation_speed_during_emptying_tip
    ), "dispensation_speed_during_emptying_tip must be between 4 and 5000"
    assert all(
      4 <= x <= 5000 for x in dosing_drive_speed_during_2nd_section_search
    ), "dosing_drive_speed_during_2nd_section_search must be between 4 and 5000"
    assert all(
      3 <= x <= 1600 for x in z_drive_speed_during_2nd_section_search
    ), "z_drive_speed_during_2nd_section_search must be between 3 and 1600"
    assert all(0 <= x <= 3600 for x in cup_upper_edge), "cup_upper_edge must be between 0 and 3600"
    assert all(
      0 <= x <= 5000 for x in ratio_liquid_rise_to_tip_deep_in
    ), "ratio_liquid_rise_to_tip_deep_in must be between 0 and 50000"
    assert all(
      0 <= x <= 3600 for x in immersion_depth_2nd_section
    ), "immersion_depth_2nd_section must be between 0 and 3600"

    return await self.send_command(
      module="C0",
      command="AS",
      tip_pattern=tip_pattern,
      read_timeout=max(60, self.read_timeout),
      at=[f"{at:01}" for at in aspiration_type],
      tm=tip_pattern,
      xp=[f"{xp:05}" for xp in x_positions],
      yp=[f"{yp:04}" for yp in y_positions],
      th=f"{minimum_traverse_height_at_beginning_of_a_command:04}",
      te=f"{min_z_endpos:04}",
      lp=[f"{lp:04}" for lp in lld_search_height],
      ch=[f"{ch:03}" for ch in clot_detection_height],
      zl=[f"{zl:04}" for zl in liquid_surface_no_lld],
      po=[f"{po:04}" for po in pull_out_distance_transport_air],
      zu=[f"{zu:04}" for zu in second_section_height],
      zr=[f"{zr:05}" for zr in second_section_ratio],
      zx=[f"{zx:04}" for zx in minimum_height],
      ip=[f"{ip:04}" for ip in immersion_depth],
      it=[f"{it}" for it in immersion_depth_direction],
      fp=[f"{fp:04}" for fp in surface_following_distance],
      av=[f"{av:05}" for av in aspiration_volumes],
      as_=[f"{as_:04}" for as_ in aspiration_speed],
      ta=[f"{ta:03}" for ta in transport_air_volume],
      ba=[f"{ba:04}" for ba in blow_out_air_volume],
      oa=[f"{oa:03}" for oa in pre_wetting_volume],
      lm=[f"{lm}" for lm in lld_mode],
      ll=[f"{ll}" for ll in gamma_lld_sensitivity],
      lv=[f"{lv}" for lv in dp_lld_sensitivity],
      zo=[f"{zo:03}" for zo in aspirate_position_above_z_touch_off],
      ld=[f"{ld:02}" for ld in detection_height_difference_for_dual_lld],
      de=[f"{de:04}" for de in swap_speed],
      wt=[f"{wt:02}" for wt in settling_time],
      mv=[f"{mv:05}" for mv in mix_volume],
      mc=[f"{mc:02}" for mc in mix_cycles],
      mp=[f"{mp:03}" for mp in mix_position_from_liquid_surface],
      ms=[f"{ms:04}" for ms in mix_speed],
      mh=[f"{mh:04}" for mh in mix_surface_following_distance],
      gi=[f"{gi:03}" for gi in limit_curve_index],
      gj=tadm_algorithm,
      gk=recording_mode,
      lk=[1 if lk else 0 for lk in use_2nd_section_aspiration],
      ik=[f"{ik:04}" for ik in retract_height_over_2nd_section_to_empty_tip],
      sd=[f"{sd:04}" for sd in dispensation_speed_during_emptying_tip],
      se=[f"{se:04}" for se in dosing_drive_speed_during_2nd_section_search],
      sz=[f"{sz:04}" for sz in z_drive_speed_during_2nd_section_search],
      io=[f"{io:04}" for io in cup_upper_edge],
      il=[f"{il:05}" for il in ratio_liquid_rise_to_tip_deep_in],
      in_=[f"{in_:04}" for in_ in immersion_depth_2nd_section],
    )

  @need_iswap_parked
  async def dispense_pip(
    self,
    tip_pattern: List[bool],
    dispensing_mode: List[int] = [0],
    x_positions: List[int] = [0],
    y_positions: List[int] = [0],
    minimum_height: List[int] = [3600],
    lld_search_height: List[int] = [0],
    liquid_surface_no_lld: List[int] = [3600],
    pull_out_distance_transport_air: List[int] = [50],
    immersion_depth: List[int] = [0],
    immersion_depth_direction: List[int] = [0],
    surface_following_distance: List[int] = [0],
    second_section_height: List[int] = [0],
    second_section_ratio: List[int] = [0],
    minimum_traverse_height_at_beginning_of_a_command: int = 3600,
    min_z_endpos: int = 3600,  #
    dispense_volumes: List[int] = [0],
    dispense_speed: List[int] = [500],
    cut_off_speed: List[int] = [250],
    stop_back_volume: List[int] = [0],
    transport_air_volume: List[int] = [0],
    blow_out_air_volume: List[int] = [200],
    lld_mode: List[int] = [1],
    side_touch_off_distance: int = 1,
    dispense_position_above_z_touch_off: List[int] = [5],
    gamma_lld_sensitivity: List[int] = [1],
    dp_lld_sensitivity: List[int] = [1],
    swap_speed: List[int] = [100],
    settling_time: List[int] = [5],
    mix_volume: List[int] = [0],
    mix_cycles: List[int] = [0],
    mix_position_from_liquid_surface: List[int] = [250],
    mix_speed: List[int] = [500],
    mix_surface_following_distance: List[int] = [0],
    limit_curve_index: List[int] = [0],
    tadm_algorithm: bool = False,
    recording_mode: int = 0,
  ):
    """dispense pip

    Dispensing of liquid using PIP.

    LLD restrictions!
      - "dP and Dual LLD" are used in aspiration only. During dispensation all pressure-based
        LLD is set to OFF.
      - "side touch off" turns LLD & "Z touch off" to OFF , is not available for simultaneous
        Asp/Disp. command

    Args:
      dispensing_mode: Type of dispensing mode 0 = Partial volume in jet mode
        1 = Blow out in jet mode 2 = Partial volume at surface
        3 = Blow out at surface 4 = Empty tip at fix position.
      tip_pattern: Tip pattern (channels involved). Default True.
      x_positions: x positions [0.1mm]. Must be between 0 and 25000. Default 0.
      y_positions: y positions [0.1mm]. Must be between 0 and 6500. Default 0.
      minimum_height: Minimum height (maximum immersion depth) [0.1 mm]. Must be between 0 and
        3600. Default 3600.
      lld_search_height: LLD search height [0.1 mm]. Must be between 0 and 3600. Default 0.
      liquid_surface_no_lld: Liquid surface at function without LLD [0.1mm]. Must be between 0 and
        3600. Default 3600.
      pull_out_distance_transport_air: pull out distance to take transport air in function without
        LLD [0.1mm]. Must be between 0 and 3600. Default 50.
      immersion_depth: Immersion depth [0.1mm]. Must be between 0 and 3600. Default 0.
      immersion_depth_direction: Direction of immersion depth (0 = go deeper, 1 = go up out of
        liquid). Must be between 0 and 1. Default 0.
      surface_following_distance: Surface following distance during aspiration [0.1mm]. Must be
        between 0 and 3600. Default 0.
      second_section_height: Tube 2nd section height measured from "zx" [0.1mm]. Must be between
        0 and 3600. Default 0.
      second_section_ratio: Tube 2nd section ratio (see Fig. 2 in fw guide). Must be between 0 and
        10000. Default 0.
      minimum_traverse_height_at_beginning_of_a_command: Minimum traverse height at beginning of a
        command 0.1mm] (refers to all channels independent of tip pattern parameter 'tm'). Must be
        between 0 and 3600. Default 3600.
      min_z_endpos: Minimum z-Position at end of a command [0.1 mm] (refers to all channels
        independent of tip pattern parameter 'tm'). Must be between 0 and 3600.  Default 3600.
      dispense_volumes: Dispense volume [0.1ul]. Must be between 0 and 12500. Default 0.
      dispense_speed: Dispense speed [0.1ul/s]. Must be between 4 and 5000. Default 500.
      cut_off_speed: Cut-off speed [0.1ul/s]. Must be between 4 and 5000. Default 250.
      stop_back_volume: Stop back volume [0.1ul]. Must be between 0 and 180. Default 0.
      transport_air_volume: Transport air volume [0.1ul]. Must be between 0 and 500. Default 0.
      blow_out_air_volume: Blow-out air volume [0.1ul]. Must be between 0 and 9999. Default 200.
      lld_mode: LLD mode (0 = off, 1 = gamma, 2 = dP, 3 = dual, 4 = Z touch off). Must be between 0
        and 4. Default 1.
      side_touch_off_distance: side touch off distance [0.1 mm] (0 = OFF). Must be between 0 and 45.
        Default 1.
      dispense_position_above_z_touch_off: dispense position above Z touch off [0.1 s] (0 = OFF)
        Turns LLD & Z touch off to OFF if ON!. Must be between 0 and 100. Default 5.
      gamma_lld_sensitivity: gamma LLD sensitivity (1= high, 4=low). Must be between 1 and 4.
        Default 1.
      dp_lld_sensitivity: delta p LLD sensitivity (1= high, 4=low). Must be between 1 and 4.
        Default 1.
      swap_speed: Swap speed (on leaving liquid) [0.1mm/s]. Must be between 3 and 1600.
        Default 100.
      settling_time: Settling time [0.1s]. Must be between 0 and 99. Default 5.
      mix_volume: Mix volume [0.1ul]. Must be between 0 and 12500. Default 0.
      mix_cycles: Number of mix cycles. Must be between 0 and 99. Default 0.
      mix_position_from_liquid_surface: Mix position in Z- direction from liquid surface (LLD or
        absolute terms) [0.1mm]. Must be between 0 and 900.  Default 250.
      mix_speed: Speed of mixing [0.1ul/s]. Must be between 4 and 5000. Default 500.
      mix_surface_following_distance: Surface following distance during mixing [0.1mm]. Must be
        between 0 and 3600. Default 0.
      limit_curve_index: limit curve index. Must be between 0 and 999. Default 0.
      tadm_algorithm: TADM algorithm. Default False.
      recording_mode: Recording mode 0 : no 1 : TADM errors only 2 : all TADM measurement. Must
        be between 0 and 2. Default 0.
    """

    assert all(0 <= x <= 4 for x in dispensing_mode), "dispensing_mode must be between 0 and 4"
    assert all(0 <= xp <= 25000 for xp in x_positions), "x_positions must be between 0 and 25000"
    assert all(0 <= yp <= 6500 for yp in y_positions), "y_positions must be between 0 and 6500"
    assert any(0 <= x <= 3600 for x in minimum_height), "minimum_height must be between 0 and 3600"
    assert any(
      0 <= x <= 3600 for x in lld_search_height
    ), "lld_search_height must be between 0 and 3600"
    assert any(
      0 <= x <= 3600 for x in liquid_surface_no_lld
    ), "liquid_surface_no_lld must be between 0 and 3600"
    assert any(
      0 <= x <= 3600 for x in pull_out_distance_transport_air
    ), "pull_out_distance_transport_air must be between 0 and 3600"
    assert any(
      0 <= x <= 3600 for x in immersion_depth
    ), "immersion_depth must be between 0 and 3600"
    assert any(
      0 <= x <= 1 for x in immersion_depth_direction
    ), "immersion_depth_direction must be between 0 and 1"
    assert any(
      0 <= x <= 3600 for x in surface_following_distance
    ), "surface_following_distance must be between 0 and 3600"
    assert any(
      0 <= x <= 3600 for x in second_section_height
    ), "second_section_height must be between 0 and 3600"
    assert any(
      0 <= x <= 10000 for x in second_section_ratio
    ), "second_section_ratio must be between 0 and 10000"
    assert (
      0 <= minimum_traverse_height_at_beginning_of_a_command <= 3600
    ), "minimum_traverse_height_at_beginning_of_a_command must be between 0 and 3600"
    assert 0 <= min_z_endpos <= 3600, "min_z_endpos must be between 0 and 3600"
    assert any(
      0 <= x <= 12500 for x in dispense_volumes
    ), "dispense_volume must be between 0 and 12500"
    assert any(4 <= x <= 5000 for x in dispense_speed), "dispense_speed must be between 4 and 5000"
    assert any(4 <= x <= 5000 for x in cut_off_speed), "cut_off_speed must be between 4 and 5000"
    assert any(
      0 <= x <= 180 for x in stop_back_volume
    ), "stop_back_volume must be between 0 and 180"
    assert any(
      0 <= x <= 500 for x in transport_air_volume
    ), "transport_air_volume must be between 0 and 500"
    assert any(
      0 <= x <= 9999 for x in blow_out_air_volume
    ), "blow_out_air_volume must be between 0 and 9999"
    assert any(0 <= x <= 4 for x in lld_mode), "lld_mode must be between 0 and 4"
    assert 0 <= side_touch_off_distance <= 45, "side_touch_off_distance must be between 0 and 45"
    assert any(
      0 <= x <= 100 for x in dispense_position_above_z_touch_off
    ), "dispense_position_above_z_touch_off must be between 0 and 100"
    assert any(
      1 <= x <= 4 for x in gamma_lld_sensitivity
    ), "gamma_lld_sensitivity must be between 1 and 4"
    assert any(
      1 <= x <= 4 for x in dp_lld_sensitivity
    ), "dp_lld_sensitivity must be between 1 and 4"
    assert any(3 <= x <= 1600 for x in swap_speed), "swap_speed must be between 3 and 1600"
    assert any(0 <= x <= 99 for x in settling_time), "settling_time must be between 0 and 99"
    assert any(0 <= x <= 12500 for x in mix_volume), "mix_volume must be between 0 and 12500"
    assert any(0 <= x <= 99 for x in mix_cycles), "mix_cycles must be between 0 and 99"
    assert any(
      0 <= x <= 900 for x in mix_position_from_liquid_surface
    ), "mix_position_from_liquid_surface must be between 0 and 900"
    assert any(4 <= x <= 5000 for x in mix_speed), "mix_speed must be between 4 and 5000"
    assert any(
      0 <= x <= 3600 for x in mix_surface_following_distance
    ), "mix_surface_following_distance must be between 0 and 3600"
    assert any(
      0 <= x <= 999 for x in limit_curve_index
    ), "limit_curve_index must be between 0 and 999"
    assert 0 <= recording_mode <= 2, "recording_mode must be between 0 and 2"

    return await self.send_command(
      module="C0",
      command="DS",
      tip_pattern=tip_pattern,
      read_timeout=max(60, self.read_timeout),
      dm=[f"{dm:01}" for dm in dispensing_mode],
      tm=[f"{tm:01}" for tm in tip_pattern],
      xp=[f"{xp:05}" for xp in x_positions],
      yp=[f"{yp:04}" for yp in y_positions],
      zx=[f"{zx:04}" for zx in minimum_height],
      lp=[f"{lp:04}" for lp in lld_search_height],
      zl=[f"{zl:04}" for zl in liquid_surface_no_lld],
      po=[f"{po:04}" for po in pull_out_distance_transport_air],
      ip=[f"{ip:04}" for ip in immersion_depth],
      it=[f"{it:01}" for it in immersion_depth_direction],
      fp=[f"{fp:04}" for fp in surface_following_distance],
      zu=[f"{zu:04}" for zu in second_section_height],
      zr=[f"{zr:05}" for zr in second_section_ratio],
      th=f"{minimum_traverse_height_at_beginning_of_a_command:04}",
      te=f"{min_z_endpos:04}",
      dv=[f"{dv:05}" for dv in dispense_volumes],
      ds=[f"{ds:04}" for ds in dispense_speed],
      ss=[f"{ss:04}" for ss in cut_off_speed],
      rv=[f"{rv:03}" for rv in stop_back_volume],
      ta=[f"{ta:03}" for ta in transport_air_volume],
      ba=[f"{ba:04}" for ba in blow_out_air_volume],
      lm=[f"{lm:01}" for lm in lld_mode],
      dj=f"{side_touch_off_distance:02}",  #
      zo=[f"{zo:03}" for zo in dispense_position_above_z_touch_off],
      ll=[f"{ll:01}" for ll in gamma_lld_sensitivity],
      lv=[f"{lv:01}" for lv in dp_lld_sensitivity],
      de=[f"{de:04}" for de in swap_speed],
      wt=[f"{wt:02}" for wt in settling_time],
      mv=[f"{mv:05}" for mv in mix_volume],
      mc=[f"{mc:02}" for mc in mix_cycles],
      mp=[f"{mp:03}" for mp in mix_position_from_liquid_surface],
      ms=[f"{ms:04}" for ms in mix_speed],
      mh=[f"{mh:04}" for mh in mix_surface_following_distance],
      gi=[f"{gi:03}" for gi in limit_curve_index],
      gj=tadm_algorithm,  #
      gk=recording_mode,  #
    )

  # TODO:(command:DA) Simultaneous aspiration & dispensation of liquid

  # TODO:(command:DF) Dispense on fly using PIP (Partial volume in jet mode)

  # TODO:(command:LW) DC Wash procedure using PIP

  # -------------- 3.5.5 CoRe gripper commands --------------

  @need_iswap_parked
  async def get_core(self, p1: int, p2: int):
    """Get CoRe gripper tool from wasteblock mount."""
    if not 0 <= p1 < self.num_channels:
      raise ValueError(f"channel_1 must be between 0 and {self.num_channels - 1}")
    if not 1 <= p2 <= self.num_channels:
      raise ValueError(f"channel_2 must be between 1 and {self.num_channels}")

    # This appears to be deck.get_size_x() - 562.5, but let's keep an explicit check so that we
    # can catch unknown deck sizes. Can the grippers exist at another location? If so, define it as
    # a resource on the robot deck and use deck.get_resource().get_absolute_location().
    deck_size = self.deck.get_absolute_size_x()
    if deck_size == STARLET_SIZE_X:
      xs = 7975  # 1360-797.5 = 562.5
    elif deck_size == STAR_SIZE_X:
      xs = 13385  # 1900-1337.5 = 562.5, plus a manual adjustment of + 10
    else:
      raise ValueError(f"Deck size {deck_size} not supported")

    command_output = await self.send_command(
      module="C0",
      command="ZT",
      xs=f"{xs + self.core_adjustment.x:05}",
      xd="0",
      ya=f"{1240 + self.core_adjustment.y:04}",
      yb=f"{1065 + self.core_adjustment.y:04}",
      pa=f"{p1:02}",
      pb=f"{p2:02}",
      tp=f"{2350 + self.core_adjustment.z:04}",
      tz=f"{2250 + self.core_adjustment.z:04}",
      th=round(self._traversal_height * 10),
      tt="14",
    )
    self._core_parked = False
    return command_output

  @need_iswap_parked
  async def put_core(self):
    """Put CoRe gripper tool at wasteblock mount."""
    assert self.deck is not None, "must have deck defined to access CoRe grippers"
    deck_size = self.deck.get_absolute_size_x()
    if deck_size == STARLET_SIZE_X:
      xs = 7975
    elif deck_size == STAR_SIZE_X:
      xs = 13385
    else:
      raise ValueError(f"Deck size {deck_size} not supported")
    command_output = await self.send_command(
      module="C0",
      command="ZS",
      xs=f"{xs + self.core_adjustment.x:05}",
      xd="0",
      ya=f"{1240 + self.core_adjustment.y:04}",
      yb=f"{1065 + self.core_adjustment.y:04}",
      tp=f"{2150 + self.core_adjustment.z:04}",
      tz=f"{2050 + self.core_adjustment.z:04}",
      th=round(self._traversal_height * 10),
      te=round(self._traversal_height * 10),
    )
    self._core_parked = True
    return command_output

  async def core_open_gripper(self):
    """Open CoRe gripper tool."""
    return await self.send_command(module="C0", command="ZO")

  @need_iswap_parked
  async def core_get_plate(
    self,
    x_position: int = 0,
    x_direction: int = 0,
    y_position: int = 0,
    y_gripping_speed: int = 50,
    z_position: int = 0,
    z_speed: int = 500,
    open_gripper_position: int = 0,
    plate_width: int = 0,
    grip_strength: int = 15,
    minimum_traverse_height_at_beginning_of_a_command: int = 2750,
    minimum_z_position_at_the_command_end: int = 2750,
  ):
    """Get plate with CoRe gripper tool from wasteblock mount."""

    assert 0 <= x_position <= 30000, "x_position must be between 0 and 30000"
    assert 0 <= x_direction <= 1, "x_direction must be between 0 and 1"
    assert 0 <= y_position <= 6500, "y_position must be between 0 and 6500"
    assert 0 <= y_gripping_speed <= 3700, "y_gripping_speed must be between 0 and 3700"
    assert 0 <= z_position <= 3600, "z_position must be between 0 and 3600"
    assert 0 <= z_speed <= 1287, "z_speed must be between 0 and 1287"
    assert 0 <= open_gripper_position <= 9999, "open_gripper_position must be between 0 and 9999"
    assert 0 <= plate_width <= 9999, "plate_width must be between 0 and 9999"
    assert 0 <= grip_strength <= 99, "grip_strength must be between 0 and 99"
    assert (
      0 <= minimum_traverse_height_at_beginning_of_a_command <= 3600
    ), "minimum_traverse_height_at_beginning_of_a_command must be between 0 and 3600"
    assert (
      0 <= minimum_z_position_at_the_command_end <= 3600
    ), "minimum_z_position_at_the_command_end must be between 0 and 3600"

    command_output = await self.send_command(
      module="C0",
      command="ZP",
      xs=f"{x_position:05}",
      xd=x_direction,
      yj=f"{y_position:04}",
      yv=f"{y_gripping_speed:04}",
      zj=f"{z_position:04}",
      zy=f"{z_speed:04}",
      yo=f"{open_gripper_position:04}",
      yg=f"{plate_width:04}",
      yw=f"{grip_strength:02}",
      th=f"{minimum_traverse_height_at_beginning_of_a_command:04}",
      te=f"{minimum_z_position_at_the_command_end:04}",
    )

    return command_output

  @need_iswap_parked
  async def core_put_plate(
    self,
    x_position: int = 0,
    x_direction: int = 0,
    y_position: int = 0,
    z_position: int = 0,
    z_press_on_distance: int = 0,
    z_speed: int = 500,
    open_gripper_position: int = 0,
    minimum_traverse_height_at_beginning_of_a_command: int = 2750,
    z_position_at_the_command_end: int = 2750,
    return_tool: bool = True,
  ):
    """Put plate with CoRe gripper tool and return to wasteblock mount."""

    assert 0 <= x_position <= 30000, "x_position must be between 0 and 30000"
    assert 0 <= x_direction <= 1, "x_direction must be between 0 and 1"
    assert 0 <= y_position <= 6500, "y_position must be between 0 and 6500"
    assert 0 <= z_position <= 3600, "z_position must be between 0 and 3600"
    assert 0 <= z_press_on_distance <= 50, "z_press_on_distance must be between 0 and 999"
    assert 0 <= z_speed <= 1600, "z_speed must be between 0 and 1600"
    assert 0 <= open_gripper_position <= 9999, "open_gripper_position must be between 0 and 9999"
    assert (
      0 <= minimum_traverse_height_at_beginning_of_a_command <= 3600
    ), "minimum_traverse_height_at_beginning_of_a_command must be between 0 and 3600"
    assert (
      0 <= z_position_at_the_command_end <= 3600
    ), "z_position_at_the_command_end must be between 0 and 3600"

    command_output = await self.send_command(
      module="C0",
      command="ZR",
      xs=f"{x_position:05}",
      xd=x_direction,
      yj=f"{y_position:04}",
      zj=f"{z_position:04}",
      zi=f"{z_press_on_distance:03}",
      zy=f"{z_speed:04}",
      yo=f"{open_gripper_position:04}",
      th=f"{minimum_traverse_height_at_beginning_of_a_command:04}",
      te=f"{z_position_at_the_command_end:04}",
    )

    if return_tool:
      await self.put_core()

    return command_output

  @need_iswap_parked
  async def core_move_plate_to_position(
    self,
    x_position: int = 0,
    x_direction: int = 0,
    x_acceleration_index: int = 4,
    y_position: int = 0,
    z_position: int = 0,
    z_speed: int = 500,
    minimum_traverse_height_at_beginning_of_a_command: int = 3600,
  ):
    """Move a plate with CoRe gripper tool."""

    command_output = await self.send_command(
      module="C0",
      command="ZM",
      xs=f"{x_position:05}",
      xd=x_direction,
      xg=x_acceleration_index,
      yj=f"{y_position:04}",
      zj=f"{z_position:04}",
      zy=f"{z_speed:04}",
      th=f"{minimum_traverse_height_at_beginning_of_a_command:04}",
    )

    return command_output

  # TODO:(command:ZB)

  # -------------- 3.5.6 Adjustment & movement commands --------------

  # TODO:(command:JY) Position all pipetting channels in Y-direction

  # TODO:(command:JZ) Position all pipetting channels in Z-direction

  async def position_single_pipetting_channel_in_y_direction(
    self, pipetting_channel_index: int, y_position: int
  ):
    """Position single pipetting channel in Y-direction.

    Args:
      pipetting_channel_index: Index of pipetting channel. Must be between 1 and 16.
      y_position: y position [0.1mm]. Must be between 0 and 6500.
    """

    assert (
      1 <= pipetting_channel_index <= self.num_channels
    ), "pipetting_channel_index must be between 1 and self"
    assert 0 <= y_position <= 6500, "y_position must be between 0 and 6500"

    return await self.send_command(
      module="C0",
      command="KY",
      pn=f"{pipetting_channel_index:02}",
      yj=f"{y_position:04}",
    )

  async def position_single_pipetting_channel_in_z_direction(
    self, pipetting_channel_index: int, z_position: int
  ):
    """Position single pipetting channel in Z-direction.

    Note that this refers to the point of the tip if a tip is mounted!

    Args:
      pipetting_channel_index: Index of pipetting channel. Must be between 1 and 16.
      z_position: y position [0.1mm]. Must be between 0 and 3347. The docs say 3600,but empirically
        3347 is the max.
    """

    assert (
      1 <= pipetting_channel_index <= self.num_channels
    ), "pipetting_channel_index must be between 1 and self.num_channels"
    # docs say 3600, but empirically 3347 is the max
    assert 0 <= z_position <= 3347, "z_position must be between 0 and 3347"

    return await self.send_command(
      module="C0",
      command="KZ",
      pn=f"{pipetting_channel_index:02}",
      zj=f"{z_position:04}",
    )

  async def search_for_teach_in_signal_using_pipetting_channel_n_in_x_direction(
    self, pipetting_channel_index: int, x_position: int
  ):
    """Search for Teach in signal using pipetting channel n in X-direction.

    Args:
      pipetting_channel_index: Index of pipetting channel. Must be between 1 and self.num_channels.
      x_position: x position [0.1mm]. Must be between 0 and 30000.
    """

    assert (
      1 <= pipetting_channel_index <= self.num_channels
    ), "pipetting_channel_index must be between 1 and self.num_channels"
    assert 0 <= x_position <= 30000, "x_position must be between 0 and 30000"

    return await self.send_command(
      module="C0",
      command="XL",
      pn=f"{pipetting_channel_index:02}",
      xs=f"{x_position:05}",
    )

  async def spread_pip_channels(self):
    """Spread PIP channels"""

    return await self.send_command(module="C0", command="JE")

  async def move_all_pipetting_channels_to_defined_position(
    self,
    tip_pattern: bool = True,
    x_positions: int = 0,
    y_positions: int = 0,
    minimum_traverse_height_at_beginning_of_command: int = 3600,
    z_endpos: int = 0,
  ):
    """Move all pipetting channels to defined position

    Args:
      tip_pattern: Tip pattern (channels involved). Default True.
      x_positions: x positions [0.1mm]. Must be between 0 and 25000. Default 0.
      y_positions: y positions [0.1mm]. Must be between 0 and 6500. Default 0.
      minimum_traverse_height_at_beginning_of_command: Minimum traverse height at beginning of a
        command 0.1mm] (refers to all channels independent of tip pattern parameter 'tm').  Must be
        between 0 and 3600. Default 3600.
      z_endpos: Z-Position at end of a command [0.1 mm] (refers to all channels independent of tip
        pattern parameter 'tm'). Must be between 0 and 3600. Default 0.
    """

    assert 0 <= x_positions <= 25000, "x_positions must be between 0 and 25000"
    assert 0 <= y_positions <= 6500, "y_positions must be between 0 and 6500"
    assert (
      0 <= minimum_traverse_height_at_beginning_of_command <= 3600
    ), "minimum_traverse_height_at_beginning_of_command must be between 0 and 3600"
    assert 0 <= z_endpos <= 3600, "z_endpos must be between 0 and 3600"

    return await self.send_command(
      module="C0",
      command="JM",
      tm=tip_pattern,
      xp=x_positions,
      yp=y_positions,
      th=minimum_traverse_height_at_beginning_of_command,
      zp=z_endpos,
    )

  # TODO:(command:JR): teach rack using pipetting channel n

  async def position_max_free_y_for_n(self, pipetting_channel_index: int):
    """Position all pipetting channels so that there is maximum free Y range for channel n

    Args:
      pipetting_channel_index: Index of pipetting channel. Must be between 0 and self.num_channels.
    """

    assert (
      0 <= pipetting_channel_index < self.num_channels
    ), "pipetting_channel_index must be between 1 and self.num_channels"
    # convert Python's 0-based indexing to Hamilton firmware's 1-based indexing
    pipetting_channel_index = pipetting_channel_index + 1

    return await self.send_command(
      module="C0",
      command="JP",
      pn=f"{pipetting_channel_index:02}",
    )

  async def move_all_channels_in_z_safety(self):
    """Move all pipetting channels in Z-safety position"""

    return await self.send_command(module="C0", command="ZA")

  # -------------- 3.5.7 PIP query --------------

  # TODO:(command:RY): Request Y-Positions of all pipetting channels

  async def request_y_pos_channel_n(self, pipetting_channel_index: int) -> float:
    """Request Y-Position of Pipetting channel n

    Args:
      pipetting_channel_index: Index of pipetting channel. Must be between 0 and 15.
        0 is the backmost channel.
    """

    assert (
      0 <= pipetting_channel_index < self.num_channels
    ), "pipetting_channel_index must be between 0 and self.num_channels"
    # convert Python's 0-based indexing to Hamilton firmware's 1-based indexing
    pipetting_channel_index = pipetting_channel_index + 1

    y_pos_query = await self.send_command(
      module="C0",
      command="RB",
      fmt="rb####",
      pn=f"{pipetting_channel_index:02}",
    )
    # Extract y-coordinate and convert to mm
    return float(y_pos_query["rb"] / 10)

  # TODO:(command:RZ): Request Z-Positions of all pipetting channels

  async def request_z_pos_channel_n(self, pipetting_channel_index: int) -> float:
    """Request Z-Position of Pipetting channel n

    Args:
      pipetting_channel_index: Index of pipetting channel. Must be between 0 and 15.
        0 is the backmost channel.

    Returns:
      Z-Position of channel n [0.1mm]. Taking into account tip presence and length.
    """

    assert 0 <= pipetting_channel_index <= 15, "pipetting_channel_index must be between 0 and 15"
    # convert Python's 0-based indexing to Hamilton firmware's 1-based indexing
    pipetting_channel_index = pipetting_channel_index + 1

    z_pos_query = await self.send_command(
      module="C0",
      command="RD",
      fmt="rd####",
      pn=f"{pipetting_channel_index:02}",
    )
    # Extract z-coordinate and convert to mm
    return float(z_pos_query["rd"] / 10)

  async def request_tip_presence(self) -> List[int]:
    """Request query tip presence on each channel

    Returns:
      0 = no tip, 1 = Tip in gripper (for each channel)
    """

    resp = await self.send_command(module="C0", command="RT", fmt="rt# (n)")
    return cast(List[int], resp.get("rt"))

  async def request_pip_height_last_lld(self):
    """Request PIP height of last LLD

    Returns:
      LLD height of all channels
    """

    return await self.send_command(module="C0", command="RL", fmt="lh#### (n)")

  async def request_tadm_status(self):
    """Request PIP height of last LLD

    Returns:
      TADM channel status 0 = off, 1 = on
    """

    return await self.send_command(module="C0", command="QS", fmt="qs# (n)")

  # TODO:(command:FS) Request PIP channel dispense on fly status
  # TODO:(command:VE) Request PIP channel 2nd section aspiration data

  # -------------- 3.6 XL channel commands --------------

  # TODO: all XL channel commands

  # -------------- 3.6.1 Initialization XL --------------

  # TODO:(command:LI)

  # -------------- 3.6.2 Tip handling commands using XL --------------

  # TODO:(command:LP)
  # TODO:(command:LR)

  # -------------- 3.6.3 Liquid handling commands using XL --------------

  # TODO:(command:LA)
  # TODO:(command:LD)
  # TODO:(command:LB)
  # TODO:(command:LC)

  # -------------- 3.6.4 Wash commands using XL channel --------------

  # TODO:(command:LE)
  # TODO:(command:LF)

  # -------------- 3.6.5 XL CoRe gripper commands --------------

  # TODO:(command:LT)
  # TODO:(command:LS)
  # TODO:(command:LU)
  # TODO:(command:LV)
  # TODO:(command:LM)
  # TODO:(command:LO)
  # TODO:(command:LG)

  # -------------- 3.6.6 Adjustment & movement commands CP --------------

  # TODO:(command:LY)
  # TODO:(command:LZ)
  # TODO:(command:LH)
  # TODO:(command:LJ)
  # TODO:(command:XM)
  # TODO:(command:LL)
  # TODO:(command:LQ)
  # TODO:(command:LK)
  # TODO:(command:UE)

  # -------------- 3.6.7 XL channel query --------------

  # TODO:(command:UY)
  # TODO:(command:UB)
  # TODO:(command:UZ)
  # TODO:(command:UD)
  # TODO:(command:UT)
  # TODO:(command:UL)
  # TODO:(command:US)
  # TODO:(command:UF)

  # -------------- 3.7 Tube gripper commands --------------

  # TODO: all tube gripper commands

  # -------------- 3.7.1 Movements --------------

  # TODO:(command:FC)
  # TODO:(command:FD)
  # TODO:(command:FO)
  # TODO:(command:FT)
  # TODO:(command:FU)
  # TODO:(command:FJ)
  # TODO:(command:FM)
  # TODO:(command:FW)

  # -------------- 3.7.2 Tube gripper query --------------

  # TODO:(command:FQ)
  # TODO:(command:FN)

  # -------------- 3.8 Imaging channel commands --------------

  # TODO: all imaging commands

  # -------------- 3.8.1 Movements --------------

  # TODO:(command:IC)
  # TODO:(command:ID)
  # TODO:(command:IM)
  # TODO:(command:IJ)

  # -------------- 3.8.2 Imaging channel query --------------

  # TODO:(command:IN)

  # -------------- 3.9 Robotic channel commands --------------

  # -------------- 3.9.1 Initialization --------------

  # TODO:(command:OI)

  # -------------- 3.9.2 Cap handling commands --------------

  # TODO:(command:OP)
  # TODO:(command:OQ)

  # -------------- 3.9.3 Adjustment & movement commands --------------

  # TODO:(command:OY)
  # TODO:(command:OZ)
  # TODO:(command:OH)
  # TODO:(command:OJ)
  # TODO:(command:OX)
  # TODO:(command:OM)
  # TODO:(command:OF)
  # TODO:(command:OG)

  # -------------- 3.9.4 Robotic channel query --------------

  # TODO:(command:OA)
  # TODO:(command:OB)
  # TODO:(command:OC)
  # TODO:(command:OD)
  # TODO:(command:OT)

  # -------------- 3.10 CoRe 96 Head commands --------------

  # -------------- 3.10.1 Initialization --------------

  async def initialize_core_96_head(
    self,
    x_position: int = 2321,
    x_direction: int = 1,
    y_position: int = 1103,
    z_deposit_position: int = 1890,
    z_position_at_the_command_end: int = 2450,
  ):
    """Initialize CoRe 96 Head

    Initialize CoRe 96 Head. Dependent to configuration initialization change.

    Args:
      x_position: X-Position [0.1mm] (discard position of tip A1). Must be between 0 and 30000.
        Default 0.
      x_direction: X-direction. 0 = positive 1 = negative. Must be between 0 and 1. Default 0.
      y_position: Y-Position [0.1mm] (discard position of tip A1 ). Must be between 1054 and 5743.
        Default 5743.
      z_deposit_position_[0.1mm]: Z- deposit position [0.1mm] (collar bearing position). Must be
        between 0 and 3425. Default 3425.
      z_position_at_the_command_end: Z-Position at the command end [0.1mm]. Must be between 0 and
        3425. Default 3425.
    """

    assert 0 <= x_position <= 30000, "x_position must be between 0 and 30000"
    assert 0 <= x_direction <= 1, "x_direction must be between 0 and 1"
    assert 1054 <= y_position <= 5743, "y_position must be between 1054 and 5743"
    assert 0 <= z_deposit_position <= 3425, "z_deposit_position must be between 0 and 3425"
    assert (
      0 <= z_position_at_the_command_end <= 3425
    ), "z_position_at_the_command_end must be between 0 and 3425"

    return await self.send_command(
      module="C0",
      command="EI",
      read_timeout=60,
      xs=f"{x_position:05}",
      xd=x_direction,
      yh=f"{y_position}",
      za=f"{z_deposit_position}",
      ze=f"{z_position_at_the_command_end}",
    )

  async def move_core_96_to_safe_position(self):
    """Move CoRe 96 Head to Z save position"""

    return await self.send_command(module="C0", command="EV")

  async def request_core_96_head_initialization_status(self) -> bool:
    # not available in the C0 docs, so get from module H0 itself instead
    response = await self.send_command(module="H0", command="QW", fmt="qw#")
    return bool(response.get("qw", 0) == 1)  # type?

  # -------------- 3.10.2 Tip handling using CoRe 96 Head --------------

  @need_iswap_parked
  async def pick_up_tips_core96(
    self,
    x_position: int,
    x_direction: int,
    y_position: int,
    tip_type_idx: int,
    tip_pickup_method: int = 2,
    z_deposit_position: int = 3425,
    minimum_traverse_height_at_beginning_of_a_command: int = 3425,
    minimum_height_command_end: int = 3425,
  ):
    """Pick up tips with CoRe 96 head

    Args:
      x_position: x position [0.1mm]. Must be between 0 and 30000. Default 0.
      x_direction: X-direction. 0 = positive 1 = negative. Must be between 0 and 1. Default 0.
      y_position: y position [0.1mm]. Must be between 1080 and 5600. Default 5600.
      tip_size: Tip type.
      tip_pickup_method: Tip pick up method. 0 = pick up from rack. 1 = pick up from C0Re 96 tip
        wash station. 2 = pick up with " full volume blow out"
      z_deposit_position: Z- deposit position [0.1mm] (collar bearing position) Must bet between
        0 and 3425. Default 3425.
      minimum_traverse_height_at_beginning_of_a_command: Minimum traverse height at beginning
        of a command [0.1mm]. Must be between 0 and 3425.
      minimum_height_command_end: Minimal height at command end [0.1 mm] Must be between 0 and 3425.
    """

    assert 0 <= x_position <= 30000, "x_position must be between 0 and 30000"
    assert 0 <= x_direction <= 1, "x_direction must be between 0 and 1"
    assert 1080 <= y_position <= 5600, "y_position must be between 1080 and 5600"
    assert 0 <= z_deposit_position <= 3425, "z_deposit_position must be between 0 and 3425"
    assert (
      0 <= minimum_traverse_height_at_beginning_of_a_command <= 3425
    ), "minimum_traverse_height_at_beginning_of_a_command must be between 0 and 3425"
    assert (
      0 <= minimum_height_command_end <= 3425
    ), "minimum_height_command_end must be between 0 and 3425"

    return await self.send_command(
      module="C0",
      command="EP",
      xs=f"{x_position:05}",
      xd=x_direction,
      yh=f"{y_position:04}",
      tt=f"{tip_type_idx:02}",
      wu=tip_pickup_method,
      za=f"{z_deposit_position:04}",
      zh=f"{minimum_traverse_height_at_beginning_of_a_command:04}",
      ze=f"{minimum_height_command_end:04}",
    )

  @need_iswap_parked
  async def discard_tips_core96(
    self,
    x_position: int,
    x_direction: int,
    y_position: int,
    z_deposit_position: int = 3425,
    minimum_traverse_height_at_beginning_of_a_command: int = 3425,
    minimum_height_command_end: int = 3425,
  ):
    """Drop tips with CoRe 96 head

    Args:
      x_position: x position [0.1mm]. Must be between 0 and 30000. Default 0.
      x_direction: X-direction. 0 = positive 1 = negative. Must be between 0 and 1. Default 0.
      y_position: y position [0.1mm]. Must be between 1080 and 5600. Default 5600.
      tip_type: Tip type.
      tip_pickup_method: Tip pick up method. 0 = pick up from rack. 1 = pick up from C0Re 96
        tip wash station. 2 = pick up with " full volume blow out"
      z_deposit_position: Z- deposit position [0.1mm] (collar bearing position) Must bet between
        0 and 3425. Default 3425.
      minimum_traverse_height_at_beginning_of_a_command: Minimum traverse height at beginning
        of a command [0.1mm]. Must be between 0 and 3425.
      minimum_height_command_end: Minimal height at command end [0.1 mm] Must be between 0 and 3425
    """

    assert 0 <= x_position <= 30000, "x_position must be between 0 and 30000"
    assert 0 <= x_direction <= 1, "x_direction must be between 0 and 1"
    assert 1080 <= y_position <= 5600, "y_position must be between 1080 and 5600"
    assert 0 <= z_deposit_position <= 3425, "z_deposit_position must be between 0 and 3425"
    assert (
      0 <= minimum_traverse_height_at_beginning_of_a_command <= 3425
    ), "minimum_traverse_height_at_beginning_of_a_command must be between 0 and 3425"
    assert (
      0 <= minimum_height_command_end <= 3425
    ), "minimum_height_command_end must be between 0 and 3425"

    return await self.send_command(
      module="C0",
      command="ER",
      xs=f"{x_position:05}",
      xd=x_direction,
      yh=f"{y_position:04}",
      za=f"{z_deposit_position:04}",
      zh=f"{minimum_traverse_height_at_beginning_of_a_command:04}",
      ze=f"{minimum_height_command_end:04}",
    )

  # -------------- 3.10.3 Liquid handling using CoRe 96 Head --------------

  @need_iswap_parked
  async def aspirate_core_96(
    self,
    aspiration_type: int = 0,
    x_position: int = 0,
    x_direction: int = 0,
    y_positions: int = 0,
    minimum_traverse_height_at_beginning_of_a_command: int = 3425,
    minimal_end_height: int = 3425,
    lld_search_height: int = 3425,
    liquid_surface_at_function_without_lld: int = 3425,
    pull_out_distance_to_take_transport_air_in_function_without_lld: int = 50,
    maximum_immersion_depth: int = 3425,
    tube_2nd_section_height_measured_from_zm: int = 0,
    tube_2nd_section_ratio: int = 3425,
    immersion_depth: int = 0,
    immersion_depth_direction: int = 0,
    liquid_surface_sink_distance_at_the_end_of_aspiration: int = 0,
    aspiration_volumes: int = 0,
    aspiration_speed: int = 1000,
    transport_air_volume: int = 0,
    blow_out_air_volume: int = 200,
    pre_wetting_volume: int = 0,
    lld_mode: int = 1,
    gamma_lld_sensitivity: int = 1,
    swap_speed: int = 100,
    settling_time: int = 5,
    mix_volume: int = 0,
    mix_cycles: int = 0,
    mix_position_from_liquid_surface: int = 250,
    surface_following_distance_during_mix: int = 0,
    speed_of_mix: int = 1000,
    channel_pattern: List[bool] = [True] * 96,
    limit_curve_index: int = 0,
    tadm_algorithm: bool = False,
    recording_mode: int = 0,
  ):
    """aspirate CoRe 96

    Aspiration of liquid using CoRe 96

    Args:
      aspiration_type: Type of aspiration (0 = simple; 1 = sequence; 2 = cup emptied). Must be
          between 0 and 2. Default 0.
      x_position: X-Position [0.1mm] of well A1. Must be between 0 and 30000. Default 0.
      x_direction: X-direction. 0 = positive 1 = negative. Must be between 0 and 1. Default 0.
      y_positions: Y-Position [0.1mm] of well A1. Must be between 1080 and 5600. Default 0.
      minimum_traverse_height_at_beginning_of_a_command: Minimum traverse height at beginning of
          a command 0.1mm] (refers to all channels independent of tip pattern parameter 'tm').
          Must be between 0 and 3425. Default 3425.
      minimal_end_height: Minimal height at command end [0.1mm]. Must be between 0 and 3425.
          Default 3425.
      lld_search_height: LLD search height [0.1mm]. Must be between 0 and 3425. Default 3425.
      liquid_surface_at_function_without_lld: Liquid surface at function without LLD [0.1mm].
          Must be between 0 and 3425. Default 3425.
      pull_out_distance_to_take_transport_air_in_function_without_lld: pull out distance to take
          transport air in function without LLD [0.1mm]. Must be between 0 and 3425. Default 50.
      maximum_immersion_depth: Minimum height (maximum immersion depth) [0.1mm]. Must be between
          0 and 3425. Default 3425.
      tube_2nd_section_height_measured_from_zm: Tube 2nd section height measured from "zm" [0.1mm]
           Must be between 0 and 3425. Default 0.
      tube_2nd_section_ratio: Tube 2nd section ratio (See Fig 2.). Must be between 0 and 10000.
          Default 3425.
      immersion_depth: Immersion depth [0.1mm]. Must be between 0 and 3600. Default 0.
      immersion_depth_direction: Direction of immersion depth (0 = go deeper, 1 = go up out of
          liquid). Must be between 0 and 1. Default 0.
      liquid_surface_sink_distance_at_the_end_of_aspiration: Liquid surface sink distance at
          the end of aspiration [0.1mm]. Must be between 0 and 990. Default 0.
      aspiration_volumes: Aspiration volume [0.1ul]. Must be between 0 and 11500. Default 0.
      aspiration_speed: Aspiration speed [0.1ul/s]. Must be between 3 and 5000. Default 1000.
      transport_air_volume: Transport air volume [0.1ul]. Must be between 0 and 500. Default 0.
      blow_out_air_volume: Blow-out air volume [0.1ul]. Must be between 0 and 11500. Default 200.
      pre_wetting_volume: Pre-wetting volume. Must be between 0 and 11500. Default 0.
      lld_mode: LLD mode (0 = off, 1 = gamma, 2 = dP, 3 = dual, 4 = Z touch off). Must be between
          0 and 4. Default 1.
      gamma_lld_sensitivity: gamma LLD sensitivity (1= high, 4=low). Must be between 1 and 4.
          Default 1.
      swap_speed: Swap speed (on leaving liquid) [0.1mm/s]. Must be between 3 and 1000. Default 100.
      settling_time: Settling time [0.1s]. Must be between 0 and 99. Default 5.
      mix_volume: mix volume [0.1ul]. Must be between 0 and 11500. Default 0.
      mix_cycles: Number of mix cycles. Must be between 0 and 99. Default 0.
      mix_position_from_liquid_surface: mix position in Z- direction from
          liquid surface (LLD or absolute terms) [0.1mm]. Must be between 0 and 990. Default 250.
      surface_following_distance_during_mix: surface following distance during
          mix [0.1mm]. Must be between 0 and 990. Default 0.
      speed_of_mix: Speed of mix [0.1ul/s]. Must be between 3 and 5000.
          Default 1000.
      todo: TODO: 24 hex chars. Must be between 4 and 5000.
      limit_curve_index: limit curve index. Must be between 0 and 999. Default 0.
      tadm_algorithm: TADM algorithm. Default False.
      recording_mode: Recording mode 0 : no 1 : TADM errors only 2 : all TADM measurement.
          Must be between 0 and 2. Default 0.
    """

    assert 0 <= aspiration_type <= 2, "aspiration_type must be between 0 and 2"
    assert 0 <= x_position <= 30000, "x_position must be between 0 and 30000"
    assert 0 <= x_direction <= 1, "x_direction must be between 0 and 1"
    assert 1080 <= y_positions <= 5600, "y_positions must be between 1080 and 5600"
    assert (
      0 <= minimum_traverse_height_at_beginning_of_a_command <= 3425
    ), "minimum_traverse_height_at_beginning_of_a_command must be between 0 and 3425"
    assert 0 <= minimal_end_height <= 3425, "minimal_end_height must be between 0 and 3425"
    assert 0 <= lld_search_height <= 3425, "lld_search_height must be between 0 and 3425"
    assert (
      0 <= liquid_surface_at_function_without_lld <= 3425
    ), "liquid_surface_at_function_without_lld must be between 0 and 3425"
    assert (
      0 <= pull_out_distance_to_take_transport_air_in_function_without_lld <= 3425
    ), "pull_out_distance_to_take_transport_air_in_function_without_lld must be between 0 and 3425"
    assert (
      0 <= maximum_immersion_depth <= 3425
    ), "maximum_immersion_depth must be between 0 and 3425"
    assert (
      0 <= tube_2nd_section_height_measured_from_zm <= 3425
    ), "tube_2nd_section_height_measured_from_zm must be between 0 and 3425"
    assert (
      0 <= tube_2nd_section_ratio <= 10000
    ), "tube_2nd_section_ratio must be between 0 and 10000"
    assert 0 <= immersion_depth <= 3600, "immersion_depth must be between 0 and 3600"
    assert 0 <= immersion_depth_direction <= 1, "immersion_depth_direction must be between 0 and 1"
    assert (
      0 <= liquid_surface_sink_distance_at_the_end_of_aspiration <= 990
    ), "liquid_surface_sink_distance_at_the_end_of_aspiration must be between 0 and 990"
    assert 0 <= aspiration_volumes <= 11500, "aspiration_volumes must be between 0 and 11500"
    assert 3 <= aspiration_speed <= 5000, "aspiration_speed must be between 3 and 5000"
    assert 0 <= transport_air_volume <= 500, "transport_air_volume must be between 0 and 500"
    assert 0 <= blow_out_air_volume <= 11500, "blow_out_air_volume must be between 0 and 11500"
    assert 0 <= pre_wetting_volume <= 11500, "pre_wetting_volume must be between 0 and 11500"
    assert 0 <= lld_mode <= 4, "lld_mode must be between 0 and 4"
    assert 1 <= gamma_lld_sensitivity <= 4, "gamma_lld_sensitivity must be between 1 and 4"
    assert 3 <= swap_speed <= 1000, "swap_speed must be between 3 and 1000"
    assert 0 <= settling_time <= 99, "settling_time must be between 0 and 99"
    assert 0 <= mix_volume <= 11500, "mix_volume must be between 0 and 11500"
    assert 0 <= mix_cycles <= 99, "mix_cycles must be between 0 and 99"
    assert (
      0 <= mix_position_from_liquid_surface <= 990
    ), "mix_position_from_liquid_surface must be between 0 and 990"
    assert (
      0 <= surface_following_distance_during_mix <= 990
    ), "surface_following_distance_during_mix must be between 0 and 990"
    assert 3 <= speed_of_mix <= 5000, "speed_of_mix must be between 3 and 5000"
    assert 0 <= limit_curve_index <= 999, "limit_curve_index must be between 0 and 999"

    assert 0 <= recording_mode <= 2, "recording_mode must be between 0 and 2"

    # Convert bool list to hex string
    assert len(channel_pattern) == 96, "channel_pattern must be a list of 96 boolean values"
    channel_pattern_bin_str = reversed(["1" if x else "0" for x in channel_pattern])
    channel_pattern_hex = hex(int("".join(channel_pattern_bin_str), 2)).upper()[2:]

    return await self.send_command(
      module="C0",
      command="EA",
      aa=aspiration_type,
      xs=f"{x_position:05}",
      xd=x_direction,
      yh=f"{y_positions:04}",
      zh=f"{minimum_traverse_height_at_beginning_of_a_command:04}",
      ze=f"{minimal_end_height:04}",
      lz=f"{lld_search_height:04}",
      zt=f"{liquid_surface_at_function_without_lld:04}",
      pp=f"{pull_out_distance_to_take_transport_air_in_function_without_lld:04}",
      zm=f"{maximum_immersion_depth:04}",
      zv=f"{tube_2nd_section_height_measured_from_zm:04}",
      zq=f"{tube_2nd_section_ratio:05}",
      iw=f"{immersion_depth:03}",
      ix=immersion_depth_direction,
      fh=f"{liquid_surface_sink_distance_at_the_end_of_aspiration:03}",
      af=f"{aspiration_volumes:05}",
      ag=f"{aspiration_speed:04}",
      vt=f"{transport_air_volume:03}",
      bv=f"{blow_out_air_volume:05}",
      wv=f"{pre_wetting_volume:05}",
      cm=lld_mode,
      cs=gamma_lld_sensitivity,
      bs=f"{swap_speed:04}",
      wh=f"{settling_time:02}",
      hv=f"{mix_volume:05}",
      hc=f"{mix_cycles:02}",
      hp=f"{mix_position_from_liquid_surface:03}",
      mj=f"{surface_following_distance_during_mix:03}",
      hs=f"{speed_of_mix:04}",
      cw=channel_pattern_hex,
      cr=f"{limit_curve_index:03}",
      cj=tadm_algorithm,
      cx=recording_mode,
    )

  @need_iswap_parked
  async def dispense_core_96(
    self,
    dispensing_mode: int = 0,
    x_position: int = 0,
    x_direction: int = 0,
    y_position: int = 0,
    tube_2nd_section_height_measured_from_zm: int = 0,
    tube_2nd_section_ratio: int = 3425,
    lld_search_height: int = 3425,
    liquid_surface_at_function_without_lld: int = 3425,
    pull_out_distance_to_take_transport_air_in_function_without_lld: int = 50,
    maximum_immersion_depth: int = 3425,
    immersion_depth: int = 0,
    immersion_depth_direction: int = 0,
    liquid_surface_sink_distance_at_the_end_of_dispense: int = 0,
    minimum_traverse_height_at_beginning_of_a_command: int = 3425,
    minimal_end_height: int = 3425,
    dispense_volume: int = 0,
    dispense_speed: int = 5000,
    cut_off_speed: int = 250,
    stop_back_volume: int = 0,
    transport_air_volume: int = 0,
    blow_out_air_volume: int = 200,
    lld_mode: int = 1,
    gamma_lld_sensitivity: int = 1,
    side_touch_off_distance: int = 0,
    swap_speed: int = 100,
    settling_time: int = 5,
    mixing_volume: int = 0,
    mixing_cycles: int = 0,
    mixing_position_from_liquid_surface: int = 250,
    surface_following_distance_during_mixing: int = 0,
    speed_of_mixing: int = 1000,
    channel_pattern: List[bool] = [True] * 12 * 8,
    limit_curve_index: int = 0,
    tadm_algorithm: bool = False,
    recording_mode: int = 0,
  ):
    """dispense CoRe 96

    Dispensing of liquid using CoRe 96

    Args:
      dispensing_mode: Type of dispensing mode 0 = Partial volume in jet mode 1 = Blow out
          in jet mode 2 = Partial volume at surface 3 = Blow out at surface 4 = Empty tip at fix
          position. Must be between 0 and 4. Default 0.
      x_position: X-Position [0.1mm] of well A1. Must be between 0 and 30000. Default 0.
      x_direction: X-direction. 0 = positive 1 = negative. Must be between 0 and 1. Default 0.
      y_position: Y-Position [0.1mm] of well A1. Must be between 1080 and 5600. Default 0.
      maximum_immersion_depth: Minimum height (maximum immersion depth) [0.1mm]. Must be between
          0 and 3425. Default 3425.
      tube_2nd_section_height_measured_from_zm: Tube 2nd section height measured from
          "zm" [0.1mm]. Must be between 0 and 3425. Default 0.
      tube_2nd_section_ratio: Tube 2nd section ratio (See Fig 2.). Must be between 0 and 10000.
          Default 3425.
      lld_search_height: LLD search height [0.1mm]. Must be between 0 and 3425. Default 3425.
      liquid_surface_at_function_without_lld: Liquid surface at function without LLD [0.1mm].
          Must be between 0 and 3425. Default 3425.
      pull_out_distance_to_take_transport_air_in_function_without_lld: pull out distance to take
          transport air in function without LLD [0.1mm]. Must be between 0 and 3425. Default 50.
      immersion_depth: Immersion depth [0.1mm]. Must be between 0 and 3600. Default 0.
      immersion_depth_direction: Direction of immersion depth (0 = go deeper, 1 = go up out of
          liquid). Must be between 0 and 1. Default 0.
      liquid_surface_sink_distance_at_the_end_of_dispense: Liquid surface sink elevation at
          the end of aspiration [0.1mm]. Must be between 0 and 990. Default 0.
      minimum_traverse_height_at_beginning_of_a_command: Minimal traverse height at begin of
          command [0.1mm]. Must be between 0 and 3425. Default 3425.
      minimal_end_height: Minimal height at command end [0.1mm]. Must be between 0 and 3425.
          Default 3425.
      dispense_volume: Dispense volume [0.1ul]. Must be between 0 and 11500. Default 0.
      dispense_speed: Dispense speed [0.1ul/s]. Must be between 3 and 5000. Default 5000.
      cut_off_speed: Cut-off speed [0.1ul/s]. Must be between 3 and 5000. Default 250.
      stop_back_volume: Stop back volume [0.1ul/s]. Must be between 0 and 999. Default 0.
      transport_air_volume: Transport air volume [0.1ul]. Must be between 0 and 500. Default 0.
      blow_out_air_volume: Blow-out air volume [0.1ul]. Must be between 0 and 11500. Default 200.
      lld_mode: LLD mode (0 = off, 1 = gamma, 2 = dP, 3 = dual, 4 = Z touch off). Must be
          between 0 and 4. Default 1.
      gamma_lld_sensitivity: gamma LLD sensitivity (1= high, 4=low). Must be between 1 and 4.
          Default 1.
      side_touch_off_distance: side touch off distance [0.1 mm] 0 = OFF ( > 0 = ON & turns LLD off)
        Must be between 0 and 45. Default 1.
      swap_speed: Swap speed (on leaving liquid) [0.1mm/s]. Must be between 3 and 1000. Default 100.
      settling_time: Settling time [0.1s]. Must be between 0 and 99. Default 5.
      mixing_volume: mix volume [0.1ul]. Must be between 0 and 11500. Default 0.
      mixing_cycles: Number of mixing cycles. Must be between 0 and 99. Default 0.
      mixing_position_from_liquid_surface: mix position in Z- direction from liquid
          surface (LLD or absolute terms) [0.1mm]. Must be between 0 and 990. Default 250.
      surface_following_distance_during_mixing: surface following distance during mixing [0.1mm].
          Must be between 0 and 990. Default 0.
      speed_of_mixing: Speed of mixing [0.1ul/s]. Must be between 3 and 5000. Default 1000.
      channel_pattern: list of 96 boolean values
      limit_curve_index: limit curve index. Must be between 0 and 999. Default 0.
      tadm_algorithm: TADM algorithm. Default False.
      recording_mode: Recording mode 0 : no 1 : TADM errors only 2 : all TADM measurement. Must
          be between 0 and 2. Default 0.
    """

    assert 0 <= dispensing_mode <= 4, "dispensing_mode must be between 0 and 4"
    assert 0 <= x_position <= 30000, "x_position must be between 0 and 30000"
    assert 0 <= x_direction <= 1, "x_direction must be between 0 and 1"
    assert 1080 <= y_position <= 5600, "y_position must be between 1080 and 5600"
    assert (
      0 <= maximum_immersion_depth <= 3425
    ), "maximum_immersion_depth must be between 0 and 3425"
    assert (
      0 <= tube_2nd_section_height_measured_from_zm <= 3425
    ), "tube_2nd_section_height_measured_from_zm must be between 0 and 3425"
    assert (
      0 <= tube_2nd_section_ratio <= 10000
    ), "tube_2nd_section_ratio must be between 0 and 10000"
    assert 0 <= lld_search_height <= 3425, "lld_search_height must be between 0 and 3425"
    assert (
      0 <= liquid_surface_at_function_without_lld <= 3425
    ), "liquid_surface_at_function_without_lld must be between 0 and 3425"
    assert (
      0 <= pull_out_distance_to_take_transport_air_in_function_without_lld <= 3425
    ), "pull_out_distance_to_take_transport_air_in_function_without_lld must be between 0 and 3425"
    assert 0 <= immersion_depth <= 3600, "immersion_depth must be between 0 and 3600"
    assert 0 <= immersion_depth_direction <= 1, "immersion_depth_direction must be between 0 and 1"
    assert (
      0 <= liquid_surface_sink_distance_at_the_end_of_dispense <= 990
    ), "liquid_surface_sink_distance_at_the_end_of_dispense must be between 0 and 990"
    assert (
      0 <= minimum_traverse_height_at_beginning_of_a_command <= 3425
    ), "minimum_traverse_height_at_beginning_of_a_command must be between 0 and 3425"
    assert 0 <= minimal_end_height <= 3425, "minimal_end_height must be between 0 and 3425"
    assert 0 <= dispense_volume <= 11500, "dispense_volume must be between 0 and 11500"
    assert 3 <= dispense_speed <= 5000, "dispense_speed must be between 3 and 5000"
    assert 3 <= cut_off_speed <= 5000, "cut_off_speed must be between 3 and 5000"
    assert 0 <= stop_back_volume <= 999, "stop_back_volume must be between 0 and 999"
    assert 0 <= transport_air_volume <= 500, "transport_air_volume must be between 0 and 500"
    assert 0 <= blow_out_air_volume <= 11500, "blow_out_air_volume must be between 0 and 11500"
    assert 0 <= lld_mode <= 4, "lld_mode must be between 0 and 4"
    assert 1 <= gamma_lld_sensitivity <= 4, "gamma_lld_sensitivity must be between 1 and 4"
    assert 0 <= side_touch_off_distance <= 45, "side_touch_off_distance must be between 0 and 45"
    assert 3 <= swap_speed <= 1000, "swap_speed must be between 3 and 1000"
    assert 0 <= settling_time <= 99, "settling_time must be between 0 and 99"
    assert 0 <= mixing_volume <= 11500, "mixing_volume must be between 0 and 11500"
    assert 0 <= mixing_cycles <= 99, "mixing_cycles must be between 0 and 99"
    assert (
      0 <= mixing_position_from_liquid_surface <= 990
    ), "mixing_position_from_liquid_surface must be between 0 and 990"
    assert (
      0 <= surface_following_distance_during_mixing <= 990
    ), "surface_following_distance_during_mixing must be between 0 and 990"
    assert 3 <= speed_of_mixing <= 5000, "speed_of_mixing must be between 3 and 5000"
    assert 0 <= limit_curve_index <= 999, "limit_curve_index must be between 0 and 999"
    assert 0 <= recording_mode <= 2, "recording_mode must be between 0 and 2"

    # Convert bool list to hex string
    assert len(channel_pattern) == 96, "channel_pattern must be a list of 96 boolean values"
    channel_pattern_bin_str = reversed(["1" if x else "0" for x in channel_pattern])
    channel_pattern_hex = hex(int("".join(channel_pattern_bin_str), 2)).upper()[2:]

    return await self.send_command(
      module="C0",
      command="ED",
      da=dispensing_mode,
      xs=f"{x_position:05}",
      xd=x_direction,
      yh=f"{y_position:04}",
      zm=f"{maximum_immersion_depth:04}",
      zv=f"{tube_2nd_section_height_measured_from_zm:04}",
      zq=f"{tube_2nd_section_ratio:05}",
      lz=f"{lld_search_height:04}",
      zt=f"{liquid_surface_at_function_without_lld:04}",
      pp=f"{pull_out_distance_to_take_transport_air_in_function_without_lld:04}",
      iw=f"{immersion_depth:03}",
      ix=immersion_depth_direction,
      fh=f"{liquid_surface_sink_distance_at_the_end_of_dispense:03}",
      zh=f"{minimum_traverse_height_at_beginning_of_a_command:04}",
      ze=f"{minimal_end_height:04}",
      df=f"{dispense_volume:05}",
      dg=f"{dispense_speed:04}",
      es=f"{cut_off_speed:04}",
      ev=f"{stop_back_volume:03}",
      vt=f"{transport_air_volume:03}",
      bv=f"{blow_out_air_volume:05}",
      cm=lld_mode,
      cs=gamma_lld_sensitivity,
      ej=f"{side_touch_off_distance:02}",
      bs=f"{swap_speed:04}",
      wh=f"{settling_time:02}",
      hv=f"{mixing_volume:05}",
      hc=f"{mixing_cycles:02}",
      hp=f"{mixing_position_from_liquid_surface:03}",
      mj=f"{surface_following_distance_during_mixing:03}",
      hs=f"{speed_of_mixing:04}",
      cw=channel_pattern_hex,
      cr=f"{limit_curve_index:03}",
      cj=tadm_algorithm,
      cx=recording_mode,
    )

  # -------------- 3.10.4 Adjustment & movement commands --------------

  async def move_core_96_head_to_defined_position(
    self,
    dispensing_mode: int = 0,
    x_position: int = 0,
    x_direction: int = 0,
    y_position: int = 0,
    z_position: int = 0,
    minimum_height_at_beginning_of_a_command: int = 3425,
  ):
    """Move CoRe 96 Head to defined position

    Args:
      dispensing_mode: Type of dispensing mode 0 = Partial volume in jet mode 1 = Blow out
        in jet mode 2 = Partial volume at surface 3 = Blow out at surface 4 = Empty tip at fix
        position. Must be between 0 and 4. Default 0.
      x_position: X-Position [0.1mm] of well A1. Must be between 0 and 30000. Default 0.
      x_direction: X-direction. 0 = positive 1 = negative. Must be between 0 and 1. Default 0.
      y_position: Y-Position [0.1mm]. Must be between 1080 and 5600. Default 0.
      z_position: Z-Position [0.1mm]. Must be between 0 and 5600. Default 0.
      minimum_height_at_beginning_of_a_command: Minimum height at beginning of a command 0.1mm]
        (refers to all channels independent of tip pattern parameter 'tm'). Must be between 0 and
        3425. Default 3425.
    """

    assert 0 <= dispensing_mode <= 4, "dispensing_mode must be between 0 and 4"
    assert 0 <= x_position <= 30000, "x_position must be between 0 and 30000"
    assert 0 <= x_direction <= 1, "x_direction must be between 0 and 1"
    assert 1080 <= y_position <= 5600, "y_position must be between 1080 and 5600"
    assert 0 <= y_position <= 5600, "z_position must be between 0 and 5600"
    assert (
      0 <= minimum_height_at_beginning_of_a_command <= 3425
    ), "minimum_height_at_beginning_of_a_command must be between 0 and 3425"

    return await self.send_command(
      module="C0",
      command="EM",
      dm=dispensing_mode,
      xs=x_position,
      xd=x_direction,
      yh=y_position,
      za=z_position,
      zh=minimum_height_at_beginning_of_a_command,
    )

  # -------------- 3.10.5 Wash procedure commands using CoRe 96 Head --------------

  # TODO:(command:EG) Washing tips using CoRe 96 Head
  # TODO:(command:EU) Empty washed tips (end of wash procedure only)

  # -------------- 3.10.6 Query CoRe 96 Head --------------

  async def request_tip_presence_in_core_96_head(self):
    """Request Tip presence in CoRe 96 Head

    Returns:
      qh: 0 = no tips, 1 = TipRack are picked up
    """

    return await self.send_command(module="C0", command="QH", fmt="qh#")

  async def request_position_of_core_96_head(self):
    """Request position of CoRe 96 Head (A1 considered to tip length)

    Returns:
      xs: A1 X direction [0.1mm]
      xd: X direction 0 = positive 1 = negative
      yh: A1 Y direction [0.1mm]
      za: Z height [0.1mm]
    """

    return await self.send_command(module="C0", command="QI", fmt="xs#####xd#hy####za####")

  async def request_core_96_head_channel_tadm_status(self):
    """Request CoRe 96 Head channel TADM Status

    Returns:
      qx: TADM channel status 0 = off 1 = on
    """

    return await self.send_command(module="C0", command="VC", fmt="qx#")

  async def request_core_96_head_channel_tadm_error_status(self):
    """Request CoRe 96 Head channel TADM error status

    Returns:
      vb: error pattern 0 = no error
    """

    return await self.send_command(module="C0", command="VB", fmt="vb" + "&" * 24)

  # -------------- 3.11 384 Head commands --------------

  # -------------- 3.11.1 Initialization --------------

  # -------------- 3.11.2 Tip handling using 384 Head --------------

  # -------------- 3.11.3 Liquid handling using 384 Head --------------

  # -------------- 3.11.4 Adjustment & movement commands --------------

  # -------------- 3.11.5 Wash procedure commands using 384 Head --------------

  # -------------- 3.11.6 Query 384 Head --------------

  # -------------- 3.12 Nano pipettor commands --------------

  # TODO: all nano pipettor commands

  # -------------- 3.12.1 Initialization --------------

  # TODO:(command:NI)
  # TODO:(command:NV)
  # TODO:(command:NP)

  # -------------- 3.12.2 Nano pipettor liquid handling commands --------------

  # TODO:(command:NA)
  # TODO:(command:ND)
  # TODO:(command:NF)

  # -------------- 3.12.3 Nano pipettor wash & clean commands --------------

  # TODO:(command:NW)
  # TODO:(command:NU)

  # -------------- 3.12.4 Nano pipettor adjustment & movements --------------

  # TODO:(command:NM)
  # TODO:(command:NT)

  # -------------- 3.12.5 Nano pipettor query --------------

  # TODO:(command:QL)
  # TODO:(command:QN)
  # TODO:(command:RN)
  # TODO:(command:QQ)
  # TODO:(command:QR)
  # TODO:(command:QO)
  # TODO:(command:RR)
  # TODO:(command:QU)

  # -------------- 3.13 Auto load commands --------------

  # -------------- 3.13.1 Initialization --------------

  async def initialize_auto_load(self):
    """Initialize Auto load module"""

    return await self.send_command(module="C0", command="II")

  async def move_auto_load_to_z_save_position(self):
    """Move auto load to Z save position"""

    return await self.send_command(module="C0", command="IV")

  # -------------- 3.13.2 Carrier handling --------------

  # TODO:(command:CI) Identify carrier (determine carrier type)

  async def request_single_carrier_presence(self, carrier_position: int):
    """Request single carrier presence

    Args:
      carrier_position: Carrier position (slot number)

    Returns:
      True if present, False otherwise
    """

    assert 1 <= carrier_position <= 54, "carrier_position must be between 1 and 54"
    carrier_position_str = str(carrier_position).zfill(2)
    resp = await self.send_command(
      module="C0",
      command="CT",
      fmt="ct#",
      cp=carrier_position_str,
    )
    assert resp is not None
    return resp["ct"] == 1

  # Move autoload/scanner X-drive into slot number
  async def move_autoload_to_slot(self, slot_number: int):
    """Move autoload to specific slot/track position"""

    assert 1 <= slot_number <= 54, "slot_number must be between 1 and 54"
    slot_no_as_safe_str = str(slot_number).zfill(2)

    return await self.send_command(module="I0", command="XP", xp=slot_no_as_safe_str)

  # Park autoload
  async def park_autoload(self):
    """Park autoload"""

    # Identify max number of x positions for your liquid handler
    max_x_pos = str(self.extended_conf["xt"]).zfill(2)

    # Park autoload to max x position available
    return await self.send_command(module="I0", command="XP", xp=max_x_pos)

  # TODO:(command:CA) Push out carrier to loading tray (after identification CI)

  async def unload_carrier(self, carrier: Carrier):
    """Use autoload to unload carrier."""
    # Identify carrier end rail
    track_width = 22.5
    carrier_width = carrier.get_absolute_location().x - 100 + carrier.get_absolute_size_x()
    carrier_end_rail = int(carrier_width / track_width)
    assert 1 <= carrier_end_rail <= 54, "carrier loading rail must be between 1 and 54"

    carrier_end_rail_str = str(carrier_end_rail).zfill(2)

    # Unload and read out barcodes
    resp = await self.send_command(
      module="C0",
      command="CR",
      cp=carrier_end_rail_str,
    )
    # Park autoload
    await self.park_autoload()
    return resp

  async def load_carrier(
    self,
    carrier: Carrier,
    barcode_reading: bool = False,
    barcode_reading_direction: Literal["horizontal", "vertical"] = "horizontal",
    barcode_symbology: Literal[
      "ISBT Standard",
      "Code 128 (Subset B and C)",
      "Code 39",
      "Codebar",
      "Code 2of5 Interleaved",
      "UPC A/E",
      "YESN/EAN 8",
      "Code 93",
    ] = "Code 128 (Subset B and C)",
    no_container_per_carrier: int = 5,
    park_autoload_after: bool = True,
  ):
    """
    Use autoload to load carrier.

    Args:
      carrier: Carrier to load
      barcode_reading: Whether to read barcodes. Default False.
      barcode_reading_direction: Barcode reading direction. Either "vertical" or "horizontal",
        default "horizontal".
      barcode_symbology: Barcode symbology. Default "Code 128 (Subset B and C)".
      no_container_per_carrier: Number of containers per carrier. Default 5.
      park_autoload_after: Whether to park autoload after loading. Default True.
    """

    barcode_reading_direction_dict = {
      "vertical": "0",
      "horizontal": "1",
    }
    barcode_symbology_dict = {
      "ISBT Standard": "70",
      "Code 128 (Subset B and C)": "71",
      "Code 39": "72",
      "Codebar": "73",
      "Code 2of5 Interleaved": "74",
      "UPC A/E": "75",
      "YESN/EAN 8": "76",
      "Code 93": "",
    }
    # Identify carrier end rail
    track_width = 22.5
    carrier_width = carrier.get_absolute_location().x - 100 + carrier.get_absolute_size_x()
    carrier_end_rail = int(carrier_width / track_width)
    assert 1 <= carrier_end_rail <= 54, "carrier loading rail must be between 1 and 54"

    # Determine presence of carrier at defined position
    presence_check = await self.request_single_carrier_presence(carrier_end_rail)
    carrier_end_rail_str = str(carrier_end_rail).zfill(2)

    if presence_check != 1:
      raise ValueError(
        f"""No carrier found at position {carrier_end_rail},
                       have you placed the carrier onto the correct autoload tray position?"""
      )

    # Set carrier type for identification purposes
    await self.send_command(module="C0", command="CI", cp=carrier_end_rail_str)

    # Load carrier
    # with barcoding
    if barcode_reading:
      # Choose barcode symbology
      await self.send_command(
        module="C0",
        command="CB",
        bt=barcode_symbology_dict[barcode_symbology],
      )
      # Load and read out barcodes
      resp = await self.send_command(
        module="C0",
        command="CL",
        bd=barcode_reading_direction_dict[barcode_reading_direction],
        bp="0616",  # Barcode reading direction (0 = vertical 1 = horizontal)
        co="0960",  # Distance between containers (pattern) [0.1 mm]
        cf="380",  # Width of reading window [0.1 mm]
        cv="1281",  # Carrier reading speed [0.1 mm]/s
        cn=str(no_container_per_carrier).zfill(2),  # No of containers (cups, plates) in a carrier
      )
    else:  # without barcoding
      resp = await self.send_command(module="C0", command="CL", cn="00")

    if park_autoload_after:
      await self.park_autoload()
    return resp

  async def set_loading_indicators(self, bit_pattern: List[bool], blink_pattern: List[bool]):
    """Set loading indicators (LEDs)

    The docs here are a little weird because 2^54 < 7FFFFFFFFFFFFF.

    Args:
      bit_pattern: On if True, off otherwise
      blink_pattern: Blinking if True, steady otherwise
    """

    assert len(bit_pattern) == 54, "bit pattern must be length 54"
    assert len(blink_pattern) == 54, "bit pattern must be length 54"

    def pattern2hex(pattern: List[bool]) -> str:
      bit_string = "".join(["1" if x else "0" for x in pattern])
      return hex(int(bit_string, base=2))[2:].upper().zfill(14)

    bit_pattern_hex = pattern2hex(bit_pattern)
    blink_pattern_hex = pattern2hex(blink_pattern)

    return await self.send_command(
      module="C0",
      command="CP",
      cl=bit_pattern_hex,
      cb=blink_pattern_hex,
    )

  # TODO:(command:CS) Check for presence of carriers on loading tray

  async def set_barcode_type(
    self,
    ISBT_Standard: bool = True,
    code128: bool = True,
    code39: bool = True,
    codebar: bool = True,
    code2_5: bool = True,
    UPC_AE: bool = True,
    EAN8: bool = True,
  ):
    """Set bar code type: which types of barcodes will be scanned for.

    Args:
      ISBT_Standard: ISBT_Standard. Default True.
      code128: Code128. Default True.
      code39: Code39. Default True.
      codebar: Codebar. Default True.
      code2_5: Code2_5. Default True.
      UPC_AE: UPC_AE. Default True.
      EAN8: EAN8. Default True.
    """

    # Encode values into bit pattern. Last bit is always one.
    bt = ""
    for t in [
      ISBT_Standard,
      code128,
      code39,
      codebar,
      code2_5,
      UPC_AE,
      EAN8,
      True,
    ]:
      bt += "1" if t else "0"

    # Convert bit pattern to hex.
    bt_hex = hex(int(bt, base=2))

    return await self.send_command(module="C0", command="CB", bt=bt_hex)

  # TODO:(command:CW) Unload carrier finally

  async def set_carrier_monitoring(self, should_monitor: bool = False):
    """Set carrier monitoring

    Args:
      should_monitor: whether carrier should be monitored.

    Returns:
      True if present, False otherwise
    """

    return await self.send_command(module="C0", command="CU", cu=should_monitor)

  # TODO:(command:CN) Take out the carrier to identification position

  # -------------- 3.13.3 Auto load query --------------

  # TODO:(command:RC) Query presence of carrier on deck

  async def request_auto_load_slot_position(self):
    """Request auto load slot position.

    Returns:
      slot position (0..54)
    """

    return await self.send_command(module="C0", command="QA", fmt="qa##")

  # TODO:(command:CQ) Request auto load module type

  # -------------- 3.14 G1-3/ CR Needle Washer commands --------------

  # TODO: All needle washer commands

  # TODO:(command:WI)
  # TODO:(command:WI)
  # TODO:(command:WS)
  # TODO:(command:WW)
  # TODO:(command:WR)
  # TODO:(command:WC)
  # TODO:(command:QF)

  # -------------- 3.15 Pump unit commands --------------

  async def request_pump_settings(self, pump_station: int = 1):
    """Set carrier monitoring

    Args:
      carrier_position: pump station number (1..3)

    Returns:
      0 = CoRe 96 wash station (single chamber)
      1 = DC wash station (single chamber rev 02 ) 2 = ReReRe (single chamber)
      3 = CoRe 96 wash station (dual chamber)
      4 = DC wash station (dual chamber)
      5 = ReReRe (dual chamber)
    """

    assert 1 <= pump_station <= 3, "pump_station must be between 1 and 3"

    return await self.send_command(module="C0", command="ET", fmt="et#", ep=pump_station)

  # -------------- 3.15.1 DC Wash commands (only for revision up to 01) --------------

  # TODO:(command:FA) Start DC wash procedure
  # TODO:(command:FB) Stop DC wash procedure
  # TODO:(command:FP) Prime DC wash station

  # -------------- 3.15.2 Single chamber pump unit only --------------

  # TODO:(command:EW) Start circulation (single chamber only)
  # TODO:(command:EC) Check circulation (single chamber only)
  # TODO:(command:ES) Stop circulation (single chamber only)
  # TODO:(command:EF) Prime (single chamber only)
  # TODO:(command:EE) Drain & refill (single chamber only)
  # TODO:(command:EB) Fill (single chamber only)
  # TODO:(command:QE) Request single chamber pump station prime status

  # -------------- 3.15.3 Dual chamber pump unit only --------------

  async def initialize_dual_pump_station_valves(self, pump_station: int = 1):
    """Initialize pump station valves (dual chamber only)

    Args:
      carrier_position: pump station number (1..3)
    """

    assert 1 <= pump_station <= 3, "pump_station must be between 1 and 3"

    return await self.send_command(module="C0", command="EJ", ep=pump_station)

  async def fill_selected_dual_chamber(
    self,
    pump_station: int = 1,
    drain_before_refill: bool = False,
    wash_fluid: int = 1,
    chamber: int = 2,
    waste_chamber_suck_time_after_sensor_change: int = 0,
  ):
    """Initialize pump station valves (dual chamber only)

    Args:
      carrier_position: pump station number (1..3)
      drain_before_refill: drain chamber before refill. Default False.
      wash_fluid: wash fluid (1 or 2)
      chamber: chamber (1 or 2)
      drain_before_refill: waste chamber suck time after sensor change [s] (for error handling only)
    """

    assert 1 <= pump_station <= 3, "pump_station must be between 1 and 3"
    assert 1 <= wash_fluid <= 2, "wash_fluid must be between 1 and 2"
    assert 1 <= chamber <= 2, "chamber must be between 1 and 2"

    # wash fluid <-> chamber connection
    # 0 = wash fluid 1 <-> chamber 2
    # 1 = wash fluid 1 <-> chamber 1
    # 2 = wash fluid 2 <-> chamber 1
    # 3 = wash fluid 2 <-> chamber 2
    connection = {(1, 2): 0, (1, 1): 1, (2, 1): 2, (2, 2): 3}[wash_fluid, chamber]

    return await self.send_command(
      module="C0",
      command="EH",
      ep=pump_station,
      ed=drain_before_refill,
      ek=connection,
      eu=f"{waste_chamber_suck_time_after_sensor_change:02}",
      wait=False,
    )

  # TODO:(command:EK) Drain selected chamber

  async def drain_dual_chamber_system(self, pump_station: int = 1):
    """Drain system (dual chamber only)

    Args:
      carrier_position: pump station number (1..3)
    """

    assert 1 <= pump_station <= 3, "pump_station must be between 1 and 3"

    return await self.send_command(module="C0", command="EL", ep=pump_station)

  # TODO:(command:QD) Request dual chamber pump station prime status

  # -------------- 3.16 Incubator commands --------------

  # TODO: all incubator commands
  # TODO:(command:HC)
  # TODO:(command:HI)
  # TODO:(command:HF)
  # TODO:(command:RP)

  # -------------- 3.17 iSWAP commands --------------

  # -------------- 3.17.1 Pre & Initialization commands --------------

  async def initialize_iswap(self):
    """Initialize iSWAP (for standalone configuration only)"""

    return await self.send_command(module="C0", command="FI")

  async def initialize_autoload(self):
    """Initialize autoload (for standalone configuration only)"""

    return await self.send_command(module="C0", command="II")

  async def position_components_for_free_iswap_y_range(self):
    """Position all components so that there is maximum free Y range for iSWAP"""

    return await self.send_command(module="C0", command="FY")

  async def move_iswap_x_relative(self, step_size: float):
    """
    Args:
      step_size: X Step size [1mm] Between -99.9 and 99.9.
    """

    assert -99.9 <= step_size <= 99.9, "step_size must be between 0 and 99.9"
    direction = 0 if step_size >= 0 else 1
    return await self.send_command(
      module="C0", command="GX", gx=str(round(abs(step_size) * 10)).zfill(3), xd=direction
    )

  async def move_iswap_y_relative(self, step_size: float):
    """
    Args:
      step_size: Y Step size [1mm] Between -99.9 and 99.9.
    """

    assert -99.9 <= step_size <= 99.9, "step_size must be between 0 and 99.9"
    direction = 0 if step_size >= 0 else 1
    return await self.send_command(
      module="C0", command="GY", gy=str(round(abs(step_size) * 10)).zfill(3), yd=direction
    )

  async def move_iswap_z_relative(self, step_size: float):
    """
    Args:
      step_size: Z Step size [1mm] Between -99.9 and 99.9.
    """

    assert -99.9 <= step_size <= 99.9, "step_size must be between 0 and 99.9"
    direction = 0 if step_size >= 0 else 1
    return await self.send_command(
      module="C0", command="GZ", gz=str(round(abs(step_size) * 10)).zfill(3), zd=direction
    )

  async def open_not_initialized_gripper(self):
    return await self.send_command(module="C0", command="GI")

  async def iswap_open_gripper(self, open_position: Optional[int] = None):
    """Open gripper

    Args:
      open_position: Open position [0.1mm] (0.1 mm = 16 increments) The gripper moves to pos + 20.
                     Must be between 0 and 9999. Default 1320 for iSWAP 4.0 (landscape). Default to
                     910 for iSWAP 3 (portrait).
    """

    if open_position is None:
      open_position = 910 if (await self.get_iswap_version()).startswith("3") else 1320

    assert 0 <= open_position <= 9999, "open_position must be between 0 and 9999"

    return await self.send_command(module="C0", command="GF", go=f"{open_position:04}")

  async def iswap_close_gripper(
    self,
    grip_strength: int = 5,
    plate_width: int = 0,
    plate_width_tolerance: int = 0,
  ):
    """Close gripper

    The gripper should be at the position gb+gt+20 before sending this command.

    Args:
      grip_strength: Grip strength. 0 = low . 9 = high. Default 5.
      plate_width: Plate width [0.1mm]
                   (gb should be > min. Pos. + stop ramp + gt -> gb > 760 + 5 + g )
      plate_width_tolerance: Plate width tolerance [0.1mm]. Must be between 0 and 99. Default 20.
    """

    return await self.send_command(
      module="C0",
      command="GC",
      gw=grip_strength,
      gb=plate_width,
      gt=plate_width_tolerance,
    )

  # -------------- 3.17.2 Stack handling commands CP --------------

  async def park_iswap(
    self,
    minimum_traverse_height_at_beginning_of_a_command: int = 2840,
  ):
    """Close gripper

    The gripper should be at the position gb+gt+20 before sending this command.

    Args:
      minimum_traverse_height_at_beginning_of_a_command: Minimum traverse height at beginning
                of a command [0.1mm]. Must be between 0 and 3600. Default 3600.
    """

    assert (
      0 <= minimum_traverse_height_at_beginning_of_a_command <= 3600
    ), "minimum_traverse_height_at_beginning_of_a_command must be between 0 and 3600"

    command_output = await self.send_command(
      module="C0",
      command="PG",
      th=minimum_traverse_height_at_beginning_of_a_command,
    )

    # Once the command has completed successfully, set _iswap_parked to True
    self._iswap_parked = True
    return command_output

  async def iswap_get_plate(
    self,
    x_position: int = 0,
    x_direction: int = 0,
    y_position: int = 0,
    y_direction: int = 0,
    z_position: int = 0,
    z_direction: int = 0,
    grip_direction: int = 1,
    minimum_traverse_height_at_beginning_of_a_command: int = 3600,
    z_position_at_the_command_end: int = 3600,
    grip_strength: int = 5,
    open_gripper_position: int = 860,
    plate_width: int = 860,
    plate_width_tolerance: int = 860,
    collision_control_level: int = 1,
    acceleration_index_high_acc: int = 4,
    acceleration_index_low_acc: int = 1,
    fold_up_sequence_at_the_end_of_process: bool = True,
  ):
    """Get plate using iswap.

    Args:
      x_position: Plate center in X direction  [0.1mm]. Must be between 0 and 30000. Default 0.
      x_direction: X-direction. 0 = positive 1 = negative. Must be between 0 and 1. Default 0.
      y_position: Plate center in Y direction [0.1mm]. Must be between 0 and 6500. Default 0.
      y_direction: Y-direction. 0 = positive 1 = negative. Must be between 0 and 1. Default 0.
      z_position: Plate gripping height in Z direction. Must be between 0 and 3600. Default 0.
      z_direction: Z-direction. 0 = positive 1 = negative. Must be between 0 and 1. Default 0.
      grip_direction: Grip direction. 1 = negative Y, 2 = positive X, 3 = positive Y,
            4 =negative X. Must be between 1 and 4. Default 1.
      minimum_traverse_height_at_beginning_of_a_command: Minimum traverse height at beginning of
            a command 0.1mm]. Must be between 0 and 3600. Default 3600.
      z_position_at_the_command_end: Z-Position at the command end [0.1mm]. Must be between 0
            and 3600. Default 3600.
      grip_strength: Grip strength 0 = low .. 9 = high. Must be between 1 and 9. Default 5.
      open_gripper_position: Open gripper position [0.1mm]. Must be between 0 and 9999.
            Default 860.
      plate_width: plate width [0.1mm]. Must be between 0 and 9999. Default 860.
      plate_width_tolerance: plate width tolerance [0.1mm]. Must be between 0 and 99. Default 860.
      collision_control_level: collision control level 1 = high 0 = low. Must be between 0 and 1.
                               Default 1.
      acceleration_index_high_acc: acceleration index high acc. Must be between 0 and 4. Default 4.
      acceleration_index_low_acc: acceleration index high acc. Must be between 0 and 4. Default 1.
      fold_up_sequence_at_the_end_of_process: fold up sequence at the end of process. Default True.
    """

    assert 0 <= x_position <= 30000, "x_position must be between 0 and 30000"
    assert 0 <= x_direction <= 1, "x_direction must be between 0 and 1"
    assert 0 <= y_position <= 6500, "y_position must be between 0 and 6500"
    assert 0 <= y_direction <= 1, "y_direction must be between 0 and 1"
    assert 0 <= z_position <= 3600, "z_position must be between 0 and 3600"
    assert 0 <= z_direction <= 1, "z_direction must be between 0 and 1"
    assert 1 <= grip_direction <= 4, "grip_direction must be between 1 and 4"
    assert (
      0 <= minimum_traverse_height_at_beginning_of_a_command <= 3600
    ), "minimum_traverse_height_at_beginning_of_a_command must be between 0 and 3600"
    assert (
      0 <= z_position_at_the_command_end <= 3600
    ), "z_position_at_the_command_end must be between 0 and 3600"
    assert 1 <= grip_strength <= 9, "grip_strength must be between 1 and 9"
    assert 0 <= open_gripper_position <= 9999, "open_gripper_position must be between 0 and 9999"
    assert 0 <= plate_width <= 9999, "plate_width must be between 0 and 9999"
    assert 0 <= plate_width_tolerance <= 99, "plate_width_tolerance must be between 0 and 99"
    assert 0 <= collision_control_level <= 1, "collision_control_level must be between 0 and 1"
    assert (
      0 <= acceleration_index_high_acc <= 4
    ), "acceleration_index_high_acc must be between 0 and 4"
    assert (
      0 <= acceleration_index_low_acc <= 4
    ), "acceleration_index_low_acc must be between 0 and 4"

    command_output = await self.send_command(
      module="C0",
      command="PP",
      xs=f"{x_position:05}",
      xd=x_direction,
      yj=f"{y_position:04}",
      yd=y_direction,
      zj=f"{z_position:04}",
      zd=z_direction,
      gr=grip_direction,
      th=f"{minimum_traverse_height_at_beginning_of_a_command:04}",
      te=f"{z_position_at_the_command_end:04}",
      gw=grip_strength,
      go=f"{open_gripper_position:04}",
      gb=f"{plate_width:04}",
      gt=f"{plate_width_tolerance:02}",
      ga=collision_control_level,
      # xe=f"{acceleration_index_high_acc} {acceleration_index_low_acc}",
      gc=fold_up_sequence_at_the_end_of_process,
    )

    # Once the command has completed successfully, set _iswap_parked to false
    self._iswap_parked = False
    return command_output

  async def iswap_put_plate(
    self,
    x_position: int = 0,
    x_direction: int = 0,
    y_position: int = 0,
    y_direction: int = 0,
    z_position: int = 0,
    z_direction: int = 0,
    grip_direction: int = 1,
    minimum_traverse_height_at_beginning_of_a_command: int = 3600,
    z_position_at_the_command_end: int = 3600,
    open_gripper_position: int = 860,
    collision_control_level: int = 1,
    acceleration_index_high_acc: int = 4,
    acceleration_index_low_acc: int = 1,
  ):
    """put plate

    Args:
      x_position: Plate center in X direction  [0.1mm]. Must be between 0 and 30000. Default 0.
      x_direction: X-direction. 0 = positive 1 = negative. Must be between 0 and 1. Default 0.
      y_position: Plate center in Y direction [0.1mm]. Must be between 0 and 6500. Default 0.
      y_direction: Y-direction. 0 = positive 1 = negative. Must be between 0 and 1. Default 0.
      z_position: Plate gripping height in Z direction. Must be between 0 and 3600. Default 0.
      z_direction: Z-direction. 0 = positive 1 = negative. Must be between 0 and 1. Default 0.
      grip_direction: Grip direction. 1 = negative Y, 2 = positive X, 3 = positive Y, 4 = negative
            X. Must be between 1 and 4. Default 1.
      minimum_traverse_height_at_beginning_of_a_command: Minimum traverse height at beginning of a
            command 0.1mm]. Must be between 0 and 3600. Default 3600.
      z_position_at_the_command_end: Z-Position at the command end [0.1mm]. Must be between 0 and
            3600. Default 3600.
      open_gripper_position: Open gripper position [0.1mm]. Must be between 0 and 9999. Default
            860.
      collision_control_level: collision control level 1 = high 0 = low. Must be between 0 and 1.
            Default 1.
      acceleration_index_high_acc: acceleration index high acc. Must be between 0 and 4.
            Default 4.
      acceleration_index_low_acc: acceleration index high acc. Must be between 0 and 4.
            Default 1.
    """

    assert 0 <= x_position <= 30000, "x_position must be between 0 and 30000"
    assert 0 <= x_direction <= 1, "x_direction must be between 0 and 1"
    assert 0 <= y_position <= 6500, "y_position must be between 0 and 6500"
    assert 0 <= y_direction <= 1, "y_direction must be between 0 and 1"
    assert 0 <= z_position <= 3600, "z_position must be between 0 and 3600"
    assert 0 <= z_direction <= 1, "z_direction must be between 0 and 1"
    assert 1 <= grip_direction <= 4, "grip_direction must be between 1 and 4"
    assert (
      0 <= minimum_traverse_height_at_beginning_of_a_command <= 3600
    ), "minimum_traverse_height_at_beginning_of_a_command must be between 0 and 3600"
    assert (
      0 <= z_position_at_the_command_end <= 3600
    ), "z_position_at_the_command_end must be between 0 and 3600"
    assert 0 <= open_gripper_position <= 9999, "open_gripper_position must be between 0 and 9999"
    assert 0 <= collision_control_level <= 1, "collision_control_level must be between 0 and 1"
    assert (
      0 <= acceleration_index_high_acc <= 4
    ), "acceleration_index_high_acc must be between 0 and 4"
    assert (
      0 <= acceleration_index_low_acc <= 4
    ), "acceleration_index_low_acc must be between 0 and 4"

    command_output = await self.send_command(
      module="C0",
      command="PR",
      xs=f"{x_position:05}",
      xd=x_direction,
      yj=f"{y_position:04}",
      yd=y_direction,
      zj=f"{z_position:04}",
      zd=z_direction,
      th=f"{minimum_traverse_height_at_beginning_of_a_command:04}",
      te=f"{z_position_at_the_command_end:04}",
      gr=grip_direction,
      go=f"{open_gripper_position:04}",
      ga=collision_control_level,
      # xe=f"{acceleration_index_high_acc} {acceleration_index_low_acc}"
    )

    # Once the command has completed successfully, set _iswap_parked to false
    self._iswap_parked = False
    return command_output

  async def iswap_rotate(
    self,
    position: int = 33,
    gripper_velocity: int = 55_000,
    gripper_acceleration: int = 170,
    gripper_protection: Literal[0, 1, 2, 3, 4, 5, 6, 7] = 5,
    wrist_velocity: int = 48_000,
    wrist_acceleration: int = 145,
    wrist_protection: Literal[0, 1, 2, 3, 4, 5, 6, 7] = 5,
  ):
    """
    Rotate the iswap to a predifined position.
    Velocity units are "incr/sec"
    Acceleration units are "1_000 incr/sec**2"
    For a list of the possible positions see the pylabrobot documentation on the R0 module.
    """
    assert 20 <= gripper_velocity <= 75_000
    assert 5 <= gripper_acceleration <= 200
    assert 20 <= wrist_velocity <= 65_000
    assert 20 <= wrist_acceleration <= 200

    return await self.send_command(
      module="R0",
      command="PD",
      pd=position,
      wv=f"{gripper_velocity:05}",
      wr=f"{gripper_acceleration:03}",
      ww=gripper_protection,
      tv=f"{wrist_velocity:05}",
      tr=f"{wrist_acceleration:03}",
      tw=wrist_protection,
    )

  async def move_plate_to_position(
    self,
    x_position: int = 0,
    x_direction: int = 0,
    y_position: int = 0,
    y_direction: int = 0,
    z_position: int = 0,
    z_direction: int = 0,
    grip_direction: int = 1,
    minimum_traverse_height_at_beginning_of_a_command: int = 3600,
    collision_control_level: int = 1,
    acceleration_index_high_acc: int = 4,
    acceleration_index_low_acc: int = 1,
  ):
    """Move plate to position.

    Args:
      x_position: Plate center in X direction  [0.1mm]. Must be between 0 and 30000. Default 0.
      x_direction: X-direction. 0 = positive 1 = negative. Must be between 0 and 1. Default 0.
      y_position: Plate center in Y direction [0.1mm]. Must be between 0 and 6500. Default 0.
      y_direction: Y-direction. 0 = positive 1 = negative. Must be between 0 and 1. Default 0.
      z_position: Plate gripping height in Z direction. Must be between 0 and 3600. Default 0.
      z_direction: Z-direction. 0 = positive 1 = negative. Must be between 0 and 1. Default 0.
      grip_direction: Grip direction. 1 = negative Y, 2 = positive X, 3 = positive Y, 4 = negative
            X. Must be between 1 and 4. Default 1.
      minimum_traverse_height_at_beginning_of_a_command: Minimum traverse height at beginning of a
            command 0.1mm]. Must be between 0 and 3600. Default 3600.
      collision_control_level: collision control level 1 = high 0 = low. Must be between 0 and 1.
            Default 1.
      acceleration_index_high_acc: acceleration index high acc. Must be between 0 and 4. Default 4.
      acceleration_index_low_acc: acceleration index low acc. Must be between 0 and 4. Default 1.
    """

    assert 0 <= x_position <= 30000, "x_position must be between 0 and 30000"
    assert 0 <= x_direction <= 1, "x_direction must be between 0 and 1"
    assert 0 <= y_position <= 6500, "y_position must be between 0 and 6500"
    assert 0 <= y_direction <= 1, "y_direction must be between 0 and 1"
    assert 0 <= z_position <= 3600, "z_position must be between 0 and 3600"
    assert 0 <= z_direction <= 1, "z_direction must be between 0 and 1"
    assert 1 <= grip_direction <= 4, "grip_direction must be between 1 and 4"
    assert (
      0 <= minimum_traverse_height_at_beginning_of_a_command <= 3600
    ), "minimum_traverse_height_at_beginning_of_a_command must be between 0 and 3600"
    assert 0 <= collision_control_level <= 1, "collision_control_level must be between 0 and 1"
    assert (
      0 <= acceleration_index_high_acc <= 4
    ), "acceleration_index_high_acc must be between 0 and 4"
    assert (
      0 <= acceleration_index_low_acc <= 4
    ), "acceleration_index_low_acc must be between 0 and 4"

    command_output = await self.send_command(
      module="C0",
      command="PM",
      xs=f"{x_position:05}",
      xd=x_direction,
      yj=f"{y_position:04}",
      yd=y_direction,
      zj=f"{z_position:04}",
      zd=z_direction,
      gr=grip_direction,
      th=f"{minimum_traverse_height_at_beginning_of_a_command:04}",
      ga=collision_control_level,
      xe=f"{acceleration_index_high_acc} {acceleration_index_low_acc}",
    )
    # Once the command has completed successfuly, set _iswap_parked to false
    self._iswap_parked = False
    return command_output

  async def collapse_gripper_arm(
    self,
    minimum_traverse_height_at_beginning_of_a_command: int = 3600,
    fold_up_sequence_at_the_end_of_process: bool = True,
  ):
    """Collapse gripper arm

    Args:
      minimum_traverse_height_at_beginning_of_a_command: Minimum traverse height at beginning of a
                                                         command 0.1mm]. Must be between 0 and 3600.
                                                         Default 3600.
      fold_up_sequence_at_the_end_of_process: fold up sequence at the end of process. Default True.
    """

    assert (
      0 <= minimum_traverse_height_at_beginning_of_a_command <= 3600
    ), "minimum_traverse_height_at_beginning_of_a_command must be between 0 and 3600"

    return await self.send_command(
      module="C0",
      command="PN",
      th=minimum_traverse_height_at_beginning_of_a_command,
      gc=fold_up_sequence_at_the_end_of_process,
    )

  # -------------- 3.17.3 Hotel handling commands --------------

  # implemented in UnSafe class

  # -------------- 3.17.4 Barcode commands --------------

  # TODO:(command:PB) Read barcode using iSWAP

  # -------------- 3.17.5 Teach in commands --------------

  async def prepare_iswap_teaching(
    self,
    x_position: int = 0,
    x_direction: int = 0,
    y_position: int = 0,
    y_direction: int = 0,
    z_position: int = 0,
    z_direction: int = 0,
    location: int = 0,
    hotel_depth: int = 1300,
    grip_direction: int = 1,
    minimum_traverse_height_at_beginning_of_a_command: int = 3600,
    collision_control_level: int = 1,
    acceleration_index_high_acc: int = 4,
    acceleration_index_low_acc: int = 1,
  ):
    """Prepare iSWAP teaching

    Prepare for teaching with iSWAP

    Args:
      x_position: Plate center in X direction  [0.1mm]. Must be between 0 and 30000. Default 0.
      x_direction: X-direction. 0 = positive 1 = negative. Must be between 0 and 1. Default 0.
      y_position: Plate center in Y direction [0.1mm]. Must be between 0 and 6500. Default 0.
      y_direction: Y-direction. 0 = positive 1 = negative. Must be between 0 and 1. Default 0.
      z_position: Plate gripping height in Z direction. Must be between 0 and 3600. Default 0.
      z_direction: Z-direction. 0 = positive 1 = negative. Must be between 0 and 1. Default 0.
      location: location. 0 = Stack 1 = Hotel. Must be between 0 and 1. Default 0.
      hotel_depth: Hotel depth [0.1mm]. Must be between 0 and 3000. Default 1300.
      minimum_traverse_height_at_beginning_of_a_command: Minimum traverse height at beginning of
        a command 0.1mm]. Must be between 0 and 3600. Default 3600.
      collision_control_level: collision control level 1 = high 0 = low. Must be between 0 and 1.
        Default 1.
      acceleration_index_high_acc: acceleration index high acc. Must be between 0 and 4. Default 4.
      acceleration_index_low_acc: acceleration index high acc. Must be between 0 and 4. Default 1.
    """

    assert 0 <= x_position <= 30000, "x_position must be between 0 and 30000"
    assert 0 <= x_direction <= 1, "x_direction must be between 0 and 1"
    assert 0 <= y_position <= 6500, "y_position must be between 0 and 6500"
    assert 0 <= y_direction <= 1, "y_direction must be between 0 and 1"
    assert 0 <= z_position <= 3600, "z_position must be between 0 and 3600"
    assert 0 <= z_direction <= 1, "z_direction must be between 0 and 1"
    assert 0 <= location <= 1, "location must be between 0 and 1"
    assert 0 <= hotel_depth <= 3000, "hotel_depth must be between 0 and 3000"
    assert (
      0 <= minimum_traverse_height_at_beginning_of_a_command <= 3600
    ), "minimum_traverse_height_at_beginning_of_a_command must be between 0 and 3600"
    assert 0 <= collision_control_level <= 1, "collision_control_level must be between 0 and 1"
    assert (
      0 <= acceleration_index_high_acc <= 4
    ), "acceleration_index_high_acc must be between 0 and 4"
    assert (
      0 <= acceleration_index_low_acc <= 4
    ), "acceleration_index_low_acc must be between 0 and 4"

    return await self.send_command(
      module="C0",
      command="PT",
      xs=f"{x_position:05}",
      xd=x_direction,
      yj=f"{y_position:04}",
      yd=y_direction,
      zj=f"{z_position:04}",
      zd=z_direction,
      hh=location,
      hd=f"{hotel_depth:04}",
      gr=grip_direction,
      th=f"{minimum_traverse_height_at_beginning_of_a_command:04}",
      ga=collision_control_level,
      xe=f"{acceleration_index_high_acc} {acceleration_index_low_acc}",
    )

  async def get_logic_iswap_position(
    self,
    x_position: int = 0,
    x_direction: int = 0,
    y_position: int = 0,
    y_direction: int = 0,
    z_position: int = 0,
    z_direction: int = 0,
    location: int = 0,
    hotel_depth: int = 1300,
    grip_direction: int = 1,
    collision_control_level: int = 1,
  ):
    """Get logic iSWAP position

    Args:
      x_position: Plate center in X direction  [0.1mm]. Must be between 0 and 30000. Default 0.
      x_direction: X-direction. 0 = positive 1 = negative. Must be between 0 and 1. Default 0.
      y_position: Plate center in Y direction [0.1mm]. Must be between 0 and 6500. Default 0.
      y_direction: Y-direction. 0 = positive 1 = negative. Must be between 0 and 1. Default 0.
      z_position: Plate gripping height in Z direction. Must be between 0 and 3600. Default 0.
      z_direction: Z-direction. 0 = positive 1 = negative. Must be between 0 and 1. Default 0.
      location: location. 0 = Stack 1 = Hotel. Must be between 0 and 1. Default 0.
      hotel_depth: Hotel depth [0.1mm]. Must be between 0 and 3000. Default 1300.
      grip_direction: Grip direction. 1 = negative Y, 2 = positive X, 3 = positive Y,
                      4 = negative X. Must be between 1 and 4. Default 1.
      collision_control_level: collision control level 1 = high 0 = low. Must be between 0 and 1.
                               Default 1.
    """

    assert 0 <= x_position <= 30000, "x_position must be between 0 and 30000"
    assert 0 <= x_direction <= 1, "x_direction must be between 0 and 1"
    assert 0 <= y_position <= 6500, "y_position must be between 0 and 6500"
    assert 0 <= y_direction <= 1, "y_direction must be between 0 and 1"
    assert 0 <= z_position <= 3600, "z_position must be between 0 and 3600"
    assert 0 <= z_direction <= 1, "z_direction must be between 0 and 1"
    assert 0 <= location <= 1, "location must be between 0 and 1"
    assert 0 <= hotel_depth <= 3000, "hotel_depth must be between 0 and 3000"
    assert 1 <= grip_direction <= 4, "grip_direction must be between 1 and 4"
    assert 0 <= collision_control_level <= 1, "collision_control_level must be between 0 and 1"

    return await self.send_command(
      module="C0",
      command="PC",
      xs=x_position,
      xd=x_direction,
      yj=y_position,
      yd=y_direction,
      zj=z_position,
      zd=z_direction,
      hh=location,
      hd=hotel_depth,
      gr=grip_direction,
      ga=collision_control_level,
    )

  # -------------- 3.17.6 iSWAP query --------------

  async def request_iswap_in_parking_position(self):
    """Request iSWAP in parking position

    Returns:
      0 = gripper is not in parking position
      1 = gripper is in parking position
    """

    return await self.send_command(module="C0", command="RG", fmt="rg#")

  async def request_plate_in_iswap(self) -> bool:
    """Request plate in iSWAP

    Returns:
      True if holding a plate, False otherwise.
    """

    resp = await self.send_command(module="C0", command="QP", fmt="ph#")
    return resp is not None and resp["ph"] == 1

  async def request_iswap_position(self):
    """Request iSWAP position ( grip center )

    Returns:
      xs: Hotel center in X direction [1mm]
      xd: X direction 0 = positive 1 = negative
      yj: Gripper center in Y direction [1mm]
      yd: Y direction 0 = positive 1 = negative
      zj: Gripper Z height (gripping height) [1mm]
      zd: Z direction 0 = positive 1 = negative
    """

    resp = await self.send_command(module="C0", command="QG", fmt="xs#####xd#yj####yd#zj####zd#")
    resp["xs"] = resp["xs"] / 10
    resp["yj"] = resp["yj"] / 10
    resp["zj"] = resp["zj"] / 10
    return resp

  async def request_iswap_initialization_status(self) -> bool:
    """Request iSWAP initialization status

    Returns:
      True if iSWAP is fully initialized
    """

    resp = await self.send_command(module="R0", command="QW", fmt="qw#")
    return cast(int, resp["qw"]) == 1

  async def request_iswap_version(self) -> str:
    """Firmware command for getting iswap version"""
    return cast(str, (await self.send_command("R0", "RF", fmt="rf" + "&" * 15))["rf"])

  # -------------- 3.18 Cover and port control --------------

  async def lock_cover(self):
    """Lock cover"""

    return await self.send_command(module="C0", command="CO")

  async def unlock_cover(self):
    """Unlock cover"""

    return await self.send_command(module="C0", command="HO")

  async def disable_cover_control(self):
    """Disable cover control"""

    return await self.send_command(module="C0", command="CD")

  async def enable_cover_control(self):
    """Enable cover control"""

    return await self.send_command(module="C0", command="CE")

  async def set_cover_output(self, output: int = 0):
    """Set cover output

    Args:
      output: 1 = cover lock; 2 = reserve out; 3 = reserve out.
    """

    assert 1 <= output <= 3, "output must be between 1 and 3"
    return await self.send_command(module="C0", command="OS", on=output)

  async def reset_output(self, output: int = 0):
    """Reset output

    Returns:
      output: 1 = cover lock; 2 = reserve out; 3 = reserve out.
    """

    assert 1 <= output <= 3, "output must be between 1 and 3"
    return await self.send_command(module="C0", command="QS", on=output, fmt="#")

  async def request_cover_open(self) -> bool:
    """Request cover open

    Returns: True if the cover is open
    """

    resp = await self.send_command(module="C0", command="QC", fmt="qc#")
    return bool(resp["qc"])

  # -------------- 4.0 Direct Device Integration --------------
  # Communication occurs directly through STAR "TCC" connections,
  # i.e. firmware commands. This means devices can be seen as part
  # of the STAR machine directly (if number of devices =< 2).

  # -------------- 4.1 Hamilton Heater Shaker (HHS) --------------

  async def check_type_is_hhs(self, device_number: int):
    """
    Convenience method to check that connected device is an HHS.
    Executed through firmware query
    """

    firmware_version = await self.send_command(module=f"T{device_number}", command="RF")
    if "Heater Shaker" not in firmware_version:
      raise ValueError(
        f"Device number {device_number} does not connect to a Hamilton"
        f" Heater Shaker, found {firmware_version} instead."
        f"Have you called the wrong device number?"
      )

  async def initialize_hhs(self, device_number: int) -> str:
    """Initialize Hamilton Heater Shaker (HHS) at specified TCC port

    Args:
      device_number: TCC connect number to the HHS

    Returns:
      Information string about the initialization status
    """

    module_pointer = f"T{device_number}"

    # Request module configuration
    try:
      await self.send_command(module=module_pointer, command="QU")
    except TimeoutError as exc:
      error_message = (
        f"No Hamilton Heater Shaker found at device_number {device_number}"
        f", have you checked your connections? Original error: {exc}"
      )
      raise ValueError(error_message) from exc

    await self.check_type_is_hhs(device_number)

    # Request module configuration
    hhs_init_status = await self.send_command(module=module_pointer, command="QW", fmt="qw#")
    hhs_init_status = hhs_init_status["qw"]

    # Initializing HHS if necessary
    info = "HHS already initialized"
    if hhs_init_status != 1:
      await self.send_command(module=module_pointer, command="LI")
      info = f"HHS at device number {device_number} initialized."

    return info

  # -------------- 4.1.1 HHS Plate Lock --------------

  async def open_plate_lock(self, device_number: int):
    """Open HHS plate lock"""

    await self.check_type_is_hhs(device_number)

    return await self.send_command(
      module=f"T{device_number}",
      command="LP",
      lp="0",  # => open plate lock
    )

  async def close_plate_lock(self, device_number: int):
    """Close HHS plate lock"""

    await self.check_type_is_hhs(device_number)

    return await self.send_command(
      module=f"T{device_number}",
      command="LP",
      lp="1",  # => close plate lock
    )

  # -------------- 4.1.2 HHS Shaking --------------
  async def start_shaking_at_hhs(
    self,
    device_number: int,
    rpm: int,
    rotation: int = 0,
    plate_locked_during_shaking: bool = True,
  ):
    """Start shaking of specified HHS

    Args:
      rpm: round per minute
      rotation: 0: clockwise rotation, 1: counter-clockwise rotation
      plate_locked_during_shaking: True if plate is locked during shaking
    """

    await self.check_type_is_hhs(device_number)

    # Ensure plate is locked before shaking starts
    # allow over-writing of default (perhaps special holder system)
    if plate_locked_during_shaking:
      await self.close_plate_lock(device_number)

    return await self.send_command(
      module=f"T{device_number}",
      command="SB",
      st=str(rotation),
      sv=str(rpm).zfill(4),
      sr="00500",  # ??? maybe shakingAccRamp rate?
    )

  async def stop_shaking_at_hhs(self, device_number: int):
    """Close HHS plate lock"""

    await self.check_type_is_hhs(device_number)

    return await self.send_command(module="T1", command="SC")

  # -------------- 4.1.3 HHS Heating/Temperature Control --------------

  async def start_temperature_control_at_hhs(
    self,
    device_number: int,
    temp: Union[float, int],
  ):
    """Start temperature regulation of specified HHS"""

    await self.check_type_is_hhs(device_number)
    assert 0 < temp <= 105

    # Ensure proper temperature input handling
    if isinstance(temp, (float, int)):
      safe_temp_str = f"{int(temp * 10):04d}"
    else:
      safe_temp_str = str(temp)

    return await self.send_command(
      module=f"T{device_number}",
      command="TA",  # temperature adjustment
      ta=safe_temp_str,
    )

  async def get_temperature_at_hhs(self, device_number: int) -> dict:
    """Query current temperatures of both sensors of specified HHS

    Returns:
      Dictionary with keys "middle_T" and "edge_T" for the middle and edge temperature
    """

    await self.check_type_is_hhs(device_number)

    request_temperature = await self.send_command(module=f"T{device_number}", command="RT")
    processed_t_info = [int(x) / 10 for x in request_temperature.split("+")[-2:]]

    return {
      "middle_T": processed_t_info[0],
      "edge_T": processed_t_info[-1],
    }

  async def stop_temperature_control_at_hhs(self, device_number: int):
    """Stop temperature regulation of specified HHS"""

    await self.check_type_is_hhs(device_number)

    return await self.send_command(module=f"T{device_number}", command="TO")

  # -------------- 4.2 Hamilton Heater Cooler (HHS) --------------

  async def check_type_is_hhc(self, device_number: int):
    """
    Convenience method to check that connected device is an HHC.
    Executed through firmware query
    """

    firmware_version = await self.send_command(module=f"T{device_number}", command="RF")
    if "Hamilton Heater Cooler" not in firmware_version:
      raise ValueError(
        f"Device number {device_number} does not connect to a Hamilton"
        f" Heater-Cooler, found {firmware_version} instead."
        f"Have you called the wrong device number?"
      )

  async def initialize_hhc(self, device_number: int) -> str:
    """Initialize Hamilton Heater Cooler (HHC) at specified TCC port

    Args:
      device_number: TCC connect number to the HHC
    """

    module_pointer = f"T{device_number}"

    # Request module configuration
    try:
      await self.send_command(module=module_pointer, command="QU")
    except TimeoutError as exc:
      error_message = (
        f"No Hamilton Heater Cooler found at device_number {device_number}"
        f", have you checked your connections? Original error: {exc}"
      )
      raise ValueError(error_message) from exc

    await self.check_type_is_hhc(device_number)

    # Request module configuration
    hhc_init_status = await self.send_command(module=module_pointer, command="QW", fmt="qw#")
    hhc_init_status = hhc_init_status["qw"]

    info = "HHC already initialized"
    # Initializing HHS if necessary
    if hhc_init_status != 1:
      # Initialize device
      await self.send_command(module=module_pointer, command="LI")
      info = f"HHS at device number {device_number} initialized."

    return info

  async def start_temperature_control_at_hhc(
    self,
    device_number: int,
    temp: Union[float, int],
  ):
    """Start temperature regulation of specified HHC"""

    await self.check_type_is_hhc(device_number)
    assert 0 < temp <= 105

    # Ensure proper temperature input handling
    if isinstance(temp, (float, int)):
      safe_temp_str = f"{round(temp * 10):04d}"
    else:
      safe_temp_str = str(temp)

    return await self.send_command(
      module=f"T{device_number}",
      command="TA",  # temperature adjustment
      ta=safe_temp_str,
      tb="1800",  # TODO: identify precise purpose?
      tc="0020",  # TODO: identify precise purpose?
    )

  async def get_temperature_at_hhc(self, device_number: int) -> dict:
    """Query current temperatures of both sensors of specified HHC"""

    await self.check_type_is_hhc(device_number)

    request_temperature = await self.send_command(module=f"T{device_number}", command="RT")
    processed_t_info = [int(x) / 10 for x in request_temperature.split("+")[-2:]]

    return {
      "middle_T": processed_t_info[0],
      "edge_T": processed_t_info[-1],
    }

  async def query_whether_temperature_reached_at_hhc(self, device_number: int):
    """Stop temperature regulation of specified HHC"""

    await self.check_type_is_hhc(device_number)
    query_current_control_status = await self.send_command(
      module=f"T{device_number}", command="QD", fmt="qd#"
    )

    return query_current_control_status["qd"] == 0

  async def stop_temperature_control_at_hhc(self, device_number: int):
    """Stop temperature regulation of specified HHC"""

    await self.check_type_is_hhc(device_number)

    return await self.send_command(module=f"T{device_number}", command="TO")

  # -------------- Extra - Probing labware with STAR - making STAR into a CMM --------------

  async def clld_probe_z_height_using_channel(
    self,
    channel_idx: int,  # 0-based indexing of channels!
    lowest_immers_pos: float = 99.98,  # mm
    start_pos_search: float = 330.0,  # mm
    channel_speed: float = 10.0,  # mm
    channel_acceleration: float = 800.0,  # mm/sec**2
    detection_edge: int = 10,
    detection_drop: int = 2,
    post_detection_trajectory: Literal[0, 1] = 1,
    post_detection_dist: float = 2.0,  # mm
    move_channels_to_save_pos_after: bool = False,
  ) -> float:
    """Probes the Z-height below the specified channel on a Hamilton STAR liquid handling machine
    using the channels 'capacitive Liquid Level Detection' (cLLD) capabilities.
    N.B.: this means only conductive materials can be probed!

    Args:
      self: The liquid handler.
      channel_idx: The index of the channel to use for probing. Backmost channel = 0.
      lowest_immers_pos: The lowest immersion position in mm.
      start_pos_lld_search: The start position for z-touch search in mm.
      channel_speed: The speed of channel movement in mm/sec.
      channel_acceleration: The acceleration of the channel in mm/sec**2.
      detection_edge: The edge steepness at capacitive LLD detection.
      detection_drop: The offset after capacitive LLD edge detection.
      post_detection_trajectory (0, 1): Movement of the channel up (1) or down (0) after
        contacting the surface.
      post_detection_dist: Distance to move into the trajectory after detection in mm.
      move_channels_to_save_pos_after (bool): Flag to move channels to a safe position after
       operation.

    Returns:
      float: The detected Z-height in mm.
    """

    z_drive_mm_per_increment = 0.01072765  # mm per increment

    def mm_to_increment(value_mm: float) -> int:
      return round(value_mm / z_drive_mm_per_increment)

    def increment_to_mm(value_mm: float) -> float:
      return round(value_mm * z_drive_mm_per_increment, 2)

    lowest_immers_pos_increments = mm_to_increment(lowest_immers_pos)
    start_pos_search_increments = mm_to_increment(start_pos_search)
    channel_speed_increments = mm_to_increment(channel_speed)
    channel_acceleration_thousand_increments = mm_to_increment(channel_acceleration / 1000)
    post_detection_dist_increments = mm_to_increment(post_detection_dist)

    assert 9_320 <= lowest_immers_pos_increments <= 31_200, (
      f"Lowest immersion position must be between \n{increment_to_mm(9_320)}"
      + f" and {increment_to_mm(31_200)} mm, is {lowest_immers_pos} mm"
    )
    assert 9_320 <= start_pos_search_increments <= 31_200, (
      f"Start position of LLD search must be between \n{increment_to_mm(9_320)}"
      + f" and {increment_to_mm(31_200)} mm, is {start_pos_search} mm"
    )
    assert 20 <= channel_speed_increments <= 15_000, (
      f"LLD search speed must be between \n{increment_to_mm(20)}"
      + f"and {increment_to_mm(15_000)} mm/sec, is {channel_speed} mm/sec"
    )
    assert 5 <= channel_acceleration_thousand_increments <= 150, (
      f"Channel acceleration must be between \n{increment_to_mm(5*1_000)} "
      + f" and {increment_to_mm(150*1_000)} mm/sec**2, is {channel_acceleration} mm/sec**2"
    )
    assert (
      0 <= detection_edge <= 1_023
    ), "Edge steepness at capacitive LLD detection must be between 0 and 1023"
    assert (
      0 <= detection_drop <= 1_023
    ), "Offset after capacitive LLD edge detection must be between 0 and 1023"
    assert 0 <= post_detection_dist_increments <= 9_999, (
      "Post cLLD-detection movement distance must be between \n0"
      + f" and {increment_to_mm(9_999)} mm, is {post_detection_dist} mm"
    )

    lowest_immers_pos_str = f"{lowest_immers_pos_increments:05}"
    start_pos_search_str = f"{start_pos_search_increments:05}"
    channel_speed_str = f"{channel_speed_increments:05}"
    channel_acc_str = f"{channel_acceleration_thousand_increments:03}"
    detection_edge_str = f"{detection_edge:04}"
    detection_drop_str = f"{detection_drop:04}"
    post_detection_dist_str = f"{post_detection_dist_increments:04}"

    await self.send_command(
      module=f"P{channel_idx+1}",
      command="ZL",
      zh=lowest_immers_pos_str,  # Lowest immersion position [increment]
      zc=start_pos_search_str,  # Start position of LLD search [increment]
      zl=channel_speed_str,  # Speed of channel movement
      zr=channel_acc_str,  # Acceleration [1000 increment/second^2]
      gt=detection_edge_str,  # Edge steepness at capacitive LLD detection
      gl=detection_drop_str,  # Offset after capacitive LLD edge detection
      zj=post_detection_trajectory,  # Movement of the channel after contacting surface
      zi=post_detection_dist_str,  # Distance to move up after detection [increment]
    )
    if move_channels_to_save_pos_after:
      await self.move_all_channels_in_z_safety()

    get_llds = await self.request_pip_height_last_lld()
    result_in_mm = float(get_llds["lh"][channel_idx] / 10)

    return result_in_mm

<<<<<<< HEAD
  async def request_tip_len_on_channel(
    self,
    channel_idx: int,  # 0-based indexing of channels!
  ) -> float:
    """
    Measures the length of the tip attached to the specified pipetting channel.

    Checks if a tip is present on the given channel. If present, moves all channels
    to THE safe Z position, 334.3 mm, measures the tip bottom Z-coordinate, and calculates
    the total tip length. Supports tips of lengths 50.4 mm, 59.9 mm, and 95.1 mm.
    Raises an error if the tip length is unsupported or if no tip is present.

    Parameters:
        channel_idx: Index of the pipetting channel (0-based).

    Returns:
        float: The measured tip length in millimeters.

    Raises:
        ValueError: If no tip is present on the channel or if the tip length is
          unsupported.
    """

    # Check there is a tip on the channel
    all_channel_occupancy = await self.request_tip_presence()

    if all_channel_occupancy[channel_idx]:
      # Level all channels
      await self.move_all_channels_in_z_safety()
      known_top_position_channel_head = 334.3  # mm
      fitting_depth_of_all_standard_channel_tips = 8  # mm
      unknown_offset_for_all_tips = 0.4  # mm

      # Request z-coordinate of channel+tip bottom
      tip_bottom_z_coordinate = await self.request_z_pos_channel_n(
        pipetting_channel_index=channel_idx
      )

      total_tip_len = round(
        known_top_position_channel_head
        - (
          tip_bottom_z_coordinate
          - fitting_depth_of_all_standard_channel_tips
          - unknown_offset_for_all_tips
        ),
        1,
      )

      if total_tip_len in [50.4, 59.9, 95.1]:  # 50ul, 300ul, 1000ul
        return total_tip_len
      else:
        raise ValueError(f"Tip of length {total_tip_len} not yet supported")

    else:
      raise ValueError(f"No tip present on channel {channel_idx}")

  async def ztouch_probe_z_height_using_channel(
    self,
    channel_idx: int,  # 0-based indexing of channels!
    tip_len: Optional[float] = None,  # mm
    lowest_immers_pos: float = 99.98,  # mm
    start_pos_search: float = 330.0,  # mm
    channel_speed: float = 10.0,  # mm/sec
    channel_acceleration: float = 800.0,  # mm/sec**2
    channel_speed_upwards: float = 125.0,  # mm
    detection_limiter_in_PWM: int = 1,
    push_down_force_in_PWM: int = 0,
    post_detection_dist: float = 2.0,  # mm
    move_channels_to_save_pos_after: bool = False,
  ) -> float:
    """Probes the Z-height below the specified channel on a Hamilton STAR liquid handling machine
    using the channels 'z-touchoff' capabilities, i.e. a controlled triggering of the z-drive,
    aka a controlled 'crash'.

    Args:
      self: The liquid handler.
      channel_idx: The index of the channel to use for probing. Backmost channel = 0.
      lowest_immers_pos: The lowest immersion position in mm.
      start_pos_lld_search: The start position for z-touch search in mm.
      channel_speed: The speed of channel movement in mm/sec.
      channel_acceleration: The acceleration of the channel in mm/sec**2.
      detection_limiter_in_PWM: Offset PWM limiter value for searching
      push_down_force_in_PWM: Offset PWM value for push down force.
        cf000 = No push down force, drive is switched off.
      post_detection_dist: Distance to move into the trajectory after detection in mm.
      move_channels_to_save_pos_after (bool): Flag to move channels to a safe position after
      operation.

    Returns:
      float: The detected Z-height in mm.
    """
    z_drive_mm_per_increment = 0.01072765  # mm per increment
    fitting_depth = 8  # mm, for 10, 50, 300, 1000 ul Hamilton tips

    if not tip_len:
      tip_len = await self.request_tip_len_on_channel(channel_idx=channel_idx)

    tip_len_used_in_increments = (tip_len - fitting_depth) / z_drive_mm_per_increment

    def mm_to_increment(value_mm: float) -> int:
      return round(value_mm / z_drive_mm_per_increment)

    def increment_to_mm(value_mm: float) -> float:
      return round(value_mm * z_drive_mm_per_increment, 2)

    lowest_immers_pos_increments = mm_to_increment(lowest_immers_pos)
    start_pos_search_increments = mm_to_increment(start_pos_search)
    channel_speed_increments = mm_to_increment(channel_speed)
    channel_acceleration_thousand_increments = mm_to_increment(channel_acceleration / 1000)
    channel_speed_upwards_increments = mm_to_increment(channel_speed_upwards)

    assert 0 <= channel_idx <= 15, f"channel_idx must be between 0 and 15, is {channel_idx}"
    assert 20 <= tip_len <= 120, "Total tip length must be between 20 and 120"

    assert 9320 <= lowest_immers_pos_increments <= 31_200, (
      f"Lowest immersion position must be between \n{increment_to_mm(9_320)}"
      + f" and {increment_to_mm(31_200)} mm, is {lowest_immers_pos} mm"
    )
    assert 9320 <= start_pos_search_increments <= 31_200, (
      f"Start position of LLD search must be between \n{increment_to_mm(9_320)}"
      + f" and {increment_to_mm(31_200)} mm, is {start_pos_search} mm"
    )
    assert 20 <= channel_speed_increments <= 15_000, (
      f"Z-touch search speed must be between \n{increment_to_mm(20)}"
      + f" and {increment_to_mm(15_000)} mm/sec, is {channel_speed} mm/sec"
    )
    assert 5 <= channel_acceleration_thousand_increments <= 150, (
      f"Channel acceleration must be between \n{increment_to_mm(5*1_000)}"
      + f" and {increment_to_mm(150*1_000)} mm/sec**2, is {channel_speed} mm/sec**2"
    )
    assert 20 <= channel_speed_upwards_increments <= 15_000, (
      f"Channel retraction speed must be between \n{increment_to_mm(20)}"
      + f" and {increment_to_mm(15_000)} mm/sec, is {channel_speed_upwards} mm/sec"
    )
    assert (
      0 <= detection_limiter_in_PWM <= 125
    ), "Detection limiter value must be between 0 and 125 PWM."
    assert 0 <= push_down_force_in_PWM <= 125, "Push down force between 0 and 125 PWM values"
    assert (
      0 <= post_detection_dist <= 245
    ), f"Post detection distance must be between 0 and 245 mm, is {post_detection_dist}"

    lowest_immers_pos_str = f"{lowest_immers_pos_increments:05}"
    start_pos_search_str = f"{start_pos_search_increments:05}"
    channel_speed_str = f"{channel_speed_increments:05}"
    channel_acc_str = f"{channel_acceleration_thousand_increments:03}"
    channel_speed_up_str = f"{channel_speed_upwards_increments:05}"
    detection_limiter_in_PWM_str = f"{detection_limiter_in_PWM:03}"
    push_down_force_in_PWM_str = f"{push_down_force_in_PWM:03}"

    ztouch_probed_z_height = await self.send_command(
      module=f"P{channel_idx+1}",
      command="ZH",
      zb=start_pos_search_str,  # begin of searching range [increment]
      za=lowest_immers_pos_str,  # end of searching range [increment]
      zv=channel_speed_up_str,  # speed z-drive upper section [increment/second]
      zr=channel_acc_str,  # acceleration z-drive [1000 increment/second]
      zu=channel_speed_str,  # speed z-drive lower section [increment/second]
      cg=detection_limiter_in_PWM_str,  # offset PWM limiter value for searching
      cf=push_down_force_in_PWM_str,  # offset PWM value for push down force
      fmt="rz#####",
    )
    # Subtract tip_length from measurement in increment, and convert to mm
    result_in_mm = increment_to_mm(ztouch_probed_z_height["rz"] - tip_len_used_in_increments)

    if post_detection_dist != 0:  # Safety first
      await self.move_channel_z(z=result_in_mm + post_detection_dist, channel=channel_idx)
    if move_channels_to_save_pos_after:
      await self.move_all_channels_in_z_safety()

    return float(result_in_mm)


# -------------- -------------- -------------- -------------- -------------- --------------
=======
  class RotationDriveOrientation(enum.Enum):
    LEFT = 1
    FRONT = 2
    RIGHT = 3

  async def rotate_iswap_rotation_drive(self, orientation: RotationDriveOrientation):
    return await self.send_command(
      module="R0",
      command="WP",
      auto_id=False,
      wp=orientation.value,
    )

  class WristOrientation(enum.Enum):
    RIGHT = 1
    STRAIGHT = 2
    LEFT = 3
    REVERSE = 4

  async def rotate_iswap_wrist(self, orientation: WristOrientation):
    return await self.send_command(
      module="R0",
      command="TP",
      auto_id=False,
      tp=orientation.value,
    )
>>>>>>> 1457ccd5


class UnSafe:
  """
  Namespace for actions that are unsafe to perfom.
  For example, actions that send the iSWAP outside of the Hamilton Deck
  """

  def __init__(self, star: "STAR"):
    self.star = star

  async def put_in_hotel(
    self,
    hotel_center_x_coord: int = 0,
    hotel_center_y_coord: int = 0,
    hotel_center_z_coord: int = 0,
    # for direction, 0 is positive, 1 is negative
    hotel_center_x_direction: Literal[0, 1] = 0,
    hotel_center_y_direction: Literal[0, 1] = 0,
    hotel_center_z_direction: Literal[0, 1] = 0,
    clearance_height: int = 50,
    hotel_depth: int = 1_300,
    grip_direction: GripDirection = GripDirection.FRONT,
    traverse_height_at_beginning: int = 3_600,
    z_position_at_end: int = 3_600,
    grip_strength: Literal[0, 1, 2, 3, 4, 5, 6, 7, 8, 9] = 5,
    open_gripper_position: int = 860,
    collision_control: Literal[0, 1] = 1,
    high_acceleration_index: Literal[1, 2, 3, 4] = 4,
    low_acceleration_index: Literal[1, 2, 3, 4] = 1,
    fold_up_at_end: bool = True,
  ):
    """
    A hotel is a location to store a plate. This can be a loading
    dock for an external machine such as a cytomat or a centrifuge.

    Take care when using this command to interact with hotels located
    outside of the hamilton deck area. Ensure that rotations of the
    iSWAP arm don't collide with anything.

    tip: set the hotel depth big enough so that the boundary is inside the
    hamilton deck. The iSWAP rotations will happen before it enters the hotel.

    The units of all relevant variables are in 0.1mm
    """

    assert 0 <= hotel_center_x_coord <= 99_999
    assert 0 <= hotel_center_y_coord <= 6_500
    assert 0 <= hotel_center_z_coord <= 3_500
    assert 0 <= clearance_height <= 999
    assert 0 <= hotel_depth <= 3_000
    assert 0 <= traverse_height_at_beginning <= 3_600
    assert 0 <= z_position_at_end <= 3_600
    assert 0 <= open_gripper_position <= 9_999

    return await self.star.send_command(
      module="C0",
      command="PI",
      xs=f"{hotel_center_x_coord:05}",
      xd=hotel_center_x_direction,
      yj=f"{hotel_center_y_coord:04}",
      yd=hotel_center_y_direction,
      zj=f"{hotel_center_z_coord:04}",
      zd=hotel_center_z_direction,
      zc=f"{clearance_height:03}",
      hd=f"{hotel_depth:04}",
      gr={
        GripDirection.FRONT: 1,
        GripDirection.RIGHT: 2,
        GripDirection.BACK: 3,
        GripDirection.LEFT: 4,
      }[grip_direction],
      th=f"{traverse_height_at_beginning:04}",
      te=f"{z_position_at_end:04}",
      gw=grip_strength,
      go=f"{open_gripper_position:04}",
      ga=collision_control,
      xe=f"{high_acceleration_index} {low_acceleration_index}",
      gc=int(fold_up_at_end),
    )

  async def get_from_hotel(
    self,
    hotel_center_x_coord: int = 0,
    hotel_center_y_coord: int = 0,
    hotel_center_z_coord: int = 0,
    # for direction, 0 is positive, 1 is negative
    hotel_center_x_direction: Literal[0, 1] = 0,
    hotel_center_y_direction: Literal[0, 1] = 0,
    hotel_center_z_direction: Literal[0, 1] = 0,
    clearance_height: int = 50,
    hotel_depth: int = 1_300,
    grip_direction: GripDirection = GripDirection.FRONT,
    traverse_height_at_beginning: int = 3_600,
    z_position_at_end: int = 3_600,
    grip_strength: Literal[0, 1, 2, 3, 4, 5, 6, 7, 8, 9] = 5,
    open_gripper_position: int = 860,
    plate_width: int = 800,
    plate_width_tolerance: int = 20,
    collision_control: Literal[0, 1] = 1,
    high_acceleration_index: Literal[1, 2, 3, 4] = 4,
    low_acceleration_index: Literal[1, 2, 3, 4] = 1,
    fold_up_at_end: bool = True,
  ):
    """
    A hotel is a location to store a plate. This can be a loading
    dock for an external machine such as a cytomat or a centrifuge.

    Take care when using this command to interact with hotels located
    outside of the hamilton deck area. Ensure that rotations of the
    iSWAP arm don't collide with anything.

    tip: set the hotel depth big enough so that the boundary is inside the
    hamilton deck. The iSWAP rotations will happen before it enters the hotel.

    The units of all relevant variables are in 0.1mm
    """

    assert 0 <= hotel_center_x_coord <= 99_999
    assert 0 <= hotel_center_y_coord <= 6_500
    assert 0 <= hotel_center_z_coord <= 3_500
    assert 0 <= clearance_height <= 999
    assert 0 <= hotel_depth <= 3_000
    assert 0 <= traverse_height_at_beginning <= 3_600
    assert 0 <= z_position_at_end <= 3_600
    assert 0 <= open_gripper_position <= 9_999
    assert 0 <= plate_width <= 9_999
    assert 0 <= plate_width_tolerance <= 99

    return await self.star.send_command(
      module="C0",
      command="PO",
      xs=f"{hotel_center_x_coord:05}",
      xd=hotel_center_x_direction,
      yj=f"{hotel_center_y_coord:04}",
      yd=hotel_center_y_direction,
      zj=f"{hotel_center_z_coord:04}",
      zd=hotel_center_z_direction,
      zc=f"{clearance_height:03}",
      hd=f"{hotel_depth:04}",
      gr={
        GripDirection.FRONT: 1,
        GripDirection.RIGHT: 2,
        GripDirection.BACK: 3,
        GripDirection.LEFT: 4,
      }[grip_direction],
      th=f"{traverse_height_at_beginning:04}",
      te=f"{z_position_at_end:04}",
      gw=grip_strength,
      go=f"{open_gripper_position:04}",
      gb=f"{plate_width:04}",
      gt=f"{plate_width_tolerance:02}",
      ga=collision_control,
      xe=f"{high_acceleration_index} {low_acceleration_index}",
      gc=int(fold_up_at_end),
    )<|MERGE_RESOLUTION|>--- conflicted
+++ resolved
@@ -7231,7 +7231,6 @@
 
     return result_in_mm
 
-<<<<<<< HEAD
   async def request_tip_len_on_channel(
     self,
     channel_idx: int,  # 0-based indexing of channels!
@@ -7404,9 +7403,6 @@
 
     return float(result_in_mm)
 
-
-# -------------- -------------- -------------- -------------- -------------- --------------
-=======
   class RotationDriveOrientation(enum.Enum):
     LEFT = 1
     FRONT = 2
@@ -7433,7 +7429,6 @@
       auto_id=False,
       tp=orientation.value,
     )
->>>>>>> 1457ccd5
 
 
 class UnSafe:
