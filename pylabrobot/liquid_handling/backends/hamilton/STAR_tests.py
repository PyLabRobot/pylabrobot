--- conflicted
+++ resolved
@@ -655,14 +655,10 @@
     self.STAR._write_and_read_command.assert_has_calls(
       [
         _any_write_and_read_command_call(
-          "C0PPid0001xs03479xd0yj1142yd0zj1874zd0gr1th2800te2800gw4go1308gb1245gt20ga0gc1",
-        ),
-        _any_write_and_read_command_call(
-<<<<<<< HEAD
-          "C0PRid0002xs03479xd0yj3062yd0zj1874zd0th2840te2840gr1go1308ga0gc0",
-=======
-          "C0PRid0002xs03479xd0yj3062yd0zj1874zd0th2800te2800gr1go1308ga0",
->>>>>>> 96ab2313
+          "C0PPid0001xs03479xd0yj1142yd0zj1874zd0gr1th2800te2840gw4go1308gb1245gt20ga0gc1",
+        ),
+        _any_write_and_read_command_call(
+          "C0PRid0002xs03479xd0yj3062yd0zj1874zd0th2800te2840gr1go1308ga0gc0",
         ),
       ]
     )
@@ -689,14 +685,10 @@
     self.STAR._write_and_read_command.assert_has_calls(
       [
         _any_write_and_read_command_call(
-          "C0PPid0001xs03479xd0yj1142yd0zj1924zd0gr1th2800te2800gw4go1308gb1245gt20ga0gc1",
-        ),
-        _any_write_and_read_command_call(
-<<<<<<< HEAD
-          "C0PRid0002xs10427xd0yj3286yd0zj2063zd0th2840te2840gr4go1308ga0gc0",
-=======
-          "C0PRid0002xs10427xd0yj3286yd0zj2063zd0th2800te2800gr4go1308ga0",
->>>>>>> 96ab2313
+          "C0PPid0001xs03479xd0yj1142yd0zj1924zd0gr1th2800te2840gw4go1308gb1245gt20ga0gc1",
+        ),
+        _any_write_and_read_command_call(
+          "C0PRid0002xs10427xd0yj3286yd0zj2063zd0th2800te2840gr4go1308ga0gc0",
         ),
       ]
     )
@@ -716,14 +708,10 @@
     self.STAR._write_and_read_command.assert_has_calls(
       [
         _any_write_and_read_command_call(
-          "C0PPid0003xs10427xd0yj3286yd0zj2063zd0gr4th2800te2800gw4go1308gb1245gt20ga0gc1",
-        ),
-        _any_write_and_read_command_call(
-<<<<<<< HEAD
-          "C0PRid0004xs03479xd0yj1142yd0zj1924zd0th2840te2840gr1go1308ga0gc0",
-=======
-          "C0PRid0004xs03479xd0yj1142yd0zj1924zd0th2800te2800gr1go1308ga0",
->>>>>>> 96ab2313
+          "C0PPid0003xs10427xd0yj3286yd0zj2063zd0gr4th2800te2840gw4go1308gb1245gt20ga0gc1",
+        ),
+        _any_write_and_read_command_call(
+          "C0PRid0004xs03479xd0yj1142yd0zj1924zd0th2800te2840gr1go1308ga0gc0",
         ),
       ]
     )
@@ -736,14 +724,10 @@
     self.STAR._write_and_read_command.assert_has_calls(
       [
         _any_write_and_read_command_call(
-          "C0PPid0001xs03479xd0yj1142yd0zj1950zd0gr1th2800te2800gw4go1308gb1245gt20ga0gc1"
-        ),
-        _any_write_and_read_command_call(
-<<<<<<< HEAD
-          "C0PRid0002xs03479xd0yj2102yd0zj1950zd0th2840te2840gr1go1308ga0gc0"
-=======
-          "C0PRid0002xs03479xd0yj2102yd0zj1950zd0th2800te2800gr1go1308ga0"
->>>>>>> 96ab2313
+          "C0PPid0001xs03479xd0yj1142yd0zj1950zd0gr1th2800te2840gw4go1308gb1245gt20ga0gc1"
+        ),
+        _any_write_and_read_command_call(
+          "C0PRid0002xs03479xd0yj2102yd0zj1950zd0th2800te2840gr1go1308ga0gc0"
         ),
       ]
     )
@@ -760,14 +744,10 @@
     self.STAR._write_and_read_command.assert_has_calls(
       [
         _any_write_and_read_command_call(
-          "C0PPid0001xs03479xd0yj1142yd0zj1950zd0gr1th2800te2800gw4go1308gb1245gt20ga0gc1"
-        ),
-        _any_write_and_read_command_call(
-<<<<<<< HEAD
-          "C0PRid0002xs00699xd0yj4567yd0zj2305zd0th2840te2840gr1go1308ga0gc0"
-=======
-          "C0PRid0002xs00699xd0yj4567yd0zj2305zd0th2800te2800gr1go1308ga0"
->>>>>>> 96ab2313
+          "C0PPid0001xs03479xd0yj1142yd0zj1950zd0gr1th2800te2840gw4go1308gb1245gt20ga0gc1"
+        ),
+        _any_write_and_read_command_call(
+          "C0PRid0002xs00699xd0yj4567yd0zj2305zd0th2800te2840gr1go1308ga0gc0"
         ),
       ]
     )
@@ -778,14 +758,10 @@
     self.STAR._write_and_read_command.assert_has_calls(
       [
         _any_write_and_read_command_call(
-          "C0PPid0003xs00699xd0yj4567yd0zj2305zd0gr1th2800te2800gw4go1308gb1245gt20ga0gc1"
-        ),
-        _any_write_and_read_command_call(
-<<<<<<< HEAD
-          "C0PRid0004xs03479xd0yj1142yd0zj1950zd0th2840te2840gr1go1308ga0gc0"
-=======
-          "C0PRid0004xs03479xd0yj1142yd0zj1950zd0th2800te2800gr1go1308ga0"
->>>>>>> 96ab2313
+          "C0PPid0003xs00699xd0yj4567yd0zj2305zd0gr1th2800te2840gw4go1308gb1245gt20ga0gc1"
+        ),
+        _any_write_and_read_command_call(
+          "C0PRid0004xs03479xd0yj1142yd0zj1950zd0th2800te2840gr1go1308ga0gc0"
         ),
       ]
     )
@@ -802,14 +778,10 @@
     self.STAR._write_and_read_command.assert_has_calls(
       [
         _any_write_and_read_command_call(
-          "C0PPid0001xs03479xd0yj1142yd0zj1950zd0gr1th2800te2800gw4go1308gb1245gt20ga0gc1"
-        ),
-        _any_write_and_read_command_call(
-<<<<<<< HEAD
-          "C0PRid0002xs00699xd0yj4567yd0zj2305zd0th2840te2840gr1go1308ga0gc0"
-=======
-          "C0PRid0002xs00699xd0yj4567yd0zj2305zd0th2800te2800gr1go1308ga0"
->>>>>>> 96ab2313
+          "C0PPid0001xs03479xd0yj1142yd0zj1950zd0gr1th2800te2840gw4go1308gb1245gt20ga0gc1"
+        ),
+        _any_write_and_read_command_call(
+          "C0PRid0002xs00699xd0yj4567yd0zj2305zd0th2800te2840gr1go1308ga0gc0"
         ),
       ]
     )
@@ -819,14 +791,10 @@
     self.STAR._write_and_read_command.assert_has_calls(
       [
         _any_write_and_read_command_call(
-          "C0PPid0003xs03479xd0yj2102yd0zj1950zd0gr1th2800te2800gw4go1308gb1245gt20ga0gc1"
-        ),
-        _any_write_and_read_command_call(
-<<<<<<< HEAD
-          "C0PRid0004xs00699xd0yj4567yd0zj2405zd0th2840te2840gr1go1308ga0gc0"
-=======
-          "C0PRid0004xs00699xd0yj4567yd0zj2405zd0th2800te2800gr1go1308ga0"
->>>>>>> 96ab2313
+          "C0PPid0003xs03479xd0yj2102yd0zj1950zd0gr1th2800te2840gw4go1308gb1245gt20ga0gc1"
+        ),
+        _any_write_and_read_command_call(
+          "C0PRid0004xs00699xd0yj4567yd0zj2405zd0th2800te2840gr1go1308ga0gc0"
         ),
       ]
     )
@@ -839,14 +807,10 @@
     self.STAR._write_and_read_command.assert_has_calls(
       [
         _any_write_and_read_command_call(
-          "C0PPid0005xs00699xd0yj4567yd0zj2405zd0gr1th2800te2800gw4go1308gb1245gt20ga0gc1"
-        ),
-        _any_write_and_read_command_call(
-<<<<<<< HEAD
-          "C0PRid0006xs03479xd0yj1142yd0zj1950zd0th2840te2840gr1go1308ga0gc0"
-=======
-          "C0PRid0006xs03479xd0yj1142yd0zj1950zd0th2800te2800gr1go1308ga0"
->>>>>>> 96ab2313
+          "C0PPid0005xs00699xd0yj4567yd0zj2405zd0gr1th2800te2840gw4go1308gb1245gt20ga0gc1"
+        ),
+        _any_write_and_read_command_call(
+          "C0PRid0006xs03479xd0yj1142yd0zj1950zd0th2800te2840gr1go1308ga0gc0"
         ),
       ]
     )
@@ -858,14 +822,10 @@
     self.STAR._write_and_read_command.assert_has_calls(
       [
         _any_write_and_read_command_call(
-          "C0PPid0007xs00699xd0yj4567yd0zj2305zd0gr1th2800te2800gw4go1308gb1245gt20ga0gc1"
-        ),
-        _any_write_and_read_command_call(
-<<<<<<< HEAD
-          "C0PRid0008xs03479xd0yj2102yd0zj1950zd0th2840te2840gr1go1308ga0gc0"
-=======
-          "C0PRid0008xs03479xd0yj2102yd0zj1950zd0th2800te2800gr1go1308ga0"
->>>>>>> 96ab2313
+          "C0PPid0007xs00699xd0yj4567yd0zj2305zd0gr1th2800te2840gw4go1308gb1245gt20ga0gc1"
+        ),
+        _any_write_and_read_command_call(
+          "C0PRid0008xs03479xd0yj2102yd0zj1950zd0th2800te2840gr1go1308ga0gc0"
         ),
       ]
     )
@@ -885,16 +845,12 @@
     self.STAR._write_and_read_command.assert_has_calls(
       [
         _any_write_and_read_command_call(
-          "C0PPid0001xs03479xd0yj1142yd0zj1874zd0gr1th2800te2800gw4go1308gb1245gt20ga0gc1"
+          "C0PPid0001xs03479xd0yj1142yd0zj1874zd0gr1th2800te2840gw4go1308gb1245gt20ga0gc1"
         ),
         _any_write_and_read_command_call("C0PMid0002xs03979xd0yj3062yd0zj2432zd0gr1th2800ga1xe4 1"),
         _any_write_and_read_command_call("C0PMid0003xs02979xd0yj4022yd0zj2432zd0gr1th2800ga1xe4 1"),
         _any_write_and_read_command_call(
-<<<<<<< HEAD
-          "C0PRid0004xs03479xd0yj2102yd0zj1874zd0th2840te2840gr1go1308ga0gc0"
-=======
-          "C0PRid0004xs03479xd0yj2102yd0zj1874zd0th2800te2800gr1go1308ga0"
->>>>>>> 96ab2313
+          "C0PRid0004xs03479xd0yj2102yd0zj1874zd0th2800te2840gr1go1308ga0gc0"
         ),
       ]
     )
@@ -966,13 +922,13 @@
           "C0ZTid0001xs07975xd0ya1240yb1065pa07pb08tp2350tz2250th2800tt14"
         ),
         _any_write_and_read_command_call(
-          "C0ZPid0002xs03479xd0yj1142yv0050zj1876zy0500yo0885yg0825yw15" "th2800te2800"
-        ),
-        _any_write_and_read_command_call(
-          "C0ZRid0003xs03479xd0yj2102zj1876zi000zy0500yo0885th2800te2800"
-        ),
-        _any_write_and_read_command_call(
-          "C0ZSid0004xs07975xd0ya1240yb1065tp2150tz2050th2800te2800"
+          "C0ZPid0002xs03479xd0yj1142yv0050zj1876zy0500yo0885yg0825yw15" "th2800te2840"
+        ),
+        _any_write_and_read_command_call(
+          "C0ZRid0003xs03479xd0yj2102zj1876zi000zy0500yo0885th2800te2840"
+        ),
+        _any_write_and_read_command_call(
+          "C0ZSid0004xs07975xd0ya1240yb1065tp2150tz2050th2800te2840"
         ),
       ]
     )
@@ -1007,24 +963,16 @@
     self.STAR._write_and_read_command.assert_has_calls(
       [
         _any_write_and_read_command_call(
-          "C0PPid0001xs04829xd0yj1141yd0zj2143zd0gr1th2800te2800gw4go1308gb1245gt20ga0gc1",
-        ),
-        _any_write_and_read_command_call(
-<<<<<<< HEAD
-          "C0PRid0002xs04829xd0yj2101yd0zj2143zd0th2840te2840gr1go1308ga0gc0",
-=======
-          "C0PRid0002xs04829xd0yj2101yd0zj2143zd0th2800te2800gr1go1308ga0",
->>>>>>> 96ab2313
-        ),
-        _any_write_and_read_command_call(
-          "C0PPid0003xs04829xd0yj2101yd0zj2143zd0gr1th2800te2800gw4go1308gb1245gt20ga0gc1",
-        ),
-        _any_write_and_read_command_call(
-<<<<<<< HEAD
-          "C0PRid0004xs04829xd0yj1141yd0zj2143zd0th2840te2840gr1go1308ga0gc0"
-=======
-          "C0PRid0004xs04829xd0yj1141yd0zj2143zd0th2800te2800gr1go1308ga0"
->>>>>>> 96ab2313
+          "C0PPid0001xs04829xd0yj1141yd0zj2143zd0gr1th2800te2840gw4go1308gb1245gt20ga0gc1",
+        ),
+        _any_write_and_read_command_call(
+          "C0PRid0002xs04829xd0yj2101yd0zj2143zd0th2800te2840gr1go1308ga0gc0",
+        ),
+        _any_write_and_read_command_call(
+          "C0PPid0003xs04829xd0yj2101yd0zj2143zd0gr1th2800te2840gw4go1308gb1245gt20ga0gc1",
+        ),
+        _any_write_and_read_command_call(
+          "C0PRid0004xs04829xd0yj1141yd0zj2143zd0th2800te2840gr1go1308ga0gc0"
         ),
       ]
     )
@@ -1036,24 +984,16 @@
     self.STAR._write_and_read_command.assert_has_calls(
       [
         _any_write_and_read_command_call(
-          "C0PPid0001xs04829xd0yj1141yd0zj2143zd0gr1th2800te2800gw4go1308gb1245gt20ga0gc1",
-        ),
-        _any_write_and_read_command_call(
-<<<<<<< HEAD
-          "C0PRid0002xs02317xd0yj1644yd0zj1884zd0th2840te2840gr4go1308ga0gc0",
-=======
-          "C0PRid0002xs02317xd0yj1644yd0zj1884zd0th2800te2800gr4go1308ga0",
->>>>>>> 96ab2313
-        ),
-        _any_write_and_read_command_call(
-          "C0PPid0003xs02317xd0yj1644yd0zj1884zd0gr1th2800te2800gw4go0881gb0818gt20ga0gc1",
-        ),
-        _any_write_and_read_command_call(
-<<<<<<< HEAD
-          "C0PRid0004xs04829xd0yj1141yd0zj2143zd0th2840te2840gr4go0881ga0gc0",
-=======
-          "C0PRid0004xs04829xd0yj1141yd0zj2143zd0th2800te2800gr4go0881ga0",
->>>>>>> 96ab2313
+          "C0PPid0001xs04829xd0yj1141yd0zj2143zd0gr1th2800te2840gw4go1308gb1245gt20ga0gc1",
+        ),
+        _any_write_and_read_command_call(
+          "C0PRid0002xs02317xd0yj1644yd0zj1884zd0th2800te2840gr4go1308ga0gc0",
+        ),
+        _any_write_and_read_command_call(
+          "C0PPid0003xs02317xd0yj1644yd0zj1884zd0gr1th2800te2840gw4go0881gb0818gt20ga0gc1",
+        ),
+        _any_write_and_read_command_call(
+          "C0PRid0004xs04829xd0yj1141yd0zj2143zd0th2800te2840gr4go0881ga0gc0",
         ),
       ]
     )
@@ -1065,24 +1005,16 @@
     self.STAR._write_and_read_command.assert_has_calls(
       [
         _any_write_and_read_command_call(
-          "C0PPid0001xs04829xd0yj1141yd0zj2143zd0gr1th2800te2800gw4go1308gb1245gt20ga0gc1",
-        ),
-        _any_write_and_read_command_call(
-<<<<<<< HEAD
-          "C0PRid0002xs02317xd0yj1644yd0zj1884zd0th2840te2840gr2go1308ga0gc0",
-=======
-          "C0PRid0002xs02317xd0yj1644yd0zj1884zd0th2800te2800gr2go1308ga0",
->>>>>>> 96ab2313
-        ),
-        _any_write_and_read_command_call(
-          "C0PPid0003xs02317xd0yj1644yd0zj1884zd0gr1th2800te2800gw4go0881gb0818gt20ga0gc1",
-        ),
-        _any_write_and_read_command_call(
-<<<<<<< HEAD
-          "C0PRid0004xs04829xd0yj1141yd0zj2143zd0th2840te2840gr2go0881ga0gc0",
-=======
-          "C0PRid0004xs04829xd0yj1141yd0zj2143zd0th2800te2800gr2go0881ga0",
->>>>>>> 96ab2313
+          "C0PPid0001xs04829xd0yj1141yd0zj2143zd0gr1th2800te2840gw4go1308gb1245gt20ga0gc1",
+        ),
+        _any_write_and_read_command_call(
+          "C0PRid0002xs02317xd0yj1644yd0zj1884zd0th2800te2840gr2go1308ga0gc0",
+        ),
+        _any_write_and_read_command_call(
+          "C0PPid0003xs02317xd0yj1644yd0zj1884zd0gr1th2800te2840gw4go0881gb0818gt20ga0gc1",
+        ),
+        _any_write_and_read_command_call(
+          "C0PRid0004xs04829xd0yj1141yd0zj2143zd0th2800te2840gr2go0881ga0gc0",
         ),
       ]
     )
@@ -1108,34 +1040,22 @@
     self.STAR._write_and_read_command.assert_has_calls(
       [
         _any_write_and_read_command_call(
-          "C0PPid0001xs04829xd0yj1142yd0zj2242zd0gr1th2800te2800gw4go1308gb1245gt20ga0gc1",
-        ),
-        _any_write_and_read_command_call(
-<<<<<<< HEAD
-          "C0PRid0002xs02318xd0yj1644yd0zj1983zd0th2840te2840gr4go1308ga0gc0",
-=======
-          "C0PRid0002xs02318xd0yj1644yd0zj1983zd0th2800te2800gr4go1308ga0",
->>>>>>> 96ab2313
-        ),
-        _any_write_and_read_command_call(
-          "C0PPid0003xs02318xd0yj1644yd0zj1983zd0gr1th2800te2800gw4go0885gb0822gt20ga0gc1",
-        ),
-        _any_write_and_read_command_call(
-<<<<<<< HEAD
-          "C0PRid0004xs02315xd0yj3104yd0zj1983zd0th2840te2840gr3go0885ga0gc0",
-=======
-          "C0PRid0004xs02315xd0yj3104yd0zj1983zd0th2800te2800gr3go0885ga0",
->>>>>>> 96ab2313
-        ),
-        _any_write_and_read_command_call(
-          "C0PPid0005xs02315xd0yj3104yd0zj1983zd0gr1th2800te2800gw4go0885gb0822gt20ga0gc1",
-        ),
-        _any_write_and_read_command_call(
-<<<<<<< HEAD
-          "C0PRid0006xs04829xd0yj1142yd0zj2242zd0th2840te2840gr4go0885ga0gc0",
-=======
-          "C0PRid0006xs04829xd0yj1142yd0zj2242zd0th2800te2800gr4go0885ga0",
->>>>>>> 96ab2313
+          "C0PPid0001xs04829xd0yj1142yd0zj2242zd0gr1th2800te2840gw4go1308gb1245gt20ga0gc1",
+        ),
+        _any_write_and_read_command_call(
+          "C0PRid0002xs02318xd0yj1644yd0zj1983zd0th2800te2840gr4go1308ga0gc0",
+        ),
+        _any_write_and_read_command_call(
+          "C0PPid0003xs02318xd0yj1644yd0zj1983zd0gr1th2800te2840gw4go0885gb0822gt20ga0gc1",
+        ),
+        _any_write_and_read_command_call(
+          "C0PRid0004xs02315xd0yj3104yd0zj1983zd0th2800te2840gr3go0885ga0gc0",
+        ),
+        _any_write_and_read_command_call(
+          "C0PPid0005xs02315xd0yj3104yd0zj1983zd0gr1th2800te2840gw4go0885gb0822gt20ga0gc1",
+        ),
+        _any_write_and_read_command_call(
+          "C0PRid0006xs04829xd0yj1142yd0zj2242zd0th2800te2840gr4go0885ga0gc0",
         ),
       ]
     )
