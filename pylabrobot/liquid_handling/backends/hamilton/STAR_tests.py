<<<<<<< HEAD
""" Tests for the Hamilton STAR backend. """

from typing import cast
import unittest
import unittest.mock

from pylabrobot.liquid_handling import LiquidHandler
from pylabrobot.plate_reading import PlateReader
from pylabrobot.plate_reading.plate_reader_tests import MockPlateReaderBackend
from pylabrobot.resources import (
  Container,
  TIP_CAR_480_A00,
  TIP_CAR_288_C00,
  PLT_CAR_L5AC_A00,
  Cos_96_EZWash,
  HT_P,
  HTF_L,
  Coordinate,
  ResourceStack,
  Lid,
  no_volume_tracking
)
from pylabrobot.resources.hamilton import STARLetDeck
from pylabrobot.resources.ml_star import STF_L
from pylabrobot.liquid_handling.standard import Pickup, GripDirection
from pylabrobot.resources.plate import Plate

from tests.usb import MockDev, MockEndpoint

from .STAR import (
  STAR,
  parse_star_fw_string,
  STARFirmwareError,
  CommandSyntaxError,
  HamiltonNoTipError,
  HardwareError,
  UnknownHamiltonError
)


PICKUP_TIP_FORMAT = "xp##### (n)yp#### (n)tm# (n)tt##tp####tz####th####td#"
DROP_TIP_FORMAT = "xp##### (n)yp#### (n)tm# (n)tp####tz####th####ti#"
ASPIRATION_COMMAND_FORMAT = (
  "at# (n)tm# (n)xp##### (n)yp#### (n)th####te####lp#### (n)ch### (n)zl#### (n)zx#### (n)"
  "ip#### (n)it# (n)fp#### (n)av#### (n)as#### (n)ta### (n)ba#### (n)oa### (n)lm# (n)ll# (n)"
  "lv# (n)ld## (n)de#### (n)wt## (n)mv##### (n)mc## (n)mp### (n)ms#### (n)gi### (n)gj#gk#"
  "zu#### (n)zr#### (n)mh#### (n)zo### (n)po#### (n)lk# (n)ik#### (n)sd#### (n)se#### (n)"
  "sz#### (n)io#### (n)il##### (n)in#### (n)"
)
DISPENSE_RESPONSE_FORMAT = (
  "dm# (n)tm# (n)xp##### (n)yp#### (n)zx#### (n)lp#### (n)zl#### (n)ip#### (n)it# (n)fp#### (n)"
  "th####te####dv##### (n)ds#### (n)ss#### (n)rv### (n)ta### (n)ba#### (n)lm# (n)zo### (n)"
  "ll# (n)lv# (n)de#### (n)mv##### (n)mc## (n)mp### (n)ms#### (n)wt## (n)gi### (n)gj#gk#"
  "zu#### (n)zr##### (n)mh#### (n)po#### (n)"
)

GET_PLATE_FMT = "xs#####xd#yj####yd#zj####zd#gr#th####te####gw#go####gb####gt##ga#gc#"
PUT_PLATE_FMT = "xs#####xd#yj####yd#zj####zd#th####te####gr#go####ga#"
INTERMEDIATE_FMT = "xs#####xd#yj####yd#zj####zd#gr#th####ga#xe# #"


class TestSTARResponseParsing(unittest.TestCase):
  """ Test parsing of response from Hamilton. """

  def setUp(self):
    super().setUp()
    self.star = STAR()

  def test_parse_response_params(self):
    parsed = parse_star_fw_string("C0QMid1111", "")
    self.assertEqual(parsed, {"id": 1111})

    parsed = parse_star_fw_string("C0QMid1111", "id####")
    self.assertEqual(parsed, {"id": 1111})

    parsed = parse_star_fw_string("C0QMid1112aaabc", "aa&&&")
    self.assertEqual(parsed, {"id": 1112, "aa": "abc"})

    parsed = parse_star_fw_string("C0QMid1112aa-21", "aa##")
    self.assertEqual(parsed, {"id": 1112, "aa": -21})

    parsed = parse_star_fw_string("C0QMid1113pqABC", "pq***")
    self.assertEqual(parsed, {"id": 1113, "pq": int("ABC", base=16)})

    with self.assertRaises(ValueError):
      # should fail with auto-added id.
      parsed = parse_star_fw_string("C0QMaaabc", "")
      self.assertEqual(parsed, "")

    with self.assertRaises(ValueError):
      parse_star_fw_string("C0QM", "id####") # pylint: disable=expression-not-assigned

    with self.assertRaises(ValueError):
      parse_star_fw_string("C0RV", "") # pylint: disable=expression-not-assigned

  def test_parse_response_no_errors(self):
    parsed = parse_star_fw_string("C0QMid1111", "")
    self.assertEqual(parsed, {"id": 1111})

    parsed = parse_star_fw_string("C0QMid1111 er00/00", "")
    self.assertEqual(parsed, {"id": 1111})

    parsed = parse_star_fw_string("C0QMid1111 er00/00 P100/00", "")
    self.assertEqual(parsed, {"id": 1111})

  def test_parse_response_master_error(self):
    with self.assertRaises(STARFirmwareError) as ctx:
      self.star.check_fw_string_error("C0QMid1111 er01/30")
    e = ctx.exception
    self.assertEqual(len(e.errors), 1)
    self.assertIn("Master", e.errors)
    self.assertIsInstance(e.errors["Master"], CommandSyntaxError)
    self.assertEqual(e.errors["Master"].message, "Unknown command")

  def test_parse_response_slave_errors(self):
    with self.assertRaises(STARFirmwareError) as ctx:
      self.star.check_fw_string_error("C0QMid1111 er99/00 P100/00 P235/00 P402/98 PG08/76")
    e = ctx.exception
    self.assertEqual(len(e.errors), 3)
    self.assertNotIn("Master", e.errors)
    self.assertNotIn("Pipetting channel 1", e.errors)

    self.assertEqual(e.errors["Pipetting channel 2"].raw_response, "35/00")
    self.assertEqual(e.errors["Pipetting channel 4"].raw_response, "02/98")
    self.assertEqual(e.errors["Pipetting channel 16"].raw_response, "08/76")

    self.assertIsInstance(e.errors["Pipetting channel 2"], UnknownHamiltonError)
    self.assertIsInstance(e.errors["Pipetting channel 4"], HardwareError)
    self.assertIsInstance(e.errors["Pipetting channel 16"], HamiltonNoTipError)

    self.assertEqual(e.errors["Pipetting channel 2"].message, "No error")
    self.assertEqual(e.errors["Pipetting channel 4"].message, "Unknown trace information code 98")
    self.assertEqual(e.errors["Pipetting channel 16"].message, "Tip already picked up")

  def test_parse_slave_response_errors(self):
    with self.assertRaises(STARFirmwareError) as ctx:
      self.star.check_fw_string_error("P1OQid1111er30")

    e = ctx.exception
    self.assertEqual(len(e.errors), 1)
    self.assertNotIn("Master", e.errors)
    self.assertIn("Pipetting channel 1", e.errors)
    self.assertIsInstance(e.errors["Pipetting channel 1"], UnknownHamiltonError)
    self.assertEqual(e.errors["Pipetting channel 1"].message, "Unknown command")


class STARUSBCommsMocker(STAR):
  """ Mocks PyUSB """

  async def setup(self, send_response):
    self.dev = MockDev(send_response)
    self.read_endpoint = MockEndpoint()
    self.write_endpoint = MockEndpoint()


class TestSTARUSBComms(unittest.IsolatedAsyncioTestCase):
  """ Test that USB data is parsed correctly. """

  async def test_send_command_correct_response(self):
    star = STARUSBCommsMocker()
    await star.setup(send_response="C0QMid0001") # correct response
    resp = await star.send_command("C0", command="QM", fmt="id####")
    self.assertEqual(resp, {"id": 1})

  async def test_send_command_wrong_id(self):
    star = STARUSBCommsMocker(read_timeout=2, packet_read_timeout=1)
    await star.setup(send_response="C0QMid0000") # wrong response
    with self.assertRaises(TimeoutError):
      await star.send_command("C0", command="QM")

  async def test_send_command_plaintext_response(self):
    star = STARUSBCommsMocker(read_timeout=2, packet_read_timeout=1)
    await star.setup(send_response="this is plain text") # wrong response
    with self.assertRaises(TimeoutError):
      await star.send_command("C0", command="QM")


class STARCommandCatcher(STAR):
  """ Mock backend for star that catches commands and saves them instead of sending them to the
  machine. """

  def __init__(self):
    super().__init__()
    self.commands = []

  async def setup(self) -> None:
    self._num_channels = 8
    self.iswap_installed = True
    self.core96_head_installed = True
    self._core_parked = True

  async def send_command(self, module, command, tip_pattern=None, fmt="", read_timeout=0,
    write_timeout=0, **kwargs):
    cmd, _ = self._assemble_command(module, command, tip_pattern, **kwargs)
    self.commands.append(cmd)

  async def stop(self):
    self.stop_finished = True


class TestSTARLiquidHandlerCommands(unittest.IsolatedAsyncioTestCase):
  """ Test STAR backend for liquid handling. """

  async def asyncSetUp(self):
    # pylint: disable=invalid-name
    self.mockSTAR = STARCommandCatcher()
    self.deck = STARLetDeck()
    self.lh = LiquidHandler(self.mockSTAR, deck=self.deck)

    self.tip_car = TIP_CAR_480_A00(name="tip carrier")
    self.tip_car[1] = self.tip_rack = STF_L(name="tip_rack_01")
    self.tip_car[2] = self.tip_rack2 = HTF_L(name="tip_rack_02")
    self.deck.assign_child_resource(self.tip_car, rails=1)

    self.plt_car = PLT_CAR_L5AC_A00(name="plate carrier")
    self.plt_car[0] = self.plate = Cos_96_EZWash(name="plate_01", with_lid=True)
    self.plt_car[1] = self.other_plate = Cos_96_EZWash(name="plate_02", with_lid=True)
    self.deck.assign_child_resource(self.plt_car, rails=9)

    class BlueBucket(Container):
      def __init__(self, name: str):
        super().__init__(name, size_x=123, size_y=82, size_z=75, category="bucket",
          max_volume=123 * 82 * 75)
    self.bb = BlueBucket(name="blue bucket")
    self.deck.assign_child_resource(self.bb, location=Coordinate(425, 141.5, 120))

    self.maxDiff = None

    await self.lh.setup()

  async def asyncTearDown(self):
    await self.lh.stop()

  def _assert_command_in_command_buffer(self, cmd: str, should_be: bool, fmt: str):
    """ Assert that the given command was sent to the backend. The ordering of the parameters is not
    taken into account, but the values and formatting should match. The id parameter of the command
    is ignored.

    If a command is found, it is removed from the command buffer.

    Args:
      cmd: the command to look for
      should_be: whether the command should be found or not
      fmt: the format of the command
    """

    found = False
    # Command that fits the format, but is not the same as the command we are looking for.
    similar = None

    parsed_cmd = parse_star_fw_string(cmd, fmt)
    parsed_cmd.pop("id")

    for sent_cmd in self.mockSTAR.commands:
      # When the module and command do not match, there is no point in comparing the parameters.
      if sent_cmd[0:4] != cmd[0:4]:
        continue

      try:
        parsed_sent_cmd = parse_star_fw_string(sent_cmd, fmt)
        parsed_sent_cmd.pop("id")

        if parsed_cmd == parsed_sent_cmd:
          self.mockSTAR.commands.remove(sent_cmd)
          found = True
          break
        else:
          similar = parsed_sent_cmd
      except ValueError as e:
        # The command could not be parsed.
        print(e)
        continue

    if should_be and not found:
      if similar is not None:
        # These will not be equal, but this method does give a better error message than `fail`.
        self.assertEqual(similar, parsed_cmd)
      else:
        self.fail(f"Command {cmd} not found in sent commands: {self.mockSTAR.commands}")
    elif not should_be and found:
      self.fail(f"Command {cmd} was found in sent commands: {self.mockSTAR.commands}")

  async def test_indictor_light(self):
    """ Test the indicator light. """
    await self.mockSTAR.set_loading_indicators(bit_pattern=[True]*54, blink_pattern=[False]*54)
    self._assert_command_sent_once("C0CPid0000cl3FFFFFFFFFFFFFcb00000000000000",
                                             "cl**************cb**************")

  def test_ops_to_fw_positions(self):
    """ Convert channel positions to firmware positions. """
    # pylint: disable=protected-access
    tip_a1 = self.tip_rack.get_item("A1")
    tip_f1 = self.tip_rack.get_item("F1")
    tip = self.tip_rack.get_tip("A1")

    op1 = Pickup(resource=tip_a1, tip=tip, offset=Coordinate.zero())
    op2 = Pickup(resource=tip_f1, tip=tip, offset=Coordinate.zero())
    self.assertEqual(
      self.mockSTAR._ops_to_fw_positions((op1,), use_channels=[0]),
      ([1179, 0], [2418, 0], [True, False])
    )

    self.assertEqual(
      self.mockSTAR._ops_to_fw_positions((op1, op2), use_channels=[0, 1]),
      ([1179, 1179, 0], [2418, 1968, 0], [True, True, False])
    )

    self.assertEqual(
      self.mockSTAR._ops_to_fw_positions((op1, op2), use_channels=[1, 2]),
      ([0, 1179, 1179, 0], [0, 2418, 1968, 0], [False, True, True, False])
    )

    # check two operations on the same row, different column.
    tip_a2 = self.tip_rack.get_item("A2")
    op3 = Pickup(resource=tip_a2, tip=tip, offset=Coordinate.zero())
    self.assertEqual(
      self.mockSTAR._ops_to_fw_positions((op1, op3), use_channels=[0, 1]),
      ([1179, 1269, 0], [2418, 2418, 0], [True, True, False])
    )

    # A1, A2, B1, B2
    tip_b1 = self.tip_rack.get_item("B1")
    op4 = Pickup(resource=tip_b1, tip=tip, offset=Coordinate.zero())
    tip_b2 = self.tip_rack.get_item("B2")
    op5 = Pickup(resource=tip_b2, tip=tip, offset=Coordinate.zero())
    self.assertEqual(
      self.mockSTAR._ops_to_fw_positions((op1, op4, op3, op5), use_channels=[0, 1, 2, 3]),
      ([1179, 1179, 1269, 1269, 0], [2418, 2328, 2418, 2328, 0], [True, True, True, True, False])
    )

    # make sure two operations on the same spot are not allowed
    with self.assertRaises(ValueError):
      self.mockSTAR._ops_to_fw_positions((op1, op1), use_channels=[0, 1])

  def _assert_command_sent_once(self, cmd: str, fmt: str):
    """ Assert that the given command was sent to the backend exactly once. """
    self._assert_command_in_command_buffer(cmd, True, fmt)
    self._assert_command_in_command_buffer(cmd, False, fmt)

  def test_tip_definition(self):
    pass

  async def test_tip_pickup_01(self):
    await self.lh.pick_up_tips(self.tip_rack["A1", "B1"])
    self._assert_command_sent_once(
      "C0TPid0000xp01179 01179 00000&yp2418 2328 0000tm1 1 0&tt01tp2243tz2163th2450td0",
      PICKUP_TIP_FORMAT)

  async def test_tip_pickup_56(self):
    await self.lh.pick_up_tips(self.tip_rack["E1", "F1"], use_channels=[4, 5])
    self._assert_command_sent_once(
      "C0TPid0000xp00000 00000 00000 00000 01179 01179 00000&yp0000 0000 0000 0000 2058 1968 "
      "0000&tm0 0 0 0 1 1 0 &tt01tp2243tz2163th2450td0",
      PICKUP_TIP_FORMAT)

  async def test_tip_pickup_15(self):
    await self.lh.pick_up_tips(self.tip_rack["A1", "F1"], use_channels=[0, 4])
    self._assert_command_sent_once(
      "C0TPid0000xp01179 00000 00000 00000 01179 00000&yp2418 0000 0000 0000 1968 0000 "
      "&tm1 0 0 0 1 0&tt01tp2243tz2163th2450td0",
      PICKUP_TIP_FORMAT)

  async def test_tip_drop_56(self):
    await self.test_tip_pickup_56() # pick up tips first
    await self.lh.drop_tips(self.tip_rack["E1", "F1"], use_channels=[4, 5])
    self._assert_command_sent_once(
      "C0TRid0000xp00000 00000 00000 00000 01179 01179 00000&yp0000 0000 0000 0000 2058 1968 "
      "0000&tm0 0 0 0 1 1 0&tp2243tz2163th2450ti1", DROP_TIP_FORMAT)

  async def test_aspirate56(self):
    self.maxDiff = None
    await self.test_tip_pickup_56() # pick up tips first
    assert self.plate.lid is not None
    self.plate.lid.unassign()
    for well in self.plate.get_items(["A1", "B1"]):
      well.tracker.set_liquids([(None, 100 * 1.072)]) # liquid class correction
    await self.lh.aspirate(self.plate["A1", "B1"], vols=[100, 100], use_channels=[4, 5])
    self._assert_command_sent_once("C0ASid0004at0 0 0 0 0 0 0&tm0 0 0 0 1 1 0&xp00000 00000 00000 "
      "00000 02980 02980 00000&yp0000 0000 0000 0000 1460 1370 0000&th2450te2450lp2011 2011 2011 "
      "2011 2011 2011 2011&ch000 000 000 000 000 000 000&zl1881 1881 1881 1881 1881 1881 1881&"
      "po0100 0100 0100 0100 0100 0100 0100&zu0032 0032 0032 0032 0032 0032 0032&zr06180 06180 "
      "06180 06180 06180 06180 06180&zx1831 1831 1831 1831 1831 1831 1831&ip0000 0000 0000 0000 "
      "0000 0000 0000&it0 0 0 0 0 0 0&fp0000 0000 0000 0000 0000 0000 0000&av01072 01072 01072 "
      "01072 01072 01072 01072&as1000 1000 1000 1000 1000 1000 1000&ta000 000 000 000 000 000 000&"
      "ba0000 0000 0000 0000 0000 0000 0000&oa000 000 000 000 000 000 000&lm0 0 0 0 0 0 0&ll1 1 1 "
      "1 1 1 1&lv1 1 1 1 1 1 1&zo000 000 000 000 000 000 000&ld00 00 00 00 00 00 00&de0020 0020 "
      "0020 0020 0020 0020 0020&wt10 10 10 10 10 10 10&mv00000 00000 00000 00000 00000 00000 00000&"
      "mc00 00 00 00 00 00 00&mp000 000 000 000 000 000 000&ms1000 1000 1000 1000 1000 1000 1000&"
      "mh0000 0000 0000 0000 0000 0000 0000&gi000 000 000 000 000 000 000&gj0gk0lk0 0 0 0 0 0 0&"
      "ik0000 0000 0000 0000 0000 0000 0000&sd0500 0500 0500 0500 0500 0500 0500&se0500 0500 0500 "
      "0500 0500 0500 0500&sz0300 0300 0300 0300 0300 0300 0300&io0000 0000 0000 0000 0000 0000 0"
      "000&il00000 00000 00000 00000 00000 00000 00000&in0000 0000 0000 0000 0000 0000 0000&",
      ASPIRATION_COMMAND_FORMAT)

  async def test_single_channel_aspiration(self):
    self.lh.update_head_state({0: self.tip_rack.get_tip("A1")})
    assert self.plate.lid is not None
    self.plate.lid.unassign()
    well = self.plate.get_item("A1")
    well.tracker.set_liquids([(None, 100 * 1.072)]) # liquid class correction
    await self.lh.aspirate([well], vols=[100])

    # This passes the test, but is not the real command.
    self._assert_command_sent_once(
      "C0ASid0002at0 0&tm1 0&xp02980 00000&yp1460 0000&th2450te2450lp2011 2011&ch000 000&zl1881 "
      "1881&po0100 0100&zu0032 0032&zr06180 06180&zx1831 1831&ip0000 0000&it0 0&fp0000 0000&"
      "av01072 01072&as1000 1000&ta000 000&ba0000 0000&oa000 000&lm0 0&ll1 1&lv1 1&zo000 000&"
      "ld00 00&de0020 0020&wt10 10&mv00000 00000&mc00 00&mp000 000&ms1000 1000&mh0000 0000&"
      "gi000 000&gj0gk0lk0 0&ik0000 0000&sd0500 0500&se0500 0500&sz0300 0300&io0000 0000&"
      "il00000 00000&in0000 0000&",
      fmt=ASPIRATION_COMMAND_FORMAT)

  async def test_single_channel_aspiration_liquid_height(self):
    self.lh.update_head_state({0: self.tip_rack.get_tip("A1")})
    # TODO: Hamilton liquid classes
    assert self.plate.lid is not None
    self.plate.lid.unassign()
    well = self.plate.get_item("A1")
    well.tracker.set_liquids([(None, 100 * 1.072)]) # liquid class correction
    await self.lh.aspirate([well], vols=[100], liquid_height=10)

    # This passes the test, but is not the real command.
    self._assert_command_sent_once(
      "C0ASid0002at0 0&tm1 0&xp02980 00000&yp1460 0000&th2450te2450lp2011 2011&ch000 000&zl1971 "
      "1971&po0100 0100&zu0032 0032&zr06180 06180&zx1921 1921&ip0000 0000&it0 0&fp0000 0000&"
      "av01072 01072&as1000 1000&ta000 000&ba0000 0000&oa000 000&lm0 0&ll1 1&lv1 1&zo000 000&"
      "ld00 00&de0020 0020&wt10 10&mv00000 00000&mc00 00&mp000 000&ms1000 1000&mh0000 0000&"
      "gi000 000&gj0gk0lk0 0&ik0000 0000&sd0500 0500&se0500 0500&sz0300 0300&io0000 0000&"
      "il00000 00000&in0000 0000&",
      fmt=ASPIRATION_COMMAND_FORMAT)

  async def test_multi_channel_aspiration(self):
    self.lh.update_head_state({0: self.tip_rack.get_tip("A1"), 1: self.tip_rack.get_tip("B1")})
    # TODO: Hamilton liquid classes
    assert self.plate.lid is not None
    self.plate.lid.unassign()
    wells = self.plate.get_items("A1:B1")
    for well in wells:
      well.tracker.set_liquids([(None, 100 * 1.072)]) # liquid class correction
    await self.lh.aspirate(self.plate["A1:B1"], vols=100)

    # This passes the test, but is not the real command.
    self._assert_command_sent_once(
      "C0ASid0002at0 0 0&tm1 1 0&xp02980 02980 00000&yp1460 1370 0000&th2450te2450lp2011 2011 2011&"
      "ch000 000 000&zl1881 1881 1881&po0100 0100 0100&zu0032 0032 0032&zr06180 06180 06180&"
      "zx1831 1831 1831&ip0000 0000 0000&it0 0 0&fp0000 0000 0000&av01072 01072 01072&as1000 1000 "
      "1000&ta000 000 000&ba0000 0000 0000&oa000 000 000&lm0 0 0&ll1 1 1&lv1 1 1&zo000 000 000&"
      "ld00 00 00&de0020 0020 0020&wt10 10 10&mv00000 00000 00000&mc00 00 00&mp000 000 000&"
      "ms1000 1000 1000&mh0000 0000 0000&gi000 000 000&gj0gk0lk0 0 0&ik0000 0000 0000&sd0500 0500 "
      "0500&se0500 0500 0500&sz0300 0300 0300&io0000 0000 0000&il00000 00000 00000&in0000 0000 "
      "0000&",
      fmt=ASPIRATION_COMMAND_FORMAT)

  async def test_aspirate_single_resource(self):
    self.lh.update_head_state({i: self.tip_rack.get_tip(i) for i in range(5)})
    with no_volume_tracking():
      await self.lh.aspirate(self.bb, vols=10, use_channels=[0, 1, 2, 3, 4], liquid_height=1)
    self._assert_command_sent_once(
      "C0ASid0002at0 0 0 0 0 0&tm1 1 1 1 1 0&xp04865 04865 04865 04865 04865 00000&yp2098 1961 "
      "1825 1688 1551 0000&th2450te2450lp2000 2000 2000 2000 2000 2000&ch000 000 000 000 000 000&"
      "zl1210 1210 1210 1210 1210 1210&po0100 0100 0100 0100 0100 0100&zu0032 0032 0032 0032 0032 "
      "0032&zr06180 06180 06180 06180 06180 06180&zx1160 1160 1160 1160 1160 1160&ip0000 0000 0000 "
      "0000 0000 0000&it0 0 0 0 0 0&fp0000 0000 0000 0000 0000 0000&av00119 00119 00119 00119 "
      "00119 00119&as1000 1000 1000 1000 1000 1000&ta000 000 000 000 000 000&ba0000 0000 0000 0000 "
      "0000 0000&oa000 000 000 000 000 000&lm0 0 0 0 0 0&ll1 1 1 1 1 1&lv1 1 1 1 1 1&zo000 000 000 "
      "000 000 000&ld00 00 00 00 00 00&de0020 0020 0020 0020 0020 0020&wt10 10 10 10 10 10&mv00000 "
      "00000 00000 00000 00000 00000&mc00 00 00 00 00 00&mp000 000 000 000 000 000&ms1000 1000 "
      "1000 1000 1000 1000&mh0000 0000 0000 0000 0000 0000&gi000 000 000 000 000 000&gj0gk0lk0 0 0 "
      "0 0 0&ik0000 0000 0000 0000 0000 0000&sd0500 0500 0500 0500 0500 0500&se0500 0500 0500 0500 "
      "0500 0500&sz0300 0300 0300 0300 0300 0300&io0000 0000 0000 0000 0000 0000&il00000 00000 "
      "00000 00000 00000 00000&in0000 0000 0000 0000 0000 0000&",
      fmt=ASPIRATION_COMMAND_FORMAT)

  async def test_dispense_single_resource(self):
    self.lh.update_head_state({i: self.tip_rack.get_tip(i) for i in range(5)})
    with no_volume_tracking():
      await self.lh.dispense(self.bb, vols=10, use_channels=[0, 1, 2, 3, 4], liquid_height=1,
                            #  blow_out=[True]*5, jet=[True]*5)
                             blow_out=[True]*5, jet=[True]*5)
    self._assert_command_sent_once(
      "C0DSid0002dm1 1 1 1 1 1&tm1 1 1 1 1 0&xp04865 04865 04865 04865 04865 00000&yp2098 1961 "
      "1825 1688 1551 0000&zx1260 1260 1260 1260 1260 1260&lp2000 2000 2000 2000 2000 2000&zl1210 "
      "1210 1210 1210 1210 1210&po0100 0100 0100 0100 0100 0100&ip0000 0000 0000 0000 0000 0000&"
      "it0 0 0 0 0 0&fp0000 0000 0000 0000 0000 0000&zu0032 0032 0032 0032 0032 0032&zr06180 06180 "
      "06180 06180 06180 06180&th2450te2450dv00116 00116 00116 00116 00116 00116&ds1800 1800 1800 "
      "1800 1800 1800&ss0050 0050 0050 0050 0050 0050&rv000 000 000 000 000 000&ta050 050 050 050 "
      "050 050&ba0300 0300 0300 0300 0300 0300&lm0 0 0 0 0 0&dj00zo000 000 000 000 000 000&ll1 1 1 "
      "1 1 1&lv1 1 1 1 1 1&de0010 0010 0010 0010 0010 0010&wt00 00 00 00 00 00&mv00000 00000 00000 "
      "00000 00000 00000&mc00 00 00 00 00 00&mp000 000 000 000 000 000&ms0010 0010 0010 0010 0010 "
      "0010&mh0000 0000 0000 0000 0000 0000&gi000 000 000 000 000 000&gj0gk0",
      fmt=DISPENSE_RESPONSE_FORMAT)

  async def test_single_channel_dispense(self):
    self.lh.update_head_state({0: self.tip_rack.get_tip("A1")})
    assert self.plate.lid is not None
    self.plate.lid.unassign()
    with no_volume_tracking():
      await self.lh.dispense(self.plate["A1"], vols=[100], jet=[True], blow_out=[True])
    self._assert_command_sent_once(
      "C0DSid0002dm1 1&tm1 0&xp02980 00000&yp1460 0000&zx1931 1931&lp2011 2011&zl1881 1881&"
      "po0100 0100&ip0000 0000&it0 0&fp0000 0000&zu0032 0032&zr06180 06180&th2450te2450"
      "dv01072 01072&ds1800 1800&ss0050 0050&rv000 000&ta050 050&ba0300 03000&lm0 0&"
      "dj00zo000 000&ll1 1&lv1 1&de0010 0010&wt00 00&mv00000 00000&mc00 00&mp000 000&"
      "ms0010 0010&mh0000 0000&gi000 000&gj0gk0",
      fmt=DISPENSE_RESPONSE_FORMAT)

  async def test_multi_channel_dispense(self):
    self.lh.update_head_state({0: self.tip_rack.get_tip("A1"), 1: self.tip_rack.get_tip("B1")})
    # TODO: Hamilton liquid classes
    assert self.plate.lid is not None
    self.plate.lid.unassign()
    with no_volume_tracking():
      await self.lh.dispense(self.plate["A1:B1"], vols=100, jet=[True]*2, blow_out=[True]*2)

    self._assert_command_sent_once(
      "C0DSid0002dm1 1 1&tm1 1 0&xp02980 02980 00000&yp1460 1370 0000&zx1931 1931 1931&lp2011 2011 "
      "2011&zl1881 1881 1881&po0100 0100 0100&ip0000 0000 0000&it0 0 0&fp0000 0000 0000&zu0032 "
      "0032 0032&zr06180 06180 06180&th2450te2450dv01072 01072 01072&ds1800 1800 1800&"
      "ss0050 0050 0050&rv000 000 000&ta050 050 050&ba0300 0300 0300&lm0 0 0&dj00zo000 000 000&"
      "ll1 1 1&lv1 1 1&de0010 0010 0010&wt00 00 00&mv00000 00000 00000&mc00 00 00&mp000 000 000&"
      "ms0010 0010 0010&mh0000 0000 0000&gi000 000 000&gj0gk0",
      fmt=DISPENSE_RESPONSE_FORMAT)

  async def test_zero_volume_liquid_handling(self):
    # just test that this does not throw an error
    self.lh.update_head_state({0: self.tip_rack.get_tip("A1")})
    assert self.plate.lid is not None
    self.plate.lid.unassign()
    await self.lh.aspirate(self.plate["A1"], vols=[0])
    await self.lh.dispense(self.plate["A1"], vols=[0])

  async def test_core_96_tip_pickup(self):
    await self.lh.pick_up_tips96(self.tip_rack)

    self._assert_command_sent_once(
      "C0EPid0208xs01179xd0yh2418tt01wu0za2164zh2450ze2450",
                "xs#####xd#yh####tt##wu#za####zh####ze####")

  async def test_core_96_tip_drop(self):
    await self.lh.pick_up_tips96(self.tip_rack) # pick up tips first
    await self.lh.drop_tips96(self.tip_rack)

    self._assert_command_sent_once(
      "C0ERid0213xs01179xd0yh2418za2164zh2450ze2450",
                "xs#####xd#yh####za####zh####ze####")

  async def test_core_96_tip_discard(self):
    await self.lh.pick_up_tips96(self.tip_rack) # pick up tips first
    await self.lh.discard_tips96()

    self._assert_command_sent_once(
      "C0ERid0213xs02321xd1yh1103za2164zh2450ze2450",
                "xs#####xd#yh####za####zh####ze####")

  async def test_core_96_aspirate(self):
    await self.lh.pick_up_tips96(self.tip_rack2) # pick up high volume tips

    # TODO: Hamilton liquid classes
    assert self.plate.lid is not None
    self.plate.lid.unassign()
    await self.lh.aspirate96(self.plate, volume=100, blow_out=True)

    # volume used to be 01072, but that was generated using a non-core liquid class.
    self._assert_command_sent_once(
      "C0EAid0001aa0xs02980xd0yh1460zh2450ze2450lz1999zt1881zm1871iw000ix0fh000af01083ag2500vt050"
      "bv00000wv00050cm0cs1bs0020wh10hv00000hc00hp000hs1200zv0032zq06180mj000cj0cx0cr000"
      "cwFFFFFFFFFFFFFFFFFFFFFFFFpp0100",
      "xs#####xd#yh####zh####ze####lz####zt####zm####iw###ix#fh###af#####ag####vt###"
      "bv#####wv#####cm#cs#bs####wh##hv#####hc##hp###hs####zv####zq#####mj###cj#cx#cr###"
      "cw************************pp####")

  async def test_core_96_dispense(self):
    await self.lh.pick_up_tips96(self.tip_rack2) # pick up high volume tips
    if self.plate.lid is not None:
      self.plate.lid.unassign()
    await self.lh.aspirate96(self.plate, 100, blow_out=True) # aspirate first

    with no_volume_tracking():
      await self.lh.dispense96(self.plate, 100, blow_out=True)

    # volume used to be 01072, but that was generated using a non-core liquid class.
    self._assert_command_sent_once(
      "C0EDid0001da3xs02980xd0yh1460zh2450ze2450lz1999zt1881zm1871iw000ix0fh000df01083dg1200vt050"
      "bv00000cm0cs1bs0020wh00hv00000hc00hp000hs1200es0050ev000zv0032ej00zq06180mj000cj0cx0cr000"
      "cwFFFFFFFFFFFFFFFFFFFFFFFFpp0100",
      "da#xs#####xd#yh##6#zh####ze####lz####zt####zm##6#iw###ix#fh###df#####dg####vt###"
      "bv#####cm#cs#bs####wh##hv#####hc##hp###hs####es####ev###zv####ej##zq#6###mj###cj#cx#cr###"
      "cw************************pp####")

  async def test_zero_volume_liquid_handling96(self):
    # just test that this does not throw an error
    await self.lh.pick_up_tips96(self.tip_rack)
    assert self.plate.lid is not None
    self.plate.lid.unassign()
    await self.lh.aspirate96(self.plate, 0)
    await self.lh.dispense96(self.plate, 0)

  async def test_iswap(self):
    await self.lh.move_plate(self.plate, self.plt_car[2])
    self._assert_command_sent_once(
      "C0PPid0011xs03475xd0yj1145yd0zj1874zd0gr1th2450te2450gw4go1300gb1237gt20ga0gc1",
      "xs#####xd#yj####yd#zj####zd#gr#th####te####gw#go####gb####gt##ga#gc#")
    self._assert_command_sent_once(
      "C0PRid0012xs03475xd0yj3065yd0zj1874zd0th2450te2450gr1go1300ga0",
      "xs#####xd#yj####yd#zj####zd#th####te####go####ga#")

  async def test_iswap_plate_reader(self):
    plate_reader = PlateReader(name="plate_reader", backend=MockPlateReaderBackend(),
      size_x=0, size_y=0, size_z=0)
    self.lh.deck.assign_child_resource(plate_reader,
      location=Coordinate(1000, 264.7, 200)) # 666: 00002

    await self.lh.move_plate(self.plate, plate_reader, pickup_distance_from_top=8.2,
      get_direction=GripDirection.FRONT, put_direction=GripDirection.LEFT)
    self._assert_command_sent_once(
      "C0PPid0003xs03475xd0yj1145yd0zj1924zd0th2450te2450gw4gb1237go1300gt20gr1ga0gc1",
                "xs#####xd#yj####yd#zj####zd#th####te####gw#gb####go####gt##gr#ga#gc#")
    self._assert_command_sent_once(
      "C0PRid0004xs10430xd0yj3282yd0zj2063zd0th2450te2450go1300gr4ga0",
                "xs#####xd#yj####yd#zj####zd#th####te####go####gr#ga#")

    assert self.plate.rotation == 90
    assert self.plate.get_size_x() == 86 and self.plate.get_size_y() == 127

    await self.lh.move_plate(plate_reader.get_plate(), self.plt_car[0],
      pickup_distance_from_top=8.2, get_direction=GripDirection.LEFT,
      put_direction=GripDirection.FRONT)
    self._assert_command_sent_once(
      "C0PPid0005xs10430xd0yj3282yd0zj2063zd0gr4th2450te2450gw4go1300gb1237gt20ga0gc1",
                "xs#####xd#yj####yd#zj####zd#gr#th####te####gw#go####gb####gt##ga#gc#")
    self._assert_command_sent_once(
      "C0PRid0006xs03475xd0yj1145yd0zj1924zd0th2450te2450gr1go1300ga0",
                "xs#####xd#yj####yd#zj####zd#th####te####gr#go####ga#")

  async def test_iswap_move_lid(self):
    assert self.plate.lid is not None and self.other_plate.lid is not None
    self.other_plate.lid.unassign() # remove lid from plate
    await self.lh.move_lid(self.plate.lid, self.other_plate)

    self._assert_command_sent_once(
      "C0PPid0002xs03475xd0yj1145yd0zj1949zd0gr1th2450te2450gw4go1300gb1237gt20ga0gc1",
      GET_PLATE_FMT)
    self._assert_command_sent_once( # zj sent = 1849
      "C0PRid0003xs03475xd0yj2105yd0zj1949zd0th2450te2450gr1go1300ga0", PUT_PLATE_FMT)

  async def test_iswap_stacking_area(self):
    stacking_area = ResourceStack("stacking_area", direction="z")
    # for some reason it was like this at some point
    # self.lh.assign_resource(hotel, location=Coordinate(6, 414-63, 217.2 - 100))
    # self.lh.deck.assign_child_resource(hotel, location=Coordinate(6, 414-63, 231.7 - 100 +4.5))
    self.lh.deck.assign_child_resource(stacking_area, location=Coordinate(6, 414, 226.2))

    assert self.plate.lid is not None
    await self.lh.move_lid(self.plate.lid, stacking_area)
    self._assert_command_sent_once(
      "C0PPid0002xs03475xd0yj1145yd0zj1949zd0gr1th2450te2450gw4go1300gb1237gt20ga0gc1",
        GET_PLATE_FMT)
    self._assert_command_sent_once(
      "C0PRid0003xs00695xd0yj4570yd0zj2305zd0th2450te2450gr1go1300ga0", PUT_PLATE_FMT)

    # Move lids back (reverse order)
    await self.lh.move_lid(cast(Lid, stacking_area.get_top_item()), self.plate)
    self._assert_command_sent_once(
      "C0PPid0004xs00695xd0yj4570yd0zj2305zd0gr1th2450te2450gw4go1300gb1237gt20ga0gc1",
      GET_PLATE_FMT)
    self._assert_command_sent_once(
      "C0PRid0005xs03475xd0yj1145yd0zj1949zd0th2450te2450gr1go1300ga0", PUT_PLATE_FMT)

  async def test_iswap_stacking_area_2lids(self):
    # for some reason it was like this at some point
    # self.lh.assign_resource(hotel, location=Coordinate(6, 414-63, 217.2 - 100))
    stacking_area = ResourceStack("stacking_area", direction="z")
    self.lh.deck.assign_child_resource(stacking_area, location=Coordinate(6, 414, 226.2))

    assert self.plate.lid is not None and self.other_plate.lid is not None

    await self.lh.move_lid(self.plate.lid, stacking_area)
    self._assert_command_sent_once(
      "C0PPid0002xs03475xd0yj1145yd0zj1949zd0gr1th2450te2450gw4go1300gb1237gt20ga0gc1",
        GET_PLATE_FMT)
    self._assert_command_sent_once(
      "C0PRid0003xs00695xd0yj4570yd0zj2305zd0th2450te2450gr1go1300ga0", PUT_PLATE_FMT)

    await self.lh.move_lid(self.other_plate.lid, stacking_area)
    self._assert_command_sent_once(
      "C0PPid0004xs03475xd0yj2105yd0zj1949zd0gr1th2450te2450gw4go1300gb1237gt20ga0gc1",
        GET_PLATE_FMT)
    self._assert_command_sent_once(
      "C0PRid0005xs00695xd0yj4570yd0zj2405zd0th2450te2450gr1go1300ga0", PUT_PLATE_FMT)

    # Move lids back (reverse order)
    top_item = stacking_area.get_top_item()
    assert isinstance(top_item, Lid)
    await self.lh.move_lid(top_item, self.plate)
    self._assert_command_sent_once(
      "C0PPid0004xs00695xd0yj4570yd0zj2405zd0gr1th2450te2450gw4go1300gb1237gt20ga0gc1",
      GET_PLATE_FMT)
    self._assert_command_sent_once(
      "C0PRid0005xs03475xd0yj1145yd0zj1949zd0th2450te2450gr1go1300ga0", PUT_PLATE_FMT)

    top_item = stacking_area.get_top_item()
    assert isinstance(top_item, Lid)
    await self.lh.move_lid(top_item, self.other_plate)
    self._assert_command_sent_once(
      "C0PPid0004xs00695xd0yj4570yd0zj2305zd0gr1th2450te2450gw4go1300gb1237gt20ga0gc1",
      GET_PLATE_FMT)
    self._assert_command_sent_once(
      "C0PRid0005xs03475xd0yj2105yd0zj1949zd0th2450te2450gr1go1300ga0", PUT_PLATE_FMT)

  async def test_iswap_move_with_intermediate_locations(self):
    await self.lh.move_plate(self.plate, self.plt_car[1], intermediate_locations=[
      self.plt_car[2].get_absolute_location() + Coordinate(50, 0, 50),
      self.plt_car[3].get_absolute_location() + Coordinate(-50, 0, 50),
    ])

    self._assert_command_sent_once(
      "C0PPid0023xs03475xd0yj1145yd0zj1874zd0gr1th2450te2450gw4go1300gb1237gt20ga0gc1",
      GET_PLATE_FMT)
    self._assert_command_sent_once(
      "C0PMid0025xs03975xd0yj3065yd0zj2434zd0gr1th2450ga1xe4 1", INTERMEDIATE_FMT)
    self._assert_command_sent_once(
      "C0PMid0024xs02975xd0yj4025yd0zj2434zd0gr1th2450ga1xe4 1", INTERMEDIATE_FMT)
    self._assert_command_sent_once(
      "C0PRid0026xs03475xd0yj2105yd0zj1874zd0th2450te2450gr1go1300ga0",
      PUT_PLATE_FMT)

  async def test_discard_tips(self):
    await self.lh.pick_up_tips(self.tip_rack["A1:H1"])
    await self.lh.discard_tips()
    self._assert_command_sent_once(
     "C0TRid0206xp08000 08000 08000 08000 08000 08000 08000 08000yp4050 3782 3514 3246 2978 2710 "
     "2442 2174tp1970tz1870th2450te2450tm1 1 1 1 1 1 1 1ti0",
     DROP_TIP_FORMAT)

  async def test_portrait_tip_rack_handling(self):
    # Test with an alternative setup.

    deck = STARLetDeck()
    lh = LiquidHandler(self.mockSTAR, deck=deck)
    tip_car = TIP_CAR_288_C00(name="tip carrier")
    tip_car[0] = tr = HT_P(name="tips_01")
    deck.assign_child_resource(tip_car, rails=2)
    await lh.setup()

    await lh.pick_up_tips(tr["A4:A1"])

    self._assert_command_sent_once(
     "C0TPid0035xp01360 01360 01360 01360 00000&yp1380 1290 1200 1110 0000&tm1 1 1 1 0&tt01tp2263tz"
     "2163th2450td0",
     PICKUP_TIP_FORMAT)

    await lh.drop_tips(tr["A4:A1"])

    self._assert_command_sent_once(
     "C0TRid0036xp01360 01360 01360 01360 00000&yp1380 1290 1200 1110 0000&tm1 1 1 1 0&tp2263tz"
     "2183th2450ti1",
     DROP_TIP_FORMAT)

  def test_serialize(self):
    serialized = LiquidHandler(backend=STAR(), deck=STARLetDeck()).serialize()
    deserialized = LiquidHandler.deserialize(serialized)
    self.assertEqual(deserialized.__class__.__name__, "LiquidHandler")
    self.assertEqual(deserialized.backend.__class__.__name__, "STAR")

  async def test_move_core(self):
    await self.lh.move_plate(self.plate, self.plt_car[1], pickup_distance_from_top=13,
                             use_arm="core")
    self._assert_command_sent_once("C0ZTid0020xs07975xd0ya1250yb1070pa07pb08tp2350tz2250th2450tt14",
                                   "xs#####xd#ya####yb####pa##pb##tp####tz####th####tt##")
    self._assert_command_sent_once("C0ZPid0021xs03475xd0yj1145yv0050zj1876zy0500yo0890yg0830yw15"
                                   "th2450te2450",
                                   "xs#####xd#yj####yv####zj####zy####yo####yg####yw##th####te####")
    self._assert_command_sent_once("C0ZRid0022xs03475xd0yj2105zj1876zi000zy0500yo0890th2450te2450",
                                   "xs#####xd#yj####zj####zi###zy####yo####th####te####")
    self._assert_command_sent_once("C0ZSid0023xs07975xd0ya1250yb1070tp2150tz2050th2450te2450",
                                    "xs#####xd#ya####yb####tp####tz####th####te####")

  async def test_iswap_pick_up_resource_grip_direction_changes_plate_width(self):
    size_x = 100
    size_y = 200
    plate = Plate("dummy", size_x=size_x, size_y=size_y, size_z=100, items=[])
    plate.location = Coordinate.zero()

    with unittest.mock.patch.object(self.lh.backend, "iswap_get_plate") as mocked_iswap_get_plate:
      await cast(STAR, self.lh.backend).iswap_pick_up_resource(plate, GripDirection.FRONT, 1)
      assert mocked_iswap_get_plate.call_args.kwargs["plate_width"] == size_x * 10 - 33

    with unittest.mock.patch.object(self.lh.backend, "iswap_get_plate") as mocked_iswap_get_plate:
      await cast(STAR, self.lh.backend).iswap_pick_up_resource(plate, GripDirection.LEFT, 1)
      assert mocked_iswap_get_plate.call_args.kwargs["plate_width"] == size_y * 10 - 33

  async def test_iswap_release_picked_up_resource_grip_direction_changes_plate_width(self):
    size_x = 100
    size_y = 200
    plate = Plate("dummy", size_x=size_x, size_y=size_y, size_z=100, items=[])
    plate.location = Coordinate.zero()

    with unittest.mock.patch.object(self.lh.backend, "iswap_put_plate") as mocked_iswap_get_plate:
      await cast(STAR, self.lh.backend).iswap_release_picked_up_resource(
        location=Coordinate.zero(),
        resource=plate,
        rotation=0,
        offset=Coordinate.zero(),
        grip_direction=GripDirection.FRONT,
        pickup_distance_from_top=1,
      )
      assert mocked_iswap_get_plate.call_args.kwargs["open_gripper_position"] == size_x * 10 + 30

    with unittest.mock.patch.object(self.lh.backend, "iswap_put_plate") as mocked_iswap_get_plate:
      await cast(STAR, self.lh.backend).iswap_release_picked_up_resource(
        location=Coordinate.zero(),
        resource=plate,
        rotation=0,
        offset=Coordinate.zero(),
        grip_direction=GripDirection.LEFT,
        pickup_distance_from_top=1,
      )
      assert mocked_iswap_get_plate.call_args.kwargs["open_gripper_position"] == size_y * 10 + 30
=======
""" Tests for the Hamilton STAR backend. """

from typing import cast
import unittest
import unittest.mock

from pylabrobot.liquid_handling import LiquidHandler
from pylabrobot.plate_reading import PlateReader
from pylabrobot.plate_reading.plate_reader_tests import MockPlateReaderBackend
from pylabrobot.resources import (
  Container,
  TIP_CAR_480_A00,
  TIP_CAR_288_C00,
  PLT_CAR_L5AC_A00,
  Cos_96_EZWash,
  HT_P,
  HTF_L,
  Coordinate,
  ResourceStack,
  Lid,
  no_volume_tracking
)
from pylabrobot.resources.hamilton import STARLetDeck
from pylabrobot.resources.ml_star import STF_L
from pylabrobot.liquid_handling.standard import Pickup, GripDirection
from pylabrobot.resources.plate import Plate

from tests.usb import MockDev, MockEndpoint

from .STAR import (
  STAR,
  parse_star_fw_string,
  STARFirmwareError,
  CommandSyntaxError,
  HamiltonNoTipError,
  HardwareError,
  UnknownHamiltonError
)


PICKUP_TIP_FORMAT = "xp##### (n)yp#### (n)tm# (n)tt##tp####tz####th####td#"
DROP_TIP_FORMAT = "xp##### (n)yp#### (n)tm# (n)tp####tz####th####ti#"
ASPIRATION_COMMAND_FORMAT = (
  "at# (n)tm# (n)xp##### (n)yp#### (n)th####te####lp#### (n)ch### (n)zl#### (n)zx#### (n)"
  "ip#### (n)it# (n)fp#### (n)av#### (n)as#### (n)ta### (n)ba#### (n)oa### (n)lm# (n)ll# (n)"
  "lv# (n)ld## (n)de#### (n)wt## (n)mv##### (n)mc## (n)mp### (n)ms#### (n)gi### (n)gj#gk#"
  "zu#### (n)zr#### (n)mh#### (n)zo### (n)po#### (n)lk# (n)ik#### (n)sd#### (n)se#### (n)"
  "sz#### (n)io#### (n)il##### (n)in#### (n)"
)
DISPENSE_RESPONSE_FORMAT = (
  "dm# (n)tm# (n)xp##### (n)yp#### (n)zx#### (n)lp#### (n)zl#### (n)ip#### (n)it# (n)fp#### (n)"
  "th####te####dv##### (n)ds#### (n)ss#### (n)rv### (n)ta### (n)ba#### (n)lm# (n)zo### (n)"
  "ll# (n)lv# (n)de#### (n)mv##### (n)mc## (n)mp### (n)ms#### (n)wt## (n)gi### (n)gj#gk#"
  "zu#### (n)zr##### (n)mh#### (n)po#### (n)"
)

GET_PLATE_FMT = "xs#####xd#yj####yd#zj####zd#gr#th####te####gw#go####gb####gt##ga#gc#"
PUT_PLATE_FMT = "xs#####xd#yj####yd#zj####zd#th####te####gr#go####ga#"
INTERMEDIATE_FMT = "xs#####xd#yj####yd#zj####zd#gr#th####ga#xe# #"


class TestSTARResponseParsing(unittest.TestCase):
  """ Test parsing of response from Hamilton. """

  def setUp(self):
    super().setUp()
    self.star = STAR()

  def test_parse_response_params(self):
    parsed = parse_star_fw_string("C0QMid1111", "")
    self.assertEqual(parsed, {"id": 1111})

    parsed = parse_star_fw_string("C0QMid1111", "id####")
    self.assertEqual(parsed, {"id": 1111})

    parsed = parse_star_fw_string("C0QMid1112aaabc", "aa&&&")
    self.assertEqual(parsed, {"id": 1112, "aa": "abc"})

    parsed = parse_star_fw_string("C0QMid1112aa-21", "aa##")
    self.assertEqual(parsed, {"id": 1112, "aa": -21})

    parsed = parse_star_fw_string("C0QMid1113pqABC", "pq***")
    self.assertEqual(parsed, {"id": 1113, "pq": int("ABC", base=16)})

    with self.assertRaises(ValueError):
      # should fail with auto-added id.
      parsed = parse_star_fw_string("C0QMaaabc", "")
      self.assertEqual(parsed, "")

    with self.assertRaises(ValueError):
      parse_star_fw_string("C0QM", "id####") # pylint: disable=expression-not-assigned

    with self.assertRaises(ValueError):
      parse_star_fw_string("C0RV", "") # pylint: disable=expression-not-assigned

  def test_parse_response_no_errors(self):
    parsed = parse_star_fw_string("C0QMid1111", "")
    self.assertEqual(parsed, {"id": 1111})

    parsed = parse_star_fw_string("C0QMid1111 er00/00", "")
    self.assertEqual(parsed, {"id": 1111})

    parsed = parse_star_fw_string("C0QMid1111 er00/00 P100/00", "")
    self.assertEqual(parsed, {"id": 1111})

  def test_parse_response_master_error(self):
    with self.assertRaises(STARFirmwareError) as ctx:
      self.star.check_fw_string_error("C0QMid1111 er01/30")
    e = ctx.exception
    self.assertEqual(len(e.errors), 1)
    self.assertIn("Master", e.errors)
    self.assertIsInstance(e.errors["Master"], CommandSyntaxError)
    self.assertEqual(e.errors["Master"].message, "Unknown command")

  def test_parse_response_slave_errors(self):
    with self.assertRaises(STARFirmwareError) as ctx:
      self.star.check_fw_string_error("C0QMid1111 er99/00 P100/00 P235/00 P402/98 PG08/76")
    e = ctx.exception
    self.assertEqual(len(e.errors), 3)
    self.assertNotIn("Master", e.errors)
    self.assertNotIn("Pipetting channel 1", e.errors)

    self.assertEqual(e.errors["Pipetting channel 2"].raw_response, "35/00")
    self.assertEqual(e.errors["Pipetting channel 4"].raw_response, "02/98")
    self.assertEqual(e.errors["Pipetting channel 16"].raw_response, "08/76")

    self.assertIsInstance(e.errors["Pipetting channel 2"], UnknownHamiltonError)
    self.assertIsInstance(e.errors["Pipetting channel 4"], HardwareError)
    self.assertIsInstance(e.errors["Pipetting channel 16"], HamiltonNoTipError)

    self.assertEqual(e.errors["Pipetting channel 2"].message, "No error")
    self.assertEqual(e.errors["Pipetting channel 4"].message, "Unknown trace information code 98")
    self.assertEqual(e.errors["Pipetting channel 16"].message, "Tip already picked up")

  def test_parse_slave_response_errors(self):
    with self.assertRaises(STARFirmwareError) as ctx:
      self.star.check_fw_string_error("P1OQid1111er30")

    e = ctx.exception
    self.assertEqual(len(e.errors), 1)
    self.assertNotIn("Master", e.errors)
    self.assertIn("Pipetting channel 1", e.errors)
    self.assertIsInstance(e.errors["Pipetting channel 1"], UnknownHamiltonError)
    self.assertEqual(e.errors["Pipetting channel 1"].message, "Unknown command")


class STARUSBCommsMocker(STAR):
  """ Mocks PyUSB """

  async def setup(self, send_response):
    self.dev = MockDev(send_response)
    self.read_endpoint = MockEndpoint()
    self.write_endpoint = MockEndpoint()


class TestSTARUSBComms(unittest.IsolatedAsyncioTestCase):
  """ Test that USB data is parsed correctly. """

  async def test_send_command_correct_response(self):
    star = STARUSBCommsMocker()
    await star.setup(send_response="C0QMid0001") # correct response
    resp = await star.send_command("C0", command="QM", fmt="id####")
    self.assertEqual(resp, {"id": 1})

  async def test_send_command_wrong_id(self):
    star = STARUSBCommsMocker(read_timeout=2, packet_read_timeout=1)
    await star.setup(send_response="C0QMid0000") # wrong response
    with self.assertRaises(TimeoutError):
      await star.send_command("C0", command="QM")

  async def test_send_command_plaintext_response(self):
    star = STARUSBCommsMocker(read_timeout=2, packet_read_timeout=1)
    await star.setup(send_response="this is plain text") # wrong response
    with self.assertRaises(TimeoutError):
      await star.send_command("C0", command="QM")


class STARCommandCatcher(STAR):
  """ Mock backend for star that catches commands and saves them instead of sending them to the
  machine. """

  def __init__(self):
    super().__init__()
    self.commands = []

  async def setup(self) -> None:
    self._num_channels = 8
    self.iswap_installed = True
    self.core96_head_installed = True
    self._core_parked = True

  async def send_command(self, module, command, tip_pattern=None, fmt="", read_timeout=0,
    write_timeout=0, **kwargs):
    cmd, _ = self._assemble_command(module, command, tip_pattern, **kwargs)
    self.commands.append(cmd)

  async def stop(self):
    self.stop_finished = True


class TestSTARLiquidHandlerCommands(unittest.IsolatedAsyncioTestCase):
  """ Test STAR backend for liquid handling. """

  async def asyncSetUp(self):
    # pylint: disable=invalid-name
    self.mockSTAR = STARCommandCatcher()
    self.deck = STARLetDeck()
    self.lh = LiquidHandler(self.mockSTAR, deck=self.deck)

    self.tip_car = TIP_CAR_480_A00(name="tip carrier")
    self.tip_car[1] = self.tip_rack = STF_L(name="tip_rack_01")
    self.tip_car[2] = self.tip_rack2 = HTF_L(name="tip_rack_02")
    self.deck.assign_child_resource(self.tip_car, rails=1)

    self.plt_car = PLT_CAR_L5AC_A00(name="plate carrier")
    self.plt_car[0] = self.plate = Cos_96_EZWash(name="plate_01", with_lid=True)
    self.plt_car[1] = self.other_plate = Cos_96_EZWash(name="plate_02", with_lid=True)
    self.deck.assign_child_resource(self.plt_car, rails=9)

    class BlueBucket(Container):
      def __init__(self, name: str):
        super().__init__(name, size_x=123, size_y=82, size_z=75, category="bucket",
          max_volume=123 * 82 * 75)
    self.bb = BlueBucket(name="blue bucket")
    self.deck.assign_child_resource(self.bb, location=Coordinate(425, 141.5, 120))

    self.maxDiff = None

    await self.lh.setup()

  async def asyncTearDown(self):
    await self.lh.stop()

  def _assert_command_in_command_buffer(self, cmd: str, should_be: bool, fmt: str):
    """ Assert that the given command was sent to the backend. The ordering of the parameters is not
    taken into account, but the values and formatting should match. The id parameter of the command
    is ignored.

    If a command is found, it is removed from the command buffer.

    Args:
      cmd: the command to look for
      should_be: whether the command should be found or not
      fmt: the format of the command
    """

    found = False
    # Command that fits the format, but is not the same as the command we are looking for.
    similar = None

    parsed_cmd = parse_star_fw_string(cmd, fmt)
    parsed_cmd.pop("id")

    for sent_cmd in self.mockSTAR.commands:
      # When the module and command do not match, there is no point in comparing the parameters.
      if sent_cmd[0:4] != cmd[0:4]:
        continue

      try:
        parsed_sent_cmd = parse_star_fw_string(sent_cmd, fmt)
        parsed_sent_cmd.pop("id")

        if parsed_cmd == parsed_sent_cmd:
          self.mockSTAR.commands.remove(sent_cmd)
          found = True
          break
        else:
          similar = parsed_sent_cmd
      except ValueError as e:
        # The command could not be parsed.
        print(e)
        continue

    if should_be and not found:
      if similar is not None:
        # These will not be equal, but this method does give a better error message than `fail`.
        self.assertEqual(similar, parsed_cmd)
      else:
        self.fail(f"Command {cmd} not found in sent commands: {self.mockSTAR.commands}")
    elif not should_be and found:
      self.fail(f"Command {cmd} was found in sent commands: {self.mockSTAR.commands}")

  async def test_indictor_light(self):
    """ Test the indicator light. """
    await self.mockSTAR.set_loading_indicators(bit_pattern=[True]*54, blink_pattern=[False]*54)
    self._assert_command_sent_once("C0CPid0000cl3FFFFFFFFFFFFFcb00000000000000",
                                             "cl**************cb**************")

  def test_ops_to_fw_positions(self):
    """ Convert channel positions to firmware positions. """
    # pylint: disable=protected-access
    tip_a1 = self.tip_rack.get_item("A1")
    tip_f1 = self.tip_rack.get_item("F1")
    tip = self.tip_rack.get_tip("A1")

    op1 = Pickup(resource=tip_a1, tip=tip, offset=Coordinate.zero())
    op2 = Pickup(resource=tip_f1, tip=tip, offset=Coordinate.zero())
    self.assertEqual(
      self.mockSTAR._ops_to_fw_positions((op1,), use_channels=[0]),
      ([1179, 0], [2418, 0], [True, False])
    )

    self.assertEqual(
      self.mockSTAR._ops_to_fw_positions((op1, op2), use_channels=[0, 1]),
      ([1179, 1179, 0], [2418, 1968, 0], [True, True, False])
    )

    self.assertEqual(
      self.mockSTAR._ops_to_fw_positions((op1, op2), use_channels=[1, 2]),
      ([0, 1179, 1179, 0], [0, 2418, 1968, 0], [False, True, True, False])
    )

    # check two operations on the same row, different column.
    tip_a2 = self.tip_rack.get_item("A2")
    op3 = Pickup(resource=tip_a2, tip=tip, offset=Coordinate.zero())
    self.assertEqual(
      self.mockSTAR._ops_to_fw_positions((op1, op3), use_channels=[0, 1]),
      ([1179, 1269, 0], [2418, 2418, 0], [True, True, False])
    )

    # A1, A2, B1, B2
    tip_b1 = self.tip_rack.get_item("B1")
    op4 = Pickup(resource=tip_b1, tip=tip, offset=Coordinate.zero())
    tip_b2 = self.tip_rack.get_item("B2")
    op5 = Pickup(resource=tip_b2, tip=tip, offset=Coordinate.zero())
    self.assertEqual(
      self.mockSTAR._ops_to_fw_positions((op1, op4, op3, op5), use_channels=[0, 1, 2, 3]),
      ([1179, 1179, 1269, 1269, 0], [2418, 2328, 2418, 2328, 0], [True, True, True, True, False])
    )

    # make sure two operations on the same spot are not allowed
    with self.assertRaises(ValueError):
      self.mockSTAR._ops_to_fw_positions((op1, op1), use_channels=[0, 1])

  def _assert_command_sent_once(self, cmd: str, fmt: str):
    """ Assert that the given command was sent to the backend exactly once. """
    self._assert_command_in_command_buffer(cmd, True, fmt)
    self._assert_command_in_command_buffer(cmd, False, fmt)

  def test_tip_definition(self):
    pass

  async def test_tip_pickup_01(self):
    await self.lh.pick_up_tips(self.tip_rack["A1", "B1"])
    self._assert_command_sent_once(
      "C0TPid0000xp01179 01179 00000&yp2418 2328 0000tm1 1 0&tt01tp2243tz2163th2450td0",
      PICKUP_TIP_FORMAT)

  async def test_tip_pickup_56(self):
    await self.lh.pick_up_tips(self.tip_rack["E1", "F1"], use_channels=[4, 5])
    self._assert_command_sent_once(
      "C0TPid0000xp00000 00000 00000 00000 01179 01179 00000&yp0000 0000 0000 0000 2058 1968 "
      "0000&tm0 0 0 0 1 1 0 &tt01tp2243tz2163th2450td0",
      PICKUP_TIP_FORMAT)

  async def test_tip_pickup_15(self):
    await self.lh.pick_up_tips(self.tip_rack["A1", "F1"], use_channels=[0, 4])
    self._assert_command_sent_once(
      "C0TPid0000xp01179 00000 00000 00000 01179 00000&yp2418 0000 0000 0000 1968 0000 "
      "&tm1 0 0 0 1 0&tt01tp2243tz2163th2450td0",
      PICKUP_TIP_FORMAT)

  async def test_tip_drop_56(self):
    await self.test_tip_pickup_56() # pick up tips first
    await self.lh.drop_tips(self.tip_rack["E1", "F1"], use_channels=[4, 5])
    self._assert_command_sent_once(
      "C0TRid0000xp00000 00000 00000 00000 01179 01179 00000&yp0000 0000 0000 0000 2058 1968 "
      "0000&tm0 0 0 0 1 1 0&tp2243tz2163th2450ti1", DROP_TIP_FORMAT)

  async def test_aspirate56(self):
    self.maxDiff = None
    await self.test_tip_pickup_56() # pick up tips first
    assert self.plate.lid is not None
    self.plate.lid.unassign()
    for well in self.plate.get_items(["A1", "B1"]):
      well.tracker.set_liquids([(None, 100 * 1.072)]) # liquid class correction
    await self.lh.aspirate(self.plate["A1", "B1"], vols=[100, 100], use_channels=[4, 5])
    self._assert_command_sent_once("C0ASid0004at0 0 0 0 0 0 0&tm0 0 0 0 1 1 0&xp00000 00000 00000 "
      "00000 02980 02980 00000&yp0000 0000 0000 0000 1460 1370 0000&th2450te2450lp2011 2011 2011 "
      "2011 2011 2011 2011&ch000 000 000 000 000 000 000&zl1881 1881 1881 1881 1881 1881 1881&"
      "po0100 0100 0100 0100 0100 0100 0100&zu0032 0032 0032 0032 0032 0032 0032&zr06180 06180 "
      "06180 06180 06180 06180 06180&zx1831 1831 1831 1831 1831 1831 1831&ip0000 0000 0000 0000 "
      "0000 0000 0000&it0 0 0 0 0 0 0&fp0000 0000 0000 0000 0000 0000 0000&av01072 01072 01072 "
      "01072 01072 01072 01072&as1000 1000 1000 1000 1000 1000 1000&ta000 000 000 000 000 000 000&"
      "ba0000 0000 0000 0000 0000 0000 0000&oa000 000 000 000 000 000 000&lm0 0 0 0 0 0 0&ll1 1 1 "
      "1 1 1 1&lv1 1 1 1 1 1 1&zo000 000 000 000 000 000 000&ld00 00 00 00 00 00 00&de0020 0020 "
      "0020 0020 0020 0020 0020&wt10 10 10 10 10 10 10&mv00000 00000 00000 00000 00000 00000 00000&"
      "mc00 00 00 00 00 00 00&mp000 000 000 000 000 000 000&ms1000 1000 1000 1000 1000 1000 1000&"
      "mh0000 0000 0000 0000 0000 0000 0000&gi000 000 000 000 000 000 000&gj0gk0lk0 0 0 0 0 0 0&"
      "ik0000 0000 0000 0000 0000 0000 0000&sd0500 0500 0500 0500 0500 0500 0500&se0500 0500 0500 "
      "0500 0500 0500 0500&sz0300 0300 0300 0300 0300 0300 0300&io0000 0000 0000 0000 0000 0000 0"
      "000&il00000 00000 00000 00000 00000 00000 00000&in0000 0000 0000 0000 0000 0000 0000&",
      ASPIRATION_COMMAND_FORMAT)

  async def test_single_channel_aspiration(self):
    self.lh.update_head_state({0: self.tip_rack.get_tip("A1")})
    assert self.plate.lid is not None
    self.plate.lid.unassign()
    well = self.plate.get_item("A1")
    well.tracker.set_liquids([(None, 100 * 1.072)]) # liquid class correction
    await self.lh.aspirate([well], vols=[100])

    # This passes the test, but is not the real command.
    self._assert_command_sent_once(
      "C0ASid0002at0 0&tm1 0&xp02980 00000&yp1460 0000&th2450te2450lp2011 2011&ch000 000&zl1881 "
      "1881&po0100 0100&zu0032 0032&zr06180 06180&zx1831 1831&ip0000 0000&it0 0&fp0000 0000&"
      "av01072 01072&as1000 1000&ta000 000&ba0000 0000&oa000 000&lm0 0&ll1 1&lv1 1&zo000 000&"
      "ld00 00&de0020 0020&wt10 10&mv00000 00000&mc00 00&mp000 000&ms1000 1000&mh0000 0000&"
      "gi000 000&gj0gk0lk0 0&ik0000 0000&sd0500 0500&se0500 0500&sz0300 0300&io0000 0000&"
      "il00000 00000&in0000 0000&",
      fmt=ASPIRATION_COMMAND_FORMAT)

  async def test_single_channel_aspiration_liquid_height(self):
    self.lh.update_head_state({0: self.tip_rack.get_tip("A1")})
    # TODO: Hamilton liquid classes
    assert self.plate.lid is not None
    self.plate.lid.unassign()
    well = self.plate.get_item("A1")
    well.tracker.set_liquids([(None, 100 * 1.072)]) # liquid class correction
    await self.lh.aspirate([well], vols=[100], liquid_height=10)

    # This passes the test, but is not the real command.
    self._assert_command_sent_once(
      "C0ASid0002at0 0&tm1 0&xp02980 00000&yp1460 0000&th2450te2450lp2011 2011&ch000 000&zl1971 "
      "1971&po0100 0100&zu0032 0032&zr06180 06180&zx1921 1921&ip0000 0000&it0 0&fp0000 0000&"
      "av01072 01072&as1000 1000&ta000 000&ba0000 0000&oa000 000&lm0 0&ll1 1&lv1 1&zo000 000&"
      "ld00 00&de0020 0020&wt10 10&mv00000 00000&mc00 00&mp000 000&ms1000 1000&mh0000 0000&"
      "gi000 000&gj0gk0lk0 0&ik0000 0000&sd0500 0500&se0500 0500&sz0300 0300&io0000 0000&"
      "il00000 00000&in0000 0000&",
      fmt=ASPIRATION_COMMAND_FORMAT)

  async def test_multi_channel_aspiration(self):
    self.lh.update_head_state({0: self.tip_rack.get_tip("A1"), 1: self.tip_rack.get_tip("B1")})
    # TODO: Hamilton liquid classes
    assert self.plate.lid is not None
    self.plate.lid.unassign()
    wells = self.plate.get_items("A1:B1")
    for well in wells:
      well.tracker.set_liquids([(None, 100 * 1.072)]) # liquid class correction
    await self.lh.aspirate(self.plate["A1:B1"], vols=100)

    # This passes the test, but is not the real command.
    self._assert_command_sent_once(
      "C0ASid0002at0 0 0&tm1 1 0&xp02980 02980 00000&yp1460 1370 0000&th2450te2450lp2011 2011 2011&"
      "ch000 000 000&zl1881 1881 1881&po0100 0100 0100&zu0032 0032 0032&zr06180 06180 06180&"
      "zx1831 1831 1831&ip0000 0000 0000&it0 0 0&fp0000 0000 0000&av01072 01072 01072&as1000 1000 "
      "1000&ta000 000 000&ba0000 0000 0000&oa000 000 000&lm0 0 0&ll1 1 1&lv1 1 1&zo000 000 000&"
      "ld00 00 00&de0020 0020 0020&wt10 10 10&mv00000 00000 00000&mc00 00 00&mp000 000 000&"
      "ms1000 1000 1000&mh0000 0000 0000&gi000 000 000&gj0gk0lk0 0 0&ik0000 0000 0000&sd0500 0500 "
      "0500&se0500 0500 0500&sz0300 0300 0300&io0000 0000 0000&il00000 00000 00000&in0000 0000 "
      "0000&",
      fmt=ASPIRATION_COMMAND_FORMAT)

  async def test_aspirate_single_resource(self):
    self.lh.update_head_state({i: self.tip_rack.get_tip(i) for i in range(5)})
    with no_volume_tracking():
      await self.lh.aspirate(self.bb, vols=10, use_channels=[0, 1, 2, 3, 4], liquid_height=1)
    self._assert_command_sent_once(
      "C0ASid0002at0 0 0 0 0 0&tm1 1 1 1 1 0&xp04865 04865 04865 04865 04865 00000&yp2098 1961 "
      "1825 1688 1551 0000&th2450te2450lp2000 2000 2000 2000 2000 2000&ch000 000 000 000 000 000&"
      "zl1210 1210 1210 1210 1210 1210&po0100 0100 0100 0100 0100 0100&zu0032 0032 0032 0032 0032 "
      "0032&zr06180 06180 06180 06180 06180 06180&zx1160 1160 1160 1160 1160 1160&ip0000 0000 0000 "
      "0000 0000 0000&it0 0 0 0 0 0&fp0000 0000 0000 0000 0000 0000&av00119 00119 00119 00119 "
      "00119 00119&as1000 1000 1000 1000 1000 1000&ta000 000 000 000 000 000&ba0000 0000 0000 0000 "
      "0000 0000&oa000 000 000 000 000 000&lm0 0 0 0 0 0&ll1 1 1 1 1 1&lv1 1 1 1 1 1&zo000 000 000 "
      "000 000 000&ld00 00 00 00 00 00&de0020 0020 0020 0020 0020 0020&wt10 10 10 10 10 10&mv00000 "
      "00000 00000 00000 00000 00000&mc00 00 00 00 00 00&mp000 000 000 000 000 000&ms1000 1000 "
      "1000 1000 1000 1000&mh0000 0000 0000 0000 0000 0000&gi000 000 000 000 000 000&gj0gk0lk0 0 0 "
      "0 0 0&ik0000 0000 0000 0000 0000 0000&sd0500 0500 0500 0500 0500 0500&se0500 0500 0500 0500 "
      "0500 0500&sz0300 0300 0300 0300 0300 0300&io0000 0000 0000 0000 0000 0000&il00000 00000 "
      "00000 00000 00000 00000&in0000 0000 0000 0000 0000 0000&",
      fmt=ASPIRATION_COMMAND_FORMAT)

  async def test_dispense_single_resource(self):
    self.lh.update_head_state({i: self.tip_rack.get_tip(i) for i in range(5)})
    with no_volume_tracking():
      await self.lh.dispense(self.bb, vols=10, use_channels=[0, 1, 2, 3, 4], liquid_height=1,
                            #  blow_out=[True]*5, jet=[True]*5)
                             blow_out=[True]*5, jet=[True]*5)
    self._assert_command_sent_once(
      "C0DSid0002dm1 1 1 1 1 1&tm1 1 1 1 1 0&xp04865 04865 04865 04865 04865 00000&yp2098 1961 "
      "1825 1688 1551 0000&zx1260 1260 1260 1260 1260 1260&lp2000 2000 2000 2000 2000 2000&zl1210 "
      "1210 1210 1210 1210 1210&po0100 0100 0100 0100 0100 0100&ip0000 0000 0000 0000 0000 0000&"
      "it0 0 0 0 0 0&fp0000 0000 0000 0000 0000 0000&zu0032 0032 0032 0032 0032 0032&zr06180 06180 "
      "06180 06180 06180 06180&th2450te2450dv00116 00116 00116 00116 00116 00116&ds1800 1800 1800 "
      "1800 1800 1800&ss0050 0050 0050 0050 0050 0050&rv000 000 000 000 000 000&ta050 050 050 050 "
      "050 050&ba0300 0300 0300 0300 0300 0300&lm0 0 0 0 0 0&dj00zo000 000 000 000 000 000&ll1 1 1 "
      "1 1 1&lv1 1 1 1 1 1&de0010 0010 0010 0010 0010 0010&wt00 00 00 00 00 00&mv00000 00000 00000 "
      "00000 00000 00000&mc00 00 00 00 00 00&mp000 000 000 000 000 000&ms0010 0010 0010 0010 0010 "
      "0010&mh0000 0000 0000 0000 0000 0000&gi000 000 000 000 000 000&gj0gk0",
      fmt=DISPENSE_RESPONSE_FORMAT)

  async def test_single_channel_dispense(self):
    self.lh.update_head_state({0: self.tip_rack.get_tip("A1")})
    assert self.plate.lid is not None
    self.plate.lid.unassign()
    with no_volume_tracking():
      await self.lh.dispense(self.plate["A1"], vols=[100], jet=[True], blow_out=[True])
    self._assert_command_sent_once(
      "C0DSid0002dm1 1&tm1 0&xp02980 00000&yp1460 0000&zx1931 1931&lp2011 2011&zl1881 1881&"
      "po0100 0100&ip0000 0000&it0 0&fp0000 0000&zu0032 0032&zr06180 06180&th2450te2450"
      "dv01072 01072&ds1800 1800&ss0050 0050&rv000 000&ta050 050&ba0300 03000&lm0 0&"
      "dj00zo000 000&ll1 1&lv1 1&de0010 0010&wt00 00&mv00000 00000&mc00 00&mp000 000&"
      "ms0010 0010&mh0000 0000&gi000 000&gj0gk0",
      fmt=DISPENSE_RESPONSE_FORMAT)

  async def test_multi_channel_dispense(self):
    self.lh.update_head_state({0: self.tip_rack.get_tip("A1"), 1: self.tip_rack.get_tip("B1")})
    # TODO: Hamilton liquid classes
    assert self.plate.lid is not None
    self.plate.lid.unassign()
    with no_volume_tracking():
      await self.lh.dispense(self.plate["A1:B1"], vols=100, jet=[True]*2, blow_out=[True]*2)

    self._assert_command_sent_once(
      "C0DSid0002dm1 1 1&tm1 1 0&xp02980 02980 00000&yp1460 1370 0000&zx1931 1931 1931&lp2011 2011 "
      "2011&zl1881 1881 1881&po0100 0100 0100&ip0000 0000 0000&it0 0 0&fp0000 0000 0000&zu0032 "
      "0032 0032&zr06180 06180 06180&th2450te2450dv01072 01072 01072&ds1800 1800 1800&"
      "ss0050 0050 0050&rv000 000 000&ta050 050 050&ba0300 0300 0300&lm0 0 0&dj00zo000 000 000&"
      "ll1 1 1&lv1 1 1&de0010 0010 0010&wt00 00 00&mv00000 00000 00000&mc00 00 00&mp000 000 000&"
      "ms0010 0010 0010&mh0000 0000 0000&gi000 000 000&gj0gk0",
      fmt=DISPENSE_RESPONSE_FORMAT)

  async def test_zero_volume_liquid_handling(self):
    # just test that this does not throw an error
    self.lh.update_head_state({0: self.tip_rack.get_tip("A1")})
    assert self.plate.lid is not None
    self.plate.lid.unassign()
    await self.lh.aspirate(self.plate["A1"], vols=[0])
    await self.lh.dispense(self.plate["A1"], vols=[0])

  async def test_core_96_tip_pickup(self):
    await self.lh.pick_up_tips96(self.tip_rack)

    self._assert_command_sent_once(
      "C0EPid0208xs01179xd0yh2418tt01wu0za2164zh2450ze2450",
                "xs#####xd#yh####tt##wu#za####zh####ze####")

  async def test_core_96_tip_drop(self):
    await self.lh.pick_up_tips96(self.tip_rack) # pick up tips first
    await self.lh.drop_tips96(self.tip_rack)

    self._assert_command_sent_once(
      "C0ERid0213xs01179xd0yh2418za2164zh2450ze2450",
                "xs#####xd#yh####za####zh####ze####")

  async def test_core_96_tip_discard(self):
    await self.lh.pick_up_tips96(self.tip_rack) # pick up tips first
    await self.lh.discard_tips96()

    self._assert_command_sent_once(
      "C0ERid0213xs02321xd1yh1103za2164zh2450ze2450",
                "xs#####xd#yh####za####zh####ze####")

  async def test_core_96_aspirate(self):
    await self.lh.pick_up_tips96(self.tip_rack2) # pick up high volume tips

    # TODO: Hamilton liquid classes
    assert self.plate.lid is not None
    self.plate.lid.unassign()
    await self.lh.aspirate96(self.plate, volume=100, blow_out=True)

    # volume used to be 01072, but that was generated using a non-core liquid class.
    self._assert_command_sent_once(
      "C0EAid0001aa0xs02980xd0yh1460zh2450ze2450lz1999zt1881zm1871iw000ix0fh000af01083ag2500vt050"
      "bv00000wv00050cm0cs1bs0020wh10hv00000hc00hp000hs1200zv0032zq06180mj000cj0cx0cr000"
      "cwFFFFFFFFFFFFFFFFFFFFFFFFpp0100",
      "xs#####xd#yh####zh####ze####lz####zt####zm####iw###ix#fh###af#####ag####vt###"
      "bv#####wv#####cm#cs#bs####wh##hv#####hc##hp###hs####zv####zq#####mj###cj#cx#cr###"
      "cw************************pp####")

  async def test_core_96_dispense(self):
    await self.lh.pick_up_tips96(self.tip_rack2) # pick up high volume tips
    if self.plate.lid is not None:
      self.plate.lid.unassign()
    await self.lh.aspirate96(self.plate, 100, blow_out=True) # aspirate first

    with no_volume_tracking():
      await self.lh.dispense96(self.plate, 100, blow_out=True)

    # volume used to be 01072, but that was generated using a non-core liquid class.
    self._assert_command_sent_once(
      "C0EDid0001da3xs02980xd0yh1460zh2450ze2450lz1999zt1881zm1871iw000ix0fh000df01083dg1200vt050"
      "bv00000cm0cs1bs0020wh00hv00000hc00hp000hs1200es0050ev000zv0032ej00zq06180mj000cj0cx0cr000"
      "cwFFFFFFFFFFFFFFFFFFFFFFFFpp0100",
      "da#xs#####xd#yh##6#zh####ze####lz####zt####zm##6#iw###ix#fh###df#####dg####vt###"
      "bv#####cm#cs#bs####wh##hv#####hc##hp###hs####es####ev###zv####ej##zq#6###mj###cj#cx#cr###"
      "cw************************pp####")

  async def test_zero_volume_liquid_handling96(self):
    # just test that this does not throw an error
    await self.lh.pick_up_tips96(self.tip_rack)
    assert self.plate.lid is not None
    self.plate.lid.unassign()
    await self.lh.aspirate96(self.plate, 0)
    await self.lh.dispense96(self.plate, 0)

  async def test_iswap(self):
    await self.lh.move_plate(self.plate, self.plt_car[2])
    self._assert_command_sent_once(
      "C0PPid0011xs03475xd0yj1145yd0zj1874zd0gr1th2450te2450gw4go1300gb1237gt20ga0gc1",
      "xs#####xd#yj####yd#zj####zd#gr#th####te####gw#go####gb####gt##ga#gc#")
    self._assert_command_sent_once(
      "C0PRid0012xs03475xd0yj3065yd0zj1874zd0th2450te2450gr1go1300ga0",
      "xs#####xd#yj####yd#zj####zd#th####te####go####ga#")

  async def test_iswap_plate_reader(self):
    plate_reader = PlateReader(name="plate_reader", backend=MockPlateReaderBackend(),
      size_x=0, size_y=0, size_z=0)
    self.lh.deck.assign_child_resource(plate_reader,
      location=Coordinate(1000, 264.7, 200)) # 666: 00002

    await self.lh.move_plate(self.plate, plate_reader, pickup_distance_from_top=8.2,
      get_direction=GripDirection.FRONT, put_direction=GripDirection.LEFT)
    self._assert_command_sent_once(
      "C0PPid0003xs03475xd0yj1145yd0zj1924zd0th2450te2450gw4gb1237go1300gt20gr1ga0gc1",
                "xs#####xd#yj####yd#zj####zd#th####te####gw#gb####go####gt##gr#ga#gc#")
    self._assert_command_sent_once(
      "C0PRid0004xs10430xd0yj3282yd0zj2063zd0th2450te2450go1300gr4ga0",
                "xs#####xd#yj####yd#zj####zd#th####te####go####gr#ga#")

    assert self.plate.rotation == 90
    assert self.plate.get_size_x() == 86 and self.plate.get_size_y() == 127

    await self.lh.move_plate(plate_reader.get_plate(), self.plt_car[0],
      pickup_distance_from_top=8.2, get_direction=GripDirection.LEFT,
      put_direction=GripDirection.FRONT)
    self._assert_command_sent_once(
      "C0PPid0005xs10430xd0yj3282yd0zj2063zd0gr4th2450te2450gw4go1300gb1237gt20ga0gc1",
                "xs#####xd#yj####yd#zj####zd#gr#th####te####gw#go####gb####gt##ga#gc#")
    self._assert_command_sent_once(
      "C0PRid0006xs03475xd0yj1145yd0zj1924zd0th2450te2450gr1go1300ga0",
                "xs#####xd#yj####yd#zj####zd#th####te####gr#go####ga#")

  async def test_iswap_move_lid(self):
    assert self.plate.lid is not None and self.other_plate.lid is not None
    self.other_plate.lid.unassign() # remove lid from plate
    await self.lh.move_lid(self.plate.lid, self.other_plate)

    self._assert_command_sent_once(
      "C0PPid0002xs03475xd0yj1145yd0zj1949zd0gr1th2450te2450gw4go1300gb1237gt20ga0gc1",
      GET_PLATE_FMT)
    self._assert_command_sent_once( # zj sent = 1849
      "C0PRid0003xs03475xd0yj2105yd0zj1949zd0th2450te2450gr1go1300ga0", PUT_PLATE_FMT)

  async def test_iswap_stacking_area(self):
    stacking_area = ResourceStack("stacking_area", direction="z")
    # for some reason it was like this at some point
    # self.lh.assign_resource(hotel, location=Coordinate(6, 414-63, 217.2 - 100))
    # self.lh.deck.assign_child_resource(hotel, location=Coordinate(6, 414-63, 231.7 - 100 +4.5))
    self.lh.deck.assign_child_resource(stacking_area, location=Coordinate(6, 414, 226.2))

    assert self.plate.lid is not None
    await self.lh.move_lid(self.plate.lid, stacking_area)
    self._assert_command_sent_once(
      "C0PPid0002xs03475xd0yj1145yd0zj1949zd0gr1th2450te2450gw4go1300gb1237gt20ga0gc1",
        GET_PLATE_FMT)
    self._assert_command_sent_once(
      "C0PRid0003xs00695xd0yj4570yd0zj2305zd0th2450te2450gr1go1300ga0", PUT_PLATE_FMT)

    # Move lids back (reverse order)
    await self.lh.move_lid(cast(Lid, stacking_area.get_top_item()), self.plate)
    self._assert_command_sent_once(
      "C0PPid0004xs00695xd0yj4570yd0zj2305zd0gr1th2450te2450gw4go1300gb1237gt20ga0gc1",
      GET_PLATE_FMT)
    self._assert_command_sent_once(
      "C0PRid0005xs03475xd0yj1145yd0zj1949zd0th2450te2450gr1go1300ga0", PUT_PLATE_FMT)

  async def test_iswap_stacking_area_2lids(self):
    # for some reason it was like this at some point
    # self.lh.assign_resource(hotel, location=Coordinate(6, 414-63, 217.2 - 100))
    stacking_area = ResourceStack("stacking_area", direction="z")
    self.lh.deck.assign_child_resource(stacking_area, location=Coordinate(6, 414, 226.2))

    assert self.plate.lid is not None and self.other_plate.lid is not None

    await self.lh.move_lid(self.plate.lid, stacking_area)
    self._assert_command_sent_once(
      "C0PPid0002xs03475xd0yj1145yd0zj1949zd0gr1th2450te2450gw4go1300gb1237gt20ga0gc1",
        GET_PLATE_FMT)
    self._assert_command_sent_once(
      "C0PRid0003xs00695xd0yj4570yd0zj2305zd0th2450te2450gr1go1300ga0", PUT_PLATE_FMT)

    await self.lh.move_lid(self.other_plate.lid, stacking_area)
    self._assert_command_sent_once(
      "C0PPid0004xs03475xd0yj2105yd0zj1949zd0gr1th2450te2450gw4go1300gb1237gt20ga0gc1",
        GET_PLATE_FMT)
    self._assert_command_sent_once(
      "C0PRid0005xs00695xd0yj4570yd0zj2405zd0th2450te2450gr1go1300ga0", PUT_PLATE_FMT)

    # Move lids back (reverse order)
    top_item = stacking_area.get_top_item()
    assert isinstance(top_item, Lid)
    await self.lh.move_lid(top_item, self.plate)
    self._assert_command_sent_once(
      "C0PPid0004xs00695xd0yj4570yd0zj2405zd0gr1th2450te2450gw4go1300gb1237gt20ga0gc1",
      GET_PLATE_FMT)
    self._assert_command_sent_once(
      "C0PRid0005xs03475xd0yj1145yd0zj1949zd0th2450te2450gr1go1300ga0", PUT_PLATE_FMT)

    top_item = stacking_area.get_top_item()
    assert isinstance(top_item, Lid)
    await self.lh.move_lid(top_item, self.other_plate)
    self._assert_command_sent_once(
      "C0PPid0004xs00695xd0yj4570yd0zj2305zd0gr1th2450te2450gw4go1300gb1237gt20ga0gc1",
      GET_PLATE_FMT)
    self._assert_command_sent_once(
      "C0PRid0005xs03475xd0yj2105yd0zj1949zd0th2450te2450gr1go1300ga0", PUT_PLATE_FMT)

  async def test_iswap_move_with_intermediate_locations(self):
    await self.lh.move_plate(self.plate, self.plt_car[1], intermediate_locations=[
      self.plt_car[2].get_absolute_location() + Coordinate(50, 0, 50),
      self.plt_car[3].get_absolute_location() + Coordinate(-50, 0, 50),
    ])

    self._assert_command_sent_once(
      "C0PPid0023xs03475xd0yj1145yd0zj1874zd0gr1th2450te2450gw4go1300gb1237gt20ga0gc1",
      GET_PLATE_FMT)
    self._assert_command_sent_once(
      "C0PMid0025xs03975xd0yj3065yd0zj2434zd0gr1th2450ga1xe4 1", INTERMEDIATE_FMT)
    self._assert_command_sent_once(
      "C0PMid0024xs02975xd0yj4025yd0zj2434zd0gr1th2450ga1xe4 1", INTERMEDIATE_FMT)
    self._assert_command_sent_once(
      "C0PRid0026xs03475xd0yj2105yd0zj1874zd0th2450te2450gr1go1300ga0",
      PUT_PLATE_FMT)

  async def test_discard_tips(self):
    await self.lh.pick_up_tips(self.tip_rack["A1:H1"])
    await self.lh.discard_tips()
    self._assert_command_sent_once(
     "C0TRid0206xp08000 08000 08000 08000 08000 08000 08000 08000yp4050 3782 3514 3246 2978 2710 "
     "2442 2174tp1970tz1870th2450te2450tm1 1 1 1 1 1 1 1ti0",
     DROP_TIP_FORMAT)

  async def test_portrait_tip_rack_handling(self):
    # Test with an alternative setup.

    deck = STARLetDeck()
    lh = LiquidHandler(self.mockSTAR, deck=deck)
    tip_car = TIP_CAR_288_C00(name="tip carrier")
    tip_car[0] = tr = HT_P(name="tips_01")
    deck.assign_child_resource(tip_car, rails=2)
    await lh.setup()

    await lh.pick_up_tips(tr["A4:A1"])

    self._assert_command_sent_once(
     "C0TPid0035xp01360 01360 01360 01360 00000&yp1380 1290 1200 1110 0000&tm1 1 1 1 0&tt01tp2263tz"
     "2163th2450td0",
     PICKUP_TIP_FORMAT)

    await lh.drop_tips(tr["A4:A1"])

    self._assert_command_sent_once(
     "C0TRid0036xp01360 01360 01360 01360 00000&yp1380 1290 1200 1110 0000&tm1 1 1 1 0&tp2263tz"
     "2183th2450ti1",
     DROP_TIP_FORMAT)

  def test_serialize(self):
    serialized = LiquidHandler(backend=STAR(), deck=STARLetDeck()).serialize()
    deserialized = LiquidHandler.deserialize(serialized)
    self.assertEqual(deserialized.__class__.__name__, "LiquidHandler")
    self.assertEqual(deserialized.backend.__class__.__name__, "STAR")

  async def test_move_core(self):
    await self.lh.move_plate(self.plate, self.plt_car[1], pickup_distance_from_top=13,
                             use_arm="core")
    self._assert_command_sent_once("C0ZTid0020xs07975xd0ya1240yb1065pa07pb08tp2350tz2250th2450tt14",
                                   "xs#####xd#ya####yb####pa##pb##tp####tz####th####tt##")
    self._assert_command_sent_once("C0ZPid0021xs03475xd0yj1145yv0050zj1876zy0500yo0890yg0830yw15"
                                   "th2450te2450",
                                   "xs#####xd#yj####yv####zj####zy####yo####yg####yw##th####te####")
    self._assert_command_sent_once("C0ZRid0022xs03475xd0yj2105zj1876zi000zy0500yo0890th2450te2450",
                                   "xs#####xd#yj####zj####zi###zy####yo####th####te####")
    self._assert_command_sent_once("C0ZSid0023xs07975xd0ya1240yb1065tp2150tz2050th2450te2450",
                                    "xs#####xd#ya####yb####tp####tz####th####te####")

  async def test_iswap_pick_up_resource_grip_direction_changes_plate_width(self):
    size_x = 100
    size_y = 200
    plate = Plate("dummy", size_x=size_x, size_y=size_y, size_z=100, items=[])
    plate.location = Coordinate.zero()

    with unittest.mock.patch.object(self.lh.backend, "iswap_get_plate") as mocked_iswap_get_plate:
      await cast(STAR, self.lh.backend).iswap_pick_up_resource(plate, GripDirection.FRONT, 1)
      assert mocked_iswap_get_plate.call_args.kwargs["plate_width"] == size_x * 10 - 33

    with unittest.mock.patch.object(self.lh.backend, "iswap_get_plate") as mocked_iswap_get_plate:
      await cast(STAR, self.lh.backend).iswap_pick_up_resource(plate, GripDirection.LEFT, 1)
      assert mocked_iswap_get_plate.call_args.kwargs["plate_width"] == size_y * 10 - 33

  async def test_iswap_release_picked_up_resource_grip_direction_changes_plate_width(self):
    size_x = 100
    size_y = 200
    plate = Plate("dummy", size_x=size_x, size_y=size_y, size_z=100, items=[])
    plate.location = Coordinate.zero()

    with unittest.mock.patch.object(self.lh.backend, "iswap_put_plate") as mocked_iswap_get_plate:
      await cast(STAR, self.lh.backend).iswap_release_picked_up_resource(
        location=Coordinate.zero(),
        resource=plate,
        rotation=0,
        offset=Coordinate.zero(),
        grip_direction=GripDirection.FRONT,
        pickup_distance_from_top=1,
      )
      assert mocked_iswap_get_plate.call_args.kwargs["open_gripper_position"] == size_x * 10 + 30

    with unittest.mock.patch.object(self.lh.backend, "iswap_put_plate") as mocked_iswap_get_plate:
      await cast(STAR, self.lh.backend).iswap_release_picked_up_resource(
        location=Coordinate.zero(),
        resource=plate,
        rotation=0,
        offset=Coordinate.zero(),
        grip_direction=GripDirection.LEFT,
        pickup_distance_from_top=1,
      )
      assert mocked_iswap_get_plate.call_args.kwargs["open_gripper_position"] == size_y * 10 + 30
>>>>>>> d3568d3a
<|MERGE_RESOLUTION|>--- conflicted
+++ resolved
@@ -1,4 +1,3 @@
-<<<<<<< HEAD
 """ Tests for the Hamilton STAR backend. """
 
 from typing import cast
@@ -766,14 +765,14 @@
   async def test_move_core(self):
     await self.lh.move_plate(self.plate, self.plt_car[1], pickup_distance_from_top=13,
                              use_arm="core")
-    self._assert_command_sent_once("C0ZTid0020xs07975xd0ya1250yb1070pa07pb08tp2350tz2250th2450tt14",
+    self._assert_command_sent_once("C0ZTid0020xs07975xd0ya1240yb1065pa07pb08tp2350tz2250th2450tt14",
                                    "xs#####xd#ya####yb####pa##pb##tp####tz####th####tt##")
     self._assert_command_sent_once("C0ZPid0021xs03475xd0yj1145yv0050zj1876zy0500yo0890yg0830yw15"
                                    "th2450te2450",
                                    "xs#####xd#yj####yv####zj####zy####yo####yg####yw##th####te####")
     self._assert_command_sent_once("C0ZRid0022xs03475xd0yj2105zj1876zi000zy0500yo0890th2450te2450",
                                    "xs#####xd#yj####zj####zi###zy####yo####th####te####")
-    self._assert_command_sent_once("C0ZSid0023xs07975xd0ya1250yb1070tp2150tz2050th2450te2450",
+    self._assert_command_sent_once("C0ZSid0023xs07975xd0ya1240yb1065tp2150tz2050th2450te2450",
                                     "xs#####xd#ya####yb####tp####tz####th####te####")
 
   async def test_iswap_pick_up_resource_grip_direction_changes_plate_width(self):
@@ -816,824 +815,4 @@
         grip_direction=GripDirection.LEFT,
         pickup_distance_from_top=1,
       )
-      assert mocked_iswap_get_plate.call_args.kwargs["open_gripper_position"] == size_y * 10 + 30
-=======
-""" Tests for the Hamilton STAR backend. """
-
-from typing import cast
-import unittest
-import unittest.mock
-
-from pylabrobot.liquid_handling import LiquidHandler
-from pylabrobot.plate_reading import PlateReader
-from pylabrobot.plate_reading.plate_reader_tests import MockPlateReaderBackend
-from pylabrobot.resources import (
-  Container,
-  TIP_CAR_480_A00,
-  TIP_CAR_288_C00,
-  PLT_CAR_L5AC_A00,
-  Cos_96_EZWash,
-  HT_P,
-  HTF_L,
-  Coordinate,
-  ResourceStack,
-  Lid,
-  no_volume_tracking
-)
-from pylabrobot.resources.hamilton import STARLetDeck
-from pylabrobot.resources.ml_star import STF_L
-from pylabrobot.liquid_handling.standard import Pickup, GripDirection
-from pylabrobot.resources.plate import Plate
-
-from tests.usb import MockDev, MockEndpoint
-
-from .STAR import (
-  STAR,
-  parse_star_fw_string,
-  STARFirmwareError,
-  CommandSyntaxError,
-  HamiltonNoTipError,
-  HardwareError,
-  UnknownHamiltonError
-)
-
-
-PICKUP_TIP_FORMAT = "xp##### (n)yp#### (n)tm# (n)tt##tp####tz####th####td#"
-DROP_TIP_FORMAT = "xp##### (n)yp#### (n)tm# (n)tp####tz####th####ti#"
-ASPIRATION_COMMAND_FORMAT = (
-  "at# (n)tm# (n)xp##### (n)yp#### (n)th####te####lp#### (n)ch### (n)zl#### (n)zx#### (n)"
-  "ip#### (n)it# (n)fp#### (n)av#### (n)as#### (n)ta### (n)ba#### (n)oa### (n)lm# (n)ll# (n)"
-  "lv# (n)ld## (n)de#### (n)wt## (n)mv##### (n)mc## (n)mp### (n)ms#### (n)gi### (n)gj#gk#"
-  "zu#### (n)zr#### (n)mh#### (n)zo### (n)po#### (n)lk# (n)ik#### (n)sd#### (n)se#### (n)"
-  "sz#### (n)io#### (n)il##### (n)in#### (n)"
-)
-DISPENSE_RESPONSE_FORMAT = (
-  "dm# (n)tm# (n)xp##### (n)yp#### (n)zx#### (n)lp#### (n)zl#### (n)ip#### (n)it# (n)fp#### (n)"
-  "th####te####dv##### (n)ds#### (n)ss#### (n)rv### (n)ta### (n)ba#### (n)lm# (n)zo### (n)"
-  "ll# (n)lv# (n)de#### (n)mv##### (n)mc## (n)mp### (n)ms#### (n)wt## (n)gi### (n)gj#gk#"
-  "zu#### (n)zr##### (n)mh#### (n)po#### (n)"
-)
-
-GET_PLATE_FMT = "xs#####xd#yj####yd#zj####zd#gr#th####te####gw#go####gb####gt##ga#gc#"
-PUT_PLATE_FMT = "xs#####xd#yj####yd#zj####zd#th####te####gr#go####ga#"
-INTERMEDIATE_FMT = "xs#####xd#yj####yd#zj####zd#gr#th####ga#xe# #"
-
-
-class TestSTARResponseParsing(unittest.TestCase):
-  """ Test parsing of response from Hamilton. """
-
-  def setUp(self):
-    super().setUp()
-    self.star = STAR()
-
-  def test_parse_response_params(self):
-    parsed = parse_star_fw_string("C0QMid1111", "")
-    self.assertEqual(parsed, {"id": 1111})
-
-    parsed = parse_star_fw_string("C0QMid1111", "id####")
-    self.assertEqual(parsed, {"id": 1111})
-
-    parsed = parse_star_fw_string("C0QMid1112aaabc", "aa&&&")
-    self.assertEqual(parsed, {"id": 1112, "aa": "abc"})
-
-    parsed = parse_star_fw_string("C0QMid1112aa-21", "aa##")
-    self.assertEqual(parsed, {"id": 1112, "aa": -21})
-
-    parsed = parse_star_fw_string("C0QMid1113pqABC", "pq***")
-    self.assertEqual(parsed, {"id": 1113, "pq": int("ABC", base=16)})
-
-    with self.assertRaises(ValueError):
-      # should fail with auto-added id.
-      parsed = parse_star_fw_string("C0QMaaabc", "")
-      self.assertEqual(parsed, "")
-
-    with self.assertRaises(ValueError):
-      parse_star_fw_string("C0QM", "id####") # pylint: disable=expression-not-assigned
-
-    with self.assertRaises(ValueError):
-      parse_star_fw_string("C0RV", "") # pylint: disable=expression-not-assigned
-
-  def test_parse_response_no_errors(self):
-    parsed = parse_star_fw_string("C0QMid1111", "")
-    self.assertEqual(parsed, {"id": 1111})
-
-    parsed = parse_star_fw_string("C0QMid1111 er00/00", "")
-    self.assertEqual(parsed, {"id": 1111})
-
-    parsed = parse_star_fw_string("C0QMid1111 er00/00 P100/00", "")
-    self.assertEqual(parsed, {"id": 1111})
-
-  def test_parse_response_master_error(self):
-    with self.assertRaises(STARFirmwareError) as ctx:
-      self.star.check_fw_string_error("C0QMid1111 er01/30")
-    e = ctx.exception
-    self.assertEqual(len(e.errors), 1)
-    self.assertIn("Master", e.errors)
-    self.assertIsInstance(e.errors["Master"], CommandSyntaxError)
-    self.assertEqual(e.errors["Master"].message, "Unknown command")
-
-  def test_parse_response_slave_errors(self):
-    with self.assertRaises(STARFirmwareError) as ctx:
-      self.star.check_fw_string_error("C0QMid1111 er99/00 P100/00 P235/00 P402/98 PG08/76")
-    e = ctx.exception
-    self.assertEqual(len(e.errors), 3)
-    self.assertNotIn("Master", e.errors)
-    self.assertNotIn("Pipetting channel 1", e.errors)
-
-    self.assertEqual(e.errors["Pipetting channel 2"].raw_response, "35/00")
-    self.assertEqual(e.errors["Pipetting channel 4"].raw_response, "02/98")
-    self.assertEqual(e.errors["Pipetting channel 16"].raw_response, "08/76")
-
-    self.assertIsInstance(e.errors["Pipetting channel 2"], UnknownHamiltonError)
-    self.assertIsInstance(e.errors["Pipetting channel 4"], HardwareError)
-    self.assertIsInstance(e.errors["Pipetting channel 16"], HamiltonNoTipError)
-
-    self.assertEqual(e.errors["Pipetting channel 2"].message, "No error")
-    self.assertEqual(e.errors["Pipetting channel 4"].message, "Unknown trace information code 98")
-    self.assertEqual(e.errors["Pipetting channel 16"].message, "Tip already picked up")
-
-  def test_parse_slave_response_errors(self):
-    with self.assertRaises(STARFirmwareError) as ctx:
-      self.star.check_fw_string_error("P1OQid1111er30")
-
-    e = ctx.exception
-    self.assertEqual(len(e.errors), 1)
-    self.assertNotIn("Master", e.errors)
-    self.assertIn("Pipetting channel 1", e.errors)
-    self.assertIsInstance(e.errors["Pipetting channel 1"], UnknownHamiltonError)
-    self.assertEqual(e.errors["Pipetting channel 1"].message, "Unknown command")
-
-
-class STARUSBCommsMocker(STAR):
-  """ Mocks PyUSB """
-
-  async def setup(self, send_response):
-    self.dev = MockDev(send_response)
-    self.read_endpoint = MockEndpoint()
-    self.write_endpoint = MockEndpoint()
-
-
-class TestSTARUSBComms(unittest.IsolatedAsyncioTestCase):
-  """ Test that USB data is parsed correctly. """
-
-  async def test_send_command_correct_response(self):
-    star = STARUSBCommsMocker()
-    await star.setup(send_response="C0QMid0001") # correct response
-    resp = await star.send_command("C0", command="QM", fmt="id####")
-    self.assertEqual(resp, {"id": 1})
-
-  async def test_send_command_wrong_id(self):
-    star = STARUSBCommsMocker(read_timeout=2, packet_read_timeout=1)
-    await star.setup(send_response="C0QMid0000") # wrong response
-    with self.assertRaises(TimeoutError):
-      await star.send_command("C0", command="QM")
-
-  async def test_send_command_plaintext_response(self):
-    star = STARUSBCommsMocker(read_timeout=2, packet_read_timeout=1)
-    await star.setup(send_response="this is plain text") # wrong response
-    with self.assertRaises(TimeoutError):
-      await star.send_command("C0", command="QM")
-
-
-class STARCommandCatcher(STAR):
-  """ Mock backend for star that catches commands and saves them instead of sending them to the
-  machine. """
-
-  def __init__(self):
-    super().__init__()
-    self.commands = []
-
-  async def setup(self) -> None:
-    self._num_channels = 8
-    self.iswap_installed = True
-    self.core96_head_installed = True
-    self._core_parked = True
-
-  async def send_command(self, module, command, tip_pattern=None, fmt="", read_timeout=0,
-    write_timeout=0, **kwargs):
-    cmd, _ = self._assemble_command(module, command, tip_pattern, **kwargs)
-    self.commands.append(cmd)
-
-  async def stop(self):
-    self.stop_finished = True
-
-
-class TestSTARLiquidHandlerCommands(unittest.IsolatedAsyncioTestCase):
-  """ Test STAR backend for liquid handling. """
-
-  async def asyncSetUp(self):
-    # pylint: disable=invalid-name
-    self.mockSTAR = STARCommandCatcher()
-    self.deck = STARLetDeck()
-    self.lh = LiquidHandler(self.mockSTAR, deck=self.deck)
-
-    self.tip_car = TIP_CAR_480_A00(name="tip carrier")
-    self.tip_car[1] = self.tip_rack = STF_L(name="tip_rack_01")
-    self.tip_car[2] = self.tip_rack2 = HTF_L(name="tip_rack_02")
-    self.deck.assign_child_resource(self.tip_car, rails=1)
-
-    self.plt_car = PLT_CAR_L5AC_A00(name="plate carrier")
-    self.plt_car[0] = self.plate = Cos_96_EZWash(name="plate_01", with_lid=True)
-    self.plt_car[1] = self.other_plate = Cos_96_EZWash(name="plate_02", with_lid=True)
-    self.deck.assign_child_resource(self.plt_car, rails=9)
-
-    class BlueBucket(Container):
-      def __init__(self, name: str):
-        super().__init__(name, size_x=123, size_y=82, size_z=75, category="bucket",
-          max_volume=123 * 82 * 75)
-    self.bb = BlueBucket(name="blue bucket")
-    self.deck.assign_child_resource(self.bb, location=Coordinate(425, 141.5, 120))
-
-    self.maxDiff = None
-
-    await self.lh.setup()
-
-  async def asyncTearDown(self):
-    await self.lh.stop()
-
-  def _assert_command_in_command_buffer(self, cmd: str, should_be: bool, fmt: str):
-    """ Assert that the given command was sent to the backend. The ordering of the parameters is not
-    taken into account, but the values and formatting should match. The id parameter of the command
-    is ignored.
-
-    If a command is found, it is removed from the command buffer.
-
-    Args:
-      cmd: the command to look for
-      should_be: whether the command should be found or not
-      fmt: the format of the command
-    """
-
-    found = False
-    # Command that fits the format, but is not the same as the command we are looking for.
-    similar = None
-
-    parsed_cmd = parse_star_fw_string(cmd, fmt)
-    parsed_cmd.pop("id")
-
-    for sent_cmd in self.mockSTAR.commands:
-      # When the module and command do not match, there is no point in comparing the parameters.
-      if sent_cmd[0:4] != cmd[0:4]:
-        continue
-
-      try:
-        parsed_sent_cmd = parse_star_fw_string(sent_cmd, fmt)
-        parsed_sent_cmd.pop("id")
-
-        if parsed_cmd == parsed_sent_cmd:
-          self.mockSTAR.commands.remove(sent_cmd)
-          found = True
-          break
-        else:
-          similar = parsed_sent_cmd
-      except ValueError as e:
-        # The command could not be parsed.
-        print(e)
-        continue
-
-    if should_be and not found:
-      if similar is not None:
-        # These will not be equal, but this method does give a better error message than `fail`.
-        self.assertEqual(similar, parsed_cmd)
-      else:
-        self.fail(f"Command {cmd} not found in sent commands: {self.mockSTAR.commands}")
-    elif not should_be and found:
-      self.fail(f"Command {cmd} was found in sent commands: {self.mockSTAR.commands}")
-
-  async def test_indictor_light(self):
-    """ Test the indicator light. """
-    await self.mockSTAR.set_loading_indicators(bit_pattern=[True]*54, blink_pattern=[False]*54)
-    self._assert_command_sent_once("C0CPid0000cl3FFFFFFFFFFFFFcb00000000000000",
-                                             "cl**************cb**************")
-
-  def test_ops_to_fw_positions(self):
-    """ Convert channel positions to firmware positions. """
-    # pylint: disable=protected-access
-    tip_a1 = self.tip_rack.get_item("A1")
-    tip_f1 = self.tip_rack.get_item("F1")
-    tip = self.tip_rack.get_tip("A1")
-
-    op1 = Pickup(resource=tip_a1, tip=tip, offset=Coordinate.zero())
-    op2 = Pickup(resource=tip_f1, tip=tip, offset=Coordinate.zero())
-    self.assertEqual(
-      self.mockSTAR._ops_to_fw_positions((op1,), use_channels=[0]),
-      ([1179, 0], [2418, 0], [True, False])
-    )
-
-    self.assertEqual(
-      self.mockSTAR._ops_to_fw_positions((op1, op2), use_channels=[0, 1]),
-      ([1179, 1179, 0], [2418, 1968, 0], [True, True, False])
-    )
-
-    self.assertEqual(
-      self.mockSTAR._ops_to_fw_positions((op1, op2), use_channels=[1, 2]),
-      ([0, 1179, 1179, 0], [0, 2418, 1968, 0], [False, True, True, False])
-    )
-
-    # check two operations on the same row, different column.
-    tip_a2 = self.tip_rack.get_item("A2")
-    op3 = Pickup(resource=tip_a2, tip=tip, offset=Coordinate.zero())
-    self.assertEqual(
-      self.mockSTAR._ops_to_fw_positions((op1, op3), use_channels=[0, 1]),
-      ([1179, 1269, 0], [2418, 2418, 0], [True, True, False])
-    )
-
-    # A1, A2, B1, B2
-    tip_b1 = self.tip_rack.get_item("B1")
-    op4 = Pickup(resource=tip_b1, tip=tip, offset=Coordinate.zero())
-    tip_b2 = self.tip_rack.get_item("B2")
-    op5 = Pickup(resource=tip_b2, tip=tip, offset=Coordinate.zero())
-    self.assertEqual(
-      self.mockSTAR._ops_to_fw_positions((op1, op4, op3, op5), use_channels=[0, 1, 2, 3]),
-      ([1179, 1179, 1269, 1269, 0], [2418, 2328, 2418, 2328, 0], [True, True, True, True, False])
-    )
-
-    # make sure two operations on the same spot are not allowed
-    with self.assertRaises(ValueError):
-      self.mockSTAR._ops_to_fw_positions((op1, op1), use_channels=[0, 1])
-
-  def _assert_command_sent_once(self, cmd: str, fmt: str):
-    """ Assert that the given command was sent to the backend exactly once. """
-    self._assert_command_in_command_buffer(cmd, True, fmt)
-    self._assert_command_in_command_buffer(cmd, False, fmt)
-
-  def test_tip_definition(self):
-    pass
-
-  async def test_tip_pickup_01(self):
-    await self.lh.pick_up_tips(self.tip_rack["A1", "B1"])
-    self._assert_command_sent_once(
-      "C0TPid0000xp01179 01179 00000&yp2418 2328 0000tm1 1 0&tt01tp2243tz2163th2450td0",
-      PICKUP_TIP_FORMAT)
-
-  async def test_tip_pickup_56(self):
-    await self.lh.pick_up_tips(self.tip_rack["E1", "F1"], use_channels=[4, 5])
-    self._assert_command_sent_once(
-      "C0TPid0000xp00000 00000 00000 00000 01179 01179 00000&yp0000 0000 0000 0000 2058 1968 "
-      "0000&tm0 0 0 0 1 1 0 &tt01tp2243tz2163th2450td0",
-      PICKUP_TIP_FORMAT)
-
-  async def test_tip_pickup_15(self):
-    await self.lh.pick_up_tips(self.tip_rack["A1", "F1"], use_channels=[0, 4])
-    self._assert_command_sent_once(
-      "C0TPid0000xp01179 00000 00000 00000 01179 00000&yp2418 0000 0000 0000 1968 0000 "
-      "&tm1 0 0 0 1 0&tt01tp2243tz2163th2450td0",
-      PICKUP_TIP_FORMAT)
-
-  async def test_tip_drop_56(self):
-    await self.test_tip_pickup_56() # pick up tips first
-    await self.lh.drop_tips(self.tip_rack["E1", "F1"], use_channels=[4, 5])
-    self._assert_command_sent_once(
-      "C0TRid0000xp00000 00000 00000 00000 01179 01179 00000&yp0000 0000 0000 0000 2058 1968 "
-      "0000&tm0 0 0 0 1 1 0&tp2243tz2163th2450ti1", DROP_TIP_FORMAT)
-
-  async def test_aspirate56(self):
-    self.maxDiff = None
-    await self.test_tip_pickup_56() # pick up tips first
-    assert self.plate.lid is not None
-    self.plate.lid.unassign()
-    for well in self.plate.get_items(["A1", "B1"]):
-      well.tracker.set_liquids([(None, 100 * 1.072)]) # liquid class correction
-    await self.lh.aspirate(self.plate["A1", "B1"], vols=[100, 100], use_channels=[4, 5])
-    self._assert_command_sent_once("C0ASid0004at0 0 0 0 0 0 0&tm0 0 0 0 1 1 0&xp00000 00000 00000 "
-      "00000 02980 02980 00000&yp0000 0000 0000 0000 1460 1370 0000&th2450te2450lp2011 2011 2011 "
-      "2011 2011 2011 2011&ch000 000 000 000 000 000 000&zl1881 1881 1881 1881 1881 1881 1881&"
-      "po0100 0100 0100 0100 0100 0100 0100&zu0032 0032 0032 0032 0032 0032 0032&zr06180 06180 "
-      "06180 06180 06180 06180 06180&zx1831 1831 1831 1831 1831 1831 1831&ip0000 0000 0000 0000 "
-      "0000 0000 0000&it0 0 0 0 0 0 0&fp0000 0000 0000 0000 0000 0000 0000&av01072 01072 01072 "
-      "01072 01072 01072 01072&as1000 1000 1000 1000 1000 1000 1000&ta000 000 000 000 000 000 000&"
-      "ba0000 0000 0000 0000 0000 0000 0000&oa000 000 000 000 000 000 000&lm0 0 0 0 0 0 0&ll1 1 1 "
-      "1 1 1 1&lv1 1 1 1 1 1 1&zo000 000 000 000 000 000 000&ld00 00 00 00 00 00 00&de0020 0020 "
-      "0020 0020 0020 0020 0020&wt10 10 10 10 10 10 10&mv00000 00000 00000 00000 00000 00000 00000&"
-      "mc00 00 00 00 00 00 00&mp000 000 000 000 000 000 000&ms1000 1000 1000 1000 1000 1000 1000&"
-      "mh0000 0000 0000 0000 0000 0000 0000&gi000 000 000 000 000 000 000&gj0gk0lk0 0 0 0 0 0 0&"
-      "ik0000 0000 0000 0000 0000 0000 0000&sd0500 0500 0500 0500 0500 0500 0500&se0500 0500 0500 "
-      "0500 0500 0500 0500&sz0300 0300 0300 0300 0300 0300 0300&io0000 0000 0000 0000 0000 0000 0"
-      "000&il00000 00000 00000 00000 00000 00000 00000&in0000 0000 0000 0000 0000 0000 0000&",
-      ASPIRATION_COMMAND_FORMAT)
-
-  async def test_single_channel_aspiration(self):
-    self.lh.update_head_state({0: self.tip_rack.get_tip("A1")})
-    assert self.plate.lid is not None
-    self.plate.lid.unassign()
-    well = self.plate.get_item("A1")
-    well.tracker.set_liquids([(None, 100 * 1.072)]) # liquid class correction
-    await self.lh.aspirate([well], vols=[100])
-
-    # This passes the test, but is not the real command.
-    self._assert_command_sent_once(
-      "C0ASid0002at0 0&tm1 0&xp02980 00000&yp1460 0000&th2450te2450lp2011 2011&ch000 000&zl1881 "
-      "1881&po0100 0100&zu0032 0032&zr06180 06180&zx1831 1831&ip0000 0000&it0 0&fp0000 0000&"
-      "av01072 01072&as1000 1000&ta000 000&ba0000 0000&oa000 000&lm0 0&ll1 1&lv1 1&zo000 000&"
-      "ld00 00&de0020 0020&wt10 10&mv00000 00000&mc00 00&mp000 000&ms1000 1000&mh0000 0000&"
-      "gi000 000&gj0gk0lk0 0&ik0000 0000&sd0500 0500&se0500 0500&sz0300 0300&io0000 0000&"
-      "il00000 00000&in0000 0000&",
-      fmt=ASPIRATION_COMMAND_FORMAT)
-
-  async def test_single_channel_aspiration_liquid_height(self):
-    self.lh.update_head_state({0: self.tip_rack.get_tip("A1")})
-    # TODO: Hamilton liquid classes
-    assert self.plate.lid is not None
-    self.plate.lid.unassign()
-    well = self.plate.get_item("A1")
-    well.tracker.set_liquids([(None, 100 * 1.072)]) # liquid class correction
-    await self.lh.aspirate([well], vols=[100], liquid_height=10)
-
-    # This passes the test, but is not the real command.
-    self._assert_command_sent_once(
-      "C0ASid0002at0 0&tm1 0&xp02980 00000&yp1460 0000&th2450te2450lp2011 2011&ch000 000&zl1971 "
-      "1971&po0100 0100&zu0032 0032&zr06180 06180&zx1921 1921&ip0000 0000&it0 0&fp0000 0000&"
-      "av01072 01072&as1000 1000&ta000 000&ba0000 0000&oa000 000&lm0 0&ll1 1&lv1 1&zo000 000&"
-      "ld00 00&de0020 0020&wt10 10&mv00000 00000&mc00 00&mp000 000&ms1000 1000&mh0000 0000&"
-      "gi000 000&gj0gk0lk0 0&ik0000 0000&sd0500 0500&se0500 0500&sz0300 0300&io0000 0000&"
-      "il00000 00000&in0000 0000&",
-      fmt=ASPIRATION_COMMAND_FORMAT)
-
-  async def test_multi_channel_aspiration(self):
-    self.lh.update_head_state({0: self.tip_rack.get_tip("A1"), 1: self.tip_rack.get_tip("B1")})
-    # TODO: Hamilton liquid classes
-    assert self.plate.lid is not None
-    self.plate.lid.unassign()
-    wells = self.plate.get_items("A1:B1")
-    for well in wells:
-      well.tracker.set_liquids([(None, 100 * 1.072)]) # liquid class correction
-    await self.lh.aspirate(self.plate["A1:B1"], vols=100)
-
-    # This passes the test, but is not the real command.
-    self._assert_command_sent_once(
-      "C0ASid0002at0 0 0&tm1 1 0&xp02980 02980 00000&yp1460 1370 0000&th2450te2450lp2011 2011 2011&"
-      "ch000 000 000&zl1881 1881 1881&po0100 0100 0100&zu0032 0032 0032&zr06180 06180 06180&"
-      "zx1831 1831 1831&ip0000 0000 0000&it0 0 0&fp0000 0000 0000&av01072 01072 01072&as1000 1000 "
-      "1000&ta000 000 000&ba0000 0000 0000&oa000 000 000&lm0 0 0&ll1 1 1&lv1 1 1&zo000 000 000&"
-      "ld00 00 00&de0020 0020 0020&wt10 10 10&mv00000 00000 00000&mc00 00 00&mp000 000 000&"
-      "ms1000 1000 1000&mh0000 0000 0000&gi000 000 000&gj0gk0lk0 0 0&ik0000 0000 0000&sd0500 0500 "
-      "0500&se0500 0500 0500&sz0300 0300 0300&io0000 0000 0000&il00000 00000 00000&in0000 0000 "
-      "0000&",
-      fmt=ASPIRATION_COMMAND_FORMAT)
-
-  async def test_aspirate_single_resource(self):
-    self.lh.update_head_state({i: self.tip_rack.get_tip(i) for i in range(5)})
-    with no_volume_tracking():
-      await self.lh.aspirate(self.bb, vols=10, use_channels=[0, 1, 2, 3, 4], liquid_height=1)
-    self._assert_command_sent_once(
-      "C0ASid0002at0 0 0 0 0 0&tm1 1 1 1 1 0&xp04865 04865 04865 04865 04865 00000&yp2098 1961 "
-      "1825 1688 1551 0000&th2450te2450lp2000 2000 2000 2000 2000 2000&ch000 000 000 000 000 000&"
-      "zl1210 1210 1210 1210 1210 1210&po0100 0100 0100 0100 0100 0100&zu0032 0032 0032 0032 0032 "
-      "0032&zr06180 06180 06180 06180 06180 06180&zx1160 1160 1160 1160 1160 1160&ip0000 0000 0000 "
-      "0000 0000 0000&it0 0 0 0 0 0&fp0000 0000 0000 0000 0000 0000&av00119 00119 00119 00119 "
-      "00119 00119&as1000 1000 1000 1000 1000 1000&ta000 000 000 000 000 000&ba0000 0000 0000 0000 "
-      "0000 0000&oa000 000 000 000 000 000&lm0 0 0 0 0 0&ll1 1 1 1 1 1&lv1 1 1 1 1 1&zo000 000 000 "
-      "000 000 000&ld00 00 00 00 00 00&de0020 0020 0020 0020 0020 0020&wt10 10 10 10 10 10&mv00000 "
-      "00000 00000 00000 00000 00000&mc00 00 00 00 00 00&mp000 000 000 000 000 000&ms1000 1000 "
-      "1000 1000 1000 1000&mh0000 0000 0000 0000 0000 0000&gi000 000 000 000 000 000&gj0gk0lk0 0 0 "
-      "0 0 0&ik0000 0000 0000 0000 0000 0000&sd0500 0500 0500 0500 0500 0500&se0500 0500 0500 0500 "
-      "0500 0500&sz0300 0300 0300 0300 0300 0300&io0000 0000 0000 0000 0000 0000&il00000 00000 "
-      "00000 00000 00000 00000&in0000 0000 0000 0000 0000 0000&",
-      fmt=ASPIRATION_COMMAND_FORMAT)
-
-  async def test_dispense_single_resource(self):
-    self.lh.update_head_state({i: self.tip_rack.get_tip(i) for i in range(5)})
-    with no_volume_tracking():
-      await self.lh.dispense(self.bb, vols=10, use_channels=[0, 1, 2, 3, 4], liquid_height=1,
-                            #  blow_out=[True]*5, jet=[True]*5)
-                             blow_out=[True]*5, jet=[True]*5)
-    self._assert_command_sent_once(
-      "C0DSid0002dm1 1 1 1 1 1&tm1 1 1 1 1 0&xp04865 04865 04865 04865 04865 00000&yp2098 1961 "
-      "1825 1688 1551 0000&zx1260 1260 1260 1260 1260 1260&lp2000 2000 2000 2000 2000 2000&zl1210 "
-      "1210 1210 1210 1210 1210&po0100 0100 0100 0100 0100 0100&ip0000 0000 0000 0000 0000 0000&"
-      "it0 0 0 0 0 0&fp0000 0000 0000 0000 0000 0000&zu0032 0032 0032 0032 0032 0032&zr06180 06180 "
-      "06180 06180 06180 06180&th2450te2450dv00116 00116 00116 00116 00116 00116&ds1800 1800 1800 "
-      "1800 1800 1800&ss0050 0050 0050 0050 0050 0050&rv000 000 000 000 000 000&ta050 050 050 050 "
-      "050 050&ba0300 0300 0300 0300 0300 0300&lm0 0 0 0 0 0&dj00zo000 000 000 000 000 000&ll1 1 1 "
-      "1 1 1&lv1 1 1 1 1 1&de0010 0010 0010 0010 0010 0010&wt00 00 00 00 00 00&mv00000 00000 00000 "
-      "00000 00000 00000&mc00 00 00 00 00 00&mp000 000 000 000 000 000&ms0010 0010 0010 0010 0010 "
-      "0010&mh0000 0000 0000 0000 0000 0000&gi000 000 000 000 000 000&gj0gk0",
-      fmt=DISPENSE_RESPONSE_FORMAT)
-
-  async def test_single_channel_dispense(self):
-    self.lh.update_head_state({0: self.tip_rack.get_tip("A1")})
-    assert self.plate.lid is not None
-    self.plate.lid.unassign()
-    with no_volume_tracking():
-      await self.lh.dispense(self.plate["A1"], vols=[100], jet=[True], blow_out=[True])
-    self._assert_command_sent_once(
-      "C0DSid0002dm1 1&tm1 0&xp02980 00000&yp1460 0000&zx1931 1931&lp2011 2011&zl1881 1881&"
-      "po0100 0100&ip0000 0000&it0 0&fp0000 0000&zu0032 0032&zr06180 06180&th2450te2450"
-      "dv01072 01072&ds1800 1800&ss0050 0050&rv000 000&ta050 050&ba0300 03000&lm0 0&"
-      "dj00zo000 000&ll1 1&lv1 1&de0010 0010&wt00 00&mv00000 00000&mc00 00&mp000 000&"
-      "ms0010 0010&mh0000 0000&gi000 000&gj0gk0",
-      fmt=DISPENSE_RESPONSE_FORMAT)
-
-  async def test_multi_channel_dispense(self):
-    self.lh.update_head_state({0: self.tip_rack.get_tip("A1"), 1: self.tip_rack.get_tip("B1")})
-    # TODO: Hamilton liquid classes
-    assert self.plate.lid is not None
-    self.plate.lid.unassign()
-    with no_volume_tracking():
-      await self.lh.dispense(self.plate["A1:B1"], vols=100, jet=[True]*2, blow_out=[True]*2)
-
-    self._assert_command_sent_once(
-      "C0DSid0002dm1 1 1&tm1 1 0&xp02980 02980 00000&yp1460 1370 0000&zx1931 1931 1931&lp2011 2011 "
-      "2011&zl1881 1881 1881&po0100 0100 0100&ip0000 0000 0000&it0 0 0&fp0000 0000 0000&zu0032 "
-      "0032 0032&zr06180 06180 06180&th2450te2450dv01072 01072 01072&ds1800 1800 1800&"
-      "ss0050 0050 0050&rv000 000 000&ta050 050 050&ba0300 0300 0300&lm0 0 0&dj00zo000 000 000&"
-      "ll1 1 1&lv1 1 1&de0010 0010 0010&wt00 00 00&mv00000 00000 00000&mc00 00 00&mp000 000 000&"
-      "ms0010 0010 0010&mh0000 0000 0000&gi000 000 000&gj0gk0",
-      fmt=DISPENSE_RESPONSE_FORMAT)
-
-  async def test_zero_volume_liquid_handling(self):
-    # just test that this does not throw an error
-    self.lh.update_head_state({0: self.tip_rack.get_tip("A1")})
-    assert self.plate.lid is not None
-    self.plate.lid.unassign()
-    await self.lh.aspirate(self.plate["A1"], vols=[0])
-    await self.lh.dispense(self.plate["A1"], vols=[0])
-
-  async def test_core_96_tip_pickup(self):
-    await self.lh.pick_up_tips96(self.tip_rack)
-
-    self._assert_command_sent_once(
-      "C0EPid0208xs01179xd0yh2418tt01wu0za2164zh2450ze2450",
-                "xs#####xd#yh####tt##wu#za####zh####ze####")
-
-  async def test_core_96_tip_drop(self):
-    await self.lh.pick_up_tips96(self.tip_rack) # pick up tips first
-    await self.lh.drop_tips96(self.tip_rack)
-
-    self._assert_command_sent_once(
-      "C0ERid0213xs01179xd0yh2418za2164zh2450ze2450",
-                "xs#####xd#yh####za####zh####ze####")
-
-  async def test_core_96_tip_discard(self):
-    await self.lh.pick_up_tips96(self.tip_rack) # pick up tips first
-    await self.lh.discard_tips96()
-
-    self._assert_command_sent_once(
-      "C0ERid0213xs02321xd1yh1103za2164zh2450ze2450",
-                "xs#####xd#yh####za####zh####ze####")
-
-  async def test_core_96_aspirate(self):
-    await self.lh.pick_up_tips96(self.tip_rack2) # pick up high volume tips
-
-    # TODO: Hamilton liquid classes
-    assert self.plate.lid is not None
-    self.plate.lid.unassign()
-    await self.lh.aspirate96(self.plate, volume=100, blow_out=True)
-
-    # volume used to be 01072, but that was generated using a non-core liquid class.
-    self._assert_command_sent_once(
-      "C0EAid0001aa0xs02980xd0yh1460zh2450ze2450lz1999zt1881zm1871iw000ix0fh000af01083ag2500vt050"
-      "bv00000wv00050cm0cs1bs0020wh10hv00000hc00hp000hs1200zv0032zq06180mj000cj0cx0cr000"
-      "cwFFFFFFFFFFFFFFFFFFFFFFFFpp0100",
-      "xs#####xd#yh####zh####ze####lz####zt####zm####iw###ix#fh###af#####ag####vt###"
-      "bv#####wv#####cm#cs#bs####wh##hv#####hc##hp###hs####zv####zq#####mj###cj#cx#cr###"
-      "cw************************pp####")
-
-  async def test_core_96_dispense(self):
-    await self.lh.pick_up_tips96(self.tip_rack2) # pick up high volume tips
-    if self.plate.lid is not None:
-      self.plate.lid.unassign()
-    await self.lh.aspirate96(self.plate, 100, blow_out=True) # aspirate first
-
-    with no_volume_tracking():
-      await self.lh.dispense96(self.plate, 100, blow_out=True)
-
-    # volume used to be 01072, but that was generated using a non-core liquid class.
-    self._assert_command_sent_once(
-      "C0EDid0001da3xs02980xd0yh1460zh2450ze2450lz1999zt1881zm1871iw000ix0fh000df01083dg1200vt050"
-      "bv00000cm0cs1bs0020wh00hv00000hc00hp000hs1200es0050ev000zv0032ej00zq06180mj000cj0cx0cr000"
-      "cwFFFFFFFFFFFFFFFFFFFFFFFFpp0100",
-      "da#xs#####xd#yh##6#zh####ze####lz####zt####zm##6#iw###ix#fh###df#####dg####vt###"
-      "bv#####cm#cs#bs####wh##hv#####hc##hp###hs####es####ev###zv####ej##zq#6###mj###cj#cx#cr###"
-      "cw************************pp####")
-
-  async def test_zero_volume_liquid_handling96(self):
-    # just test that this does not throw an error
-    await self.lh.pick_up_tips96(self.tip_rack)
-    assert self.plate.lid is not None
-    self.plate.lid.unassign()
-    await self.lh.aspirate96(self.plate, 0)
-    await self.lh.dispense96(self.plate, 0)
-
-  async def test_iswap(self):
-    await self.lh.move_plate(self.plate, self.plt_car[2])
-    self._assert_command_sent_once(
-      "C0PPid0011xs03475xd0yj1145yd0zj1874zd0gr1th2450te2450gw4go1300gb1237gt20ga0gc1",
-      "xs#####xd#yj####yd#zj####zd#gr#th####te####gw#go####gb####gt##ga#gc#")
-    self._assert_command_sent_once(
-      "C0PRid0012xs03475xd0yj3065yd0zj1874zd0th2450te2450gr1go1300ga0",
-      "xs#####xd#yj####yd#zj####zd#th####te####go####ga#")
-
-  async def test_iswap_plate_reader(self):
-    plate_reader = PlateReader(name="plate_reader", backend=MockPlateReaderBackend(),
-      size_x=0, size_y=0, size_z=0)
-    self.lh.deck.assign_child_resource(plate_reader,
-      location=Coordinate(1000, 264.7, 200)) # 666: 00002
-
-    await self.lh.move_plate(self.plate, plate_reader, pickup_distance_from_top=8.2,
-      get_direction=GripDirection.FRONT, put_direction=GripDirection.LEFT)
-    self._assert_command_sent_once(
-      "C0PPid0003xs03475xd0yj1145yd0zj1924zd0th2450te2450gw4gb1237go1300gt20gr1ga0gc1",
-                "xs#####xd#yj####yd#zj####zd#th####te####gw#gb####go####gt##gr#ga#gc#")
-    self._assert_command_sent_once(
-      "C0PRid0004xs10430xd0yj3282yd0zj2063zd0th2450te2450go1300gr4ga0",
-                "xs#####xd#yj####yd#zj####zd#th####te####go####gr#ga#")
-
-    assert self.plate.rotation == 90
-    assert self.plate.get_size_x() == 86 and self.plate.get_size_y() == 127
-
-    await self.lh.move_plate(plate_reader.get_plate(), self.plt_car[0],
-      pickup_distance_from_top=8.2, get_direction=GripDirection.LEFT,
-      put_direction=GripDirection.FRONT)
-    self._assert_command_sent_once(
-      "C0PPid0005xs10430xd0yj3282yd0zj2063zd0gr4th2450te2450gw4go1300gb1237gt20ga0gc1",
-                "xs#####xd#yj####yd#zj####zd#gr#th####te####gw#go####gb####gt##ga#gc#")
-    self._assert_command_sent_once(
-      "C0PRid0006xs03475xd0yj1145yd0zj1924zd0th2450te2450gr1go1300ga0",
-                "xs#####xd#yj####yd#zj####zd#th####te####gr#go####ga#")
-
-  async def test_iswap_move_lid(self):
-    assert self.plate.lid is not None and self.other_plate.lid is not None
-    self.other_plate.lid.unassign() # remove lid from plate
-    await self.lh.move_lid(self.plate.lid, self.other_plate)
-
-    self._assert_command_sent_once(
-      "C0PPid0002xs03475xd0yj1145yd0zj1949zd0gr1th2450te2450gw4go1300gb1237gt20ga0gc1",
-      GET_PLATE_FMT)
-    self._assert_command_sent_once( # zj sent = 1849
-      "C0PRid0003xs03475xd0yj2105yd0zj1949zd0th2450te2450gr1go1300ga0", PUT_PLATE_FMT)
-
-  async def test_iswap_stacking_area(self):
-    stacking_area = ResourceStack("stacking_area", direction="z")
-    # for some reason it was like this at some point
-    # self.lh.assign_resource(hotel, location=Coordinate(6, 414-63, 217.2 - 100))
-    # self.lh.deck.assign_child_resource(hotel, location=Coordinate(6, 414-63, 231.7 - 100 +4.5))
-    self.lh.deck.assign_child_resource(stacking_area, location=Coordinate(6, 414, 226.2))
-
-    assert self.plate.lid is not None
-    await self.lh.move_lid(self.plate.lid, stacking_area)
-    self._assert_command_sent_once(
-      "C0PPid0002xs03475xd0yj1145yd0zj1949zd0gr1th2450te2450gw4go1300gb1237gt20ga0gc1",
-        GET_PLATE_FMT)
-    self._assert_command_sent_once(
-      "C0PRid0003xs00695xd0yj4570yd0zj2305zd0th2450te2450gr1go1300ga0", PUT_PLATE_FMT)
-
-    # Move lids back (reverse order)
-    await self.lh.move_lid(cast(Lid, stacking_area.get_top_item()), self.plate)
-    self._assert_command_sent_once(
-      "C0PPid0004xs00695xd0yj4570yd0zj2305zd0gr1th2450te2450gw4go1300gb1237gt20ga0gc1",
-      GET_PLATE_FMT)
-    self._assert_command_sent_once(
-      "C0PRid0005xs03475xd0yj1145yd0zj1949zd0th2450te2450gr1go1300ga0", PUT_PLATE_FMT)
-
-  async def test_iswap_stacking_area_2lids(self):
-    # for some reason it was like this at some point
-    # self.lh.assign_resource(hotel, location=Coordinate(6, 414-63, 217.2 - 100))
-    stacking_area = ResourceStack("stacking_area", direction="z")
-    self.lh.deck.assign_child_resource(stacking_area, location=Coordinate(6, 414, 226.2))
-
-    assert self.plate.lid is not None and self.other_plate.lid is not None
-
-    await self.lh.move_lid(self.plate.lid, stacking_area)
-    self._assert_command_sent_once(
-      "C0PPid0002xs03475xd0yj1145yd0zj1949zd0gr1th2450te2450gw4go1300gb1237gt20ga0gc1",
-        GET_PLATE_FMT)
-    self._assert_command_sent_once(
-      "C0PRid0003xs00695xd0yj4570yd0zj2305zd0th2450te2450gr1go1300ga0", PUT_PLATE_FMT)
-
-    await self.lh.move_lid(self.other_plate.lid, stacking_area)
-    self._assert_command_sent_once(
-      "C0PPid0004xs03475xd0yj2105yd0zj1949zd0gr1th2450te2450gw4go1300gb1237gt20ga0gc1",
-        GET_PLATE_FMT)
-    self._assert_command_sent_once(
-      "C0PRid0005xs00695xd0yj4570yd0zj2405zd0th2450te2450gr1go1300ga0", PUT_PLATE_FMT)
-
-    # Move lids back (reverse order)
-    top_item = stacking_area.get_top_item()
-    assert isinstance(top_item, Lid)
-    await self.lh.move_lid(top_item, self.plate)
-    self._assert_command_sent_once(
-      "C0PPid0004xs00695xd0yj4570yd0zj2405zd0gr1th2450te2450gw4go1300gb1237gt20ga0gc1",
-      GET_PLATE_FMT)
-    self._assert_command_sent_once(
-      "C0PRid0005xs03475xd0yj1145yd0zj1949zd0th2450te2450gr1go1300ga0", PUT_PLATE_FMT)
-
-    top_item = stacking_area.get_top_item()
-    assert isinstance(top_item, Lid)
-    await self.lh.move_lid(top_item, self.other_plate)
-    self._assert_command_sent_once(
-      "C0PPid0004xs00695xd0yj4570yd0zj2305zd0gr1th2450te2450gw4go1300gb1237gt20ga0gc1",
-      GET_PLATE_FMT)
-    self._assert_command_sent_once(
-      "C0PRid0005xs03475xd0yj2105yd0zj1949zd0th2450te2450gr1go1300ga0", PUT_PLATE_FMT)
-
-  async def test_iswap_move_with_intermediate_locations(self):
-    await self.lh.move_plate(self.plate, self.plt_car[1], intermediate_locations=[
-      self.plt_car[2].get_absolute_location() + Coordinate(50, 0, 50),
-      self.plt_car[3].get_absolute_location() + Coordinate(-50, 0, 50),
-    ])
-
-    self._assert_command_sent_once(
-      "C0PPid0023xs03475xd0yj1145yd0zj1874zd0gr1th2450te2450gw4go1300gb1237gt20ga0gc1",
-      GET_PLATE_FMT)
-    self._assert_command_sent_once(
-      "C0PMid0025xs03975xd0yj3065yd0zj2434zd0gr1th2450ga1xe4 1", INTERMEDIATE_FMT)
-    self._assert_command_sent_once(
-      "C0PMid0024xs02975xd0yj4025yd0zj2434zd0gr1th2450ga1xe4 1", INTERMEDIATE_FMT)
-    self._assert_command_sent_once(
-      "C0PRid0026xs03475xd0yj2105yd0zj1874zd0th2450te2450gr1go1300ga0",
-      PUT_PLATE_FMT)
-
-  async def test_discard_tips(self):
-    await self.lh.pick_up_tips(self.tip_rack["A1:H1"])
-    await self.lh.discard_tips()
-    self._assert_command_sent_once(
-     "C0TRid0206xp08000 08000 08000 08000 08000 08000 08000 08000yp4050 3782 3514 3246 2978 2710 "
-     "2442 2174tp1970tz1870th2450te2450tm1 1 1 1 1 1 1 1ti0",
-     DROP_TIP_FORMAT)
-
-  async def test_portrait_tip_rack_handling(self):
-    # Test with an alternative setup.
-
-    deck = STARLetDeck()
-    lh = LiquidHandler(self.mockSTAR, deck=deck)
-    tip_car = TIP_CAR_288_C00(name="tip carrier")
-    tip_car[0] = tr = HT_P(name="tips_01")
-    deck.assign_child_resource(tip_car, rails=2)
-    await lh.setup()
-
-    await lh.pick_up_tips(tr["A4:A1"])
-
-    self._assert_command_sent_once(
-     "C0TPid0035xp01360 01360 01360 01360 00000&yp1380 1290 1200 1110 0000&tm1 1 1 1 0&tt01tp2263tz"
-     "2163th2450td0",
-     PICKUP_TIP_FORMAT)
-
-    await lh.drop_tips(tr["A4:A1"])
-
-    self._assert_command_sent_once(
-     "C0TRid0036xp01360 01360 01360 01360 00000&yp1380 1290 1200 1110 0000&tm1 1 1 1 0&tp2263tz"
-     "2183th2450ti1",
-     DROP_TIP_FORMAT)
-
-  def test_serialize(self):
-    serialized = LiquidHandler(backend=STAR(), deck=STARLetDeck()).serialize()
-    deserialized = LiquidHandler.deserialize(serialized)
-    self.assertEqual(deserialized.__class__.__name__, "LiquidHandler")
-    self.assertEqual(deserialized.backend.__class__.__name__, "STAR")
-
-  async def test_move_core(self):
-    await self.lh.move_plate(self.plate, self.plt_car[1], pickup_distance_from_top=13,
-                             use_arm="core")
-    self._assert_command_sent_once("C0ZTid0020xs07975xd0ya1240yb1065pa07pb08tp2350tz2250th2450tt14",
-                                   "xs#####xd#ya####yb####pa##pb##tp####tz####th####tt##")
-    self._assert_command_sent_once("C0ZPid0021xs03475xd0yj1145yv0050zj1876zy0500yo0890yg0830yw15"
-                                   "th2450te2450",
-                                   "xs#####xd#yj####yv####zj####zy####yo####yg####yw##th####te####")
-    self._assert_command_sent_once("C0ZRid0022xs03475xd0yj2105zj1876zi000zy0500yo0890th2450te2450",
-                                   "xs#####xd#yj####zj####zi###zy####yo####th####te####")
-    self._assert_command_sent_once("C0ZSid0023xs07975xd0ya1240yb1065tp2150tz2050th2450te2450",
-                                    "xs#####xd#ya####yb####tp####tz####th####te####")
-
-  async def test_iswap_pick_up_resource_grip_direction_changes_plate_width(self):
-    size_x = 100
-    size_y = 200
-    plate = Plate("dummy", size_x=size_x, size_y=size_y, size_z=100, items=[])
-    plate.location = Coordinate.zero()
-
-    with unittest.mock.patch.object(self.lh.backend, "iswap_get_plate") as mocked_iswap_get_plate:
-      await cast(STAR, self.lh.backend).iswap_pick_up_resource(plate, GripDirection.FRONT, 1)
-      assert mocked_iswap_get_plate.call_args.kwargs["plate_width"] == size_x * 10 - 33
-
-    with unittest.mock.patch.object(self.lh.backend, "iswap_get_plate") as mocked_iswap_get_plate:
-      await cast(STAR, self.lh.backend).iswap_pick_up_resource(plate, GripDirection.LEFT, 1)
-      assert mocked_iswap_get_plate.call_args.kwargs["plate_width"] == size_y * 10 - 33
-
-  async def test_iswap_release_picked_up_resource_grip_direction_changes_plate_width(self):
-    size_x = 100
-    size_y = 200
-    plate = Plate("dummy", size_x=size_x, size_y=size_y, size_z=100, items=[])
-    plate.location = Coordinate.zero()
-
-    with unittest.mock.patch.object(self.lh.backend, "iswap_put_plate") as mocked_iswap_get_plate:
-      await cast(STAR, self.lh.backend).iswap_release_picked_up_resource(
-        location=Coordinate.zero(),
-        resource=plate,
-        rotation=0,
-        offset=Coordinate.zero(),
-        grip_direction=GripDirection.FRONT,
-        pickup_distance_from_top=1,
-      )
-      assert mocked_iswap_get_plate.call_args.kwargs["open_gripper_position"] == size_x * 10 + 30
-
-    with unittest.mock.patch.object(self.lh.backend, "iswap_put_plate") as mocked_iswap_get_plate:
-      await cast(STAR, self.lh.backend).iswap_release_picked_up_resource(
-        location=Coordinate.zero(),
-        resource=plate,
-        rotation=0,
-        offset=Coordinate.zero(),
-        grip_direction=GripDirection.LEFT,
-        pickup_distance_from_top=1,
-      )
-      assert mocked_iswap_get_plate.call_args.kwargs["open_gripper_position"] == size_y * 10 + 30
->>>>>>> d3568d3a
+      assert mocked_iswap_get_plate.call_args.kwargs["open_gripper_position"] == size_y * 10 + 30