import asyncio
import datetime
import enum
import functools
import logging
import re
import sys
import warnings
from abc import ABCMeta
from contextlib import asynccontextmanager, contextmanager
from typing import (
  Any,
  Callable,
  Coroutine,
  Dict,
  List,
  Literal,
  Optional,
  Sequence,
  Type,
  TypeVar,
  Union,
  cast,
)

if sys.version_info < (3, 10):
  from typing_extensions import Concatenate, ParamSpec
else:
  from typing import Concatenate, ParamSpec

from pylabrobot import audio
from pylabrobot.heating_shaking.hamilton_backend import HamiltonHeaterShakerInterface
from pylabrobot.liquid_handling.backends.hamilton.base import (
  HamiltonLiquidHandler,
)
from pylabrobot.liquid_handling.errors import ChannelizedError
from pylabrobot.liquid_handling.liquid_classes.hamilton import (
  HamiltonLiquidClass,
  get_star_liquid_class,
)
from pylabrobot.liquid_handling.standard import (
  Drop,
  DropTipRack,
  GripDirection,
  MultiHeadAspirationContainer,
  MultiHeadAspirationPlate,
  MultiHeadDispenseContainer,
  MultiHeadDispensePlate,
  Pickup,
  PickupTipRack,
  PipettingOp,
  ResourceDrop,
  ResourceMove,
  ResourcePickup,
  SingleChannelAspiration,
  SingleChannelDispense,
)
from pylabrobot.liquid_handling.utils import (
  get_tight_single_resource_liquid_op_offsets,
  get_wide_single_resource_liquid_op_offsets,
)
from pylabrobot.resources import (
  Carrier,
  Container,
  Coordinate,
  Plate,
  Resource,
  Tip,
  TipRack,
  TipSpot,
  Well,
)
from pylabrobot.resources.errors import (
  HasTipError,
  NoTipError,
  TooLittleLiquidError,
  TooLittleVolumeError,
)
from pylabrobot.resources.hamilton import (
  HamiltonTip,
  TipDropMethod,
  TipPickupMethod,
  TipSize,
)
from pylabrobot.resources.hamilton.hamilton_decks import HamiltonCoreGrippers
from pylabrobot.resources.liquid import Liquid
from pylabrobot.resources.rotation import Rotation
from pylabrobot.resources.trash import Trash

T = TypeVar("T")


logger = logging.getLogger("pylabrobot")

_P = ParamSpec("_P")
_R = TypeVar("_R")


def need_iswap_parked(
  method: Callable[Concatenate["STARBackend", _P], Coroutine[Any, Any, _R]],
) -> Callable[Concatenate["STARBackend", _P], Coroutine[Any, Any, _R]]:
  """Ensure that the iSWAP is in parked position before running command.

  If the iSWAP is not parked, it get's parked before running the command.
  """

  @functools.wraps(method)
  async def wrapper(self: "STARBackend", *args, **kwargs):
    if self.iswap_installed and not self.iswap_parked:
      await self.park_iswap(
        minimum_traverse_height_at_beginning_of_a_command=int(self._iswap_traversal_height * 10)
      )

    return await method(self, *args, **kwargs)

  return wrapper


def _fill_in_defaults(val: Optional[List[T]], default: List[T]) -> List[T]:
  """Util for converting an argument to the appropriate format for low level star methods."""
  # if the val is None, use the default.
  if val is None:
    return default
  # if the val is a list, it must be of the correct length.
  if len(val) != len(default):
    raise ValueError(f"Value length must equal num operations ({len(default)}), but is {val}")
  # replace None values in list with default values.
  val = [v if v is not None else d for v, d in zip(val, default)]
  # the value is ready to be used.
  return val


def parse_star_fw_string(resp: str, fmt: str = "") -> dict:
  """Parse a machine command or response string according to a format string.

  The format contains names of parameters (always length 2),
  followed by an arbitrary number of the following, but always
  the same:
  - '&': char
  - '#': decimal
  - '*': hex

  The order of parameters in the format and response string do not
  have to (and often do not) match.

  The identifier parameter (id####) is added automatically.

  TODO: string parsing
  The firmware docs mention strings in the following format: '...'
  However, the length of these is always known (except when reading
  barcodes), so it is easier to convert strings to the right number
  of '&'. With barcode reading the length of the barcode is included
  with the response string. We'll probably do a custom implementation
  for that.

  TODO: spaces
  We should also parse responses where integers are separated by spaces,
  like this: `ua#### #### ###### ###### ###### ######`

  Args:
    resp: The response string to parse.
    fmt: The format string.

  Raises:
    ValueError: if the format string is incompatible with the response.

  Returns:
    A dictionary containing the parsed values.

  Examples:
    Parsing a string containing decimals (`1111`), hex (`0xB0B`) and chars (`'rw'`):

    ```
    >>> parse_fw_string("aa1111bbrwccB0B", "aa####bb&&cc***")
    {'aa': 1111, 'bb': 'rw', 'cc': 2827}
    ```
  """

  # Remove device and cmd identifier from response.
  resp = resp[4:]

  # Parse the parameters in the fmt string.
  info = {}

  def find_param(param):
    name, data = param[0:2], param[2:]
    type_ = {"#": "int", "*": "hex", "&": "str"}[data[0]]

    # Build a regex to match this parameter.
    exp = {
      "int": r"[-+]?[\d ]",
      "hex": r"[\da-fA-F ]",
      "str": ".",
    }[type_]
    len_ = len(data.split(" ")[0])  # Get length of first block.
    regex = f"{name}((?:{exp}{ {len_} }"

    if param.endswith(" (n)"):
      regex += " ?)+)"
      is_list = True
    else:
      regex += "))"
      is_list = False

    # Match response against regex, save results in right datatype.
    r = re.search(regex, resp)
    if r is None:
      raise ValueError(f"could not find matches for parameter {name}")

    g = r.groups()
    if len(g) == 0:
      raise ValueError(f"could not find value for parameter {name}")
    m = g[0]

    if is_list:
      m = m.split(" ")

      if type_ == "str":
        info[name] = m
      elif type_ == "int":
        info[name] = [int(m_) for m_ in m if m_ != ""]
      elif type_ == "hex":
        info[name] = [int(m_, base=16) for m_ in m if m_ != ""]
    else:
      if type_ == "str":
        info[name] = m
      elif type_ == "int":
        info[name] = int(m)
      elif type_ == "hex":
        info[name] = int(m, base=16)

  # Find params in string. All params are identified by 2 lowercase chars.
  param = ""
  prevchar = None
  for char in fmt:
    if char.islower() and prevchar != "(":
      if len(param) > 2:
        find_param(param)
        param = ""
    param += char
    prevchar = char
  if param != "":
    find_param(param)  # last parameter is not closed by loop.

  # If id not in fmt, add it.
  if "id" not in info:
    find_param("id####")

  return info


class STARModuleError(Exception, metaclass=ABCMeta):
  """Base class for all Hamilton backend errors, raised by a single module."""

  def __init__(
    self,
    message: str,
    trace_information: int,
    raw_response: str,
    raw_module: str,
  ):
    self.message = message
    self.trace_information = trace_information
    self.raw_response = raw_response
    self.raw_module = raw_module

  def __repr__(self) -> str:
    return f"{self.__class__.__name__}('{self.message}')"


class CommandSyntaxError(STARModuleError):
  """Command syntax error

  Code: 01
  """


class HardwareError(STARModuleError):
  """Hardware error

  Possible cause(s):
    drive blocked, low power etc.

  Code: 02
  """


class CommandNotCompletedError(STARModuleError):
  """Command not completed

  Possible cause(s):
    error in previous sequence (not executed)

  Code: 03
  """


class ClotDetectedError(STARModuleError):
  """Clot detected

  Possible cause(s):
    LLD not interrupted

  Code: 04
  """


class BarcodeUnreadableError(STARModuleError):
  """Barcode unreadable

  Possible cause(s):
    bad or missing barcode

  Code: 05
  """


class TipTooLittleVolumeError(STARModuleError):
  """Too little liquid

  Possible cause(s):
    1. liquid surface is not detected,
    2. Aspirate / Dispense conditions could not be fulfilled.

  Code: 06
  """


class TipAlreadyFittedError(STARModuleError):
  """Tip already fitted

  Possible cause(s):
    Repeated attempts to fit a tip or iSwap movement with tips

  Code: 07
  """


class HamiltonNoTipError(STARModuleError):
  """No tips

  Possible cause(s):
    command was started without fitting tip (tip was not fitted or fell off again)

  Code: 08
  """


class NoCarrierError(STARModuleError):
  """No carrier

  Possible cause(s):
    load command without carrier

  Code: 09
  """


class NotCompletedError(STARModuleError):
  """Not completed

  Possible cause(s):
    Command in command buffer was aborted due to an error in a previous command, or command stack
    was deleted.

  Code: 10
  """


class DispenseWithPressureLLDError(STARModuleError):
  """Dispense with  pressure LLD

  Possible cause(s):
    dispense with pressure LLD is not permitted

  Code: 11
  """


class NoTeachInSignalError(STARModuleError):
  """No Teach  In Signal

  Possible cause(s):
    X-Movement to LLD reached maximum allowable position with- out detecting Teach in signal

  Code: 12
  """


class LoadingTrayError(STARModuleError):
  """Loading  Tray error

  Possible cause(s):
    position already occupied

  Code: 13
  """


class SequencedAspirationWithPressureLLDError(STARModuleError):
  """Sequenced aspiration with  pressure LLD

  Possible cause(s):
    sequenced aspiration with pressure LLD is not permitted

  Code: 14
  """


class NotAllowedParameterCombinationError(STARModuleError):
  """Not allowed  parameter combination

  Possible cause(s):
    i.e. PLLD and dispense or wrong X-drive assignment

  Code: 15
  """


class CoverCloseError(STARModuleError):
  """Cover close error

  Possible cause(s):
    cover is not closed and couldn't be locked

  Code: 16
  """


class AspirationError(STARModuleError):
  """Aspiration error

  Possible cause(s):
    aspiration liquid stream error detected

  Code: 17
  """


class WashFluidOrWasteError(STARModuleError):
  """Wash fluid or trash error

  Possible cause(s):
    1. missing wash fluid
    2. trash of particular washer is full

  Code: 18
  """


class IncubationError(STARModuleError):
  """Incubation error

  Possible cause(s):
    incubator temperature out of limit

  Code: 19
  """


class TADMMeasurementError(STARModuleError):
  """TADM measurement error

  Possible cause(s):
    overshoot of limits during aspiration or dispensation

  Code: 20, 26
  """


class NoElementError(STARModuleError):
  """No element

  Possible cause(s):
    expected element not detected

  Code: 21
  """


class ElementStillHoldingError(STARModuleError):
  """Element still holding

  Possible cause(s):
    "Get command" is sent twice or element is not dropped expected element is missing (lost)

  Code: 22
  """


class ElementLostError(STARModuleError):
  """Element lost

  Possible cause(s):
    expected element is missing (lost)

  Code: 23
  """


class IllegalTargetPlatePositionError(STARModuleError):
  """Illegal target plate position

  Possible cause(s):
    1. over or underflow of iSWAP positions
    2. iSWAP is not in park position during pipetting activities

  Code: 24
  """


class IllegalUserAccessError(STARModuleError):
  """Illegal user access

  Possible cause(s):
    carrier was manually removed or cover is open (immediate stop is executed)

  Code: 25
  """


class PositionNotReachableError(STARModuleError):
  """Position not reachable

  Possible cause(s):
    position out of mechanical limits using iSWAP, CoRe gripper or PIP-channels

  Code: 27
  """


class UnexpectedLLDError(STARModuleError):
  """unexpected LLD

  Possible cause(s):
    liquid level is reached before LLD scanning is started (using PIP or XL channels)

  Code: 28
  """


class AreaAlreadyOccupiedError(STARModuleError):
  """area already occupied

  Possible cause(s):
    Its impossible to occupy area because this area is already in use

  Code: 29
  """


class ImpossibleToOccupyAreaError(STARModuleError):
  """impossible to occupy area

  Possible cause(s):
    Area cant be occupied because is no solution for arm prepositioning

  Code: 30
  """


class AntiDropControlError(STARModuleError):
  """
  Anti drop controlling out of tolerance. (VENUS only)

  Code: 31
  """


class DecapperError(STARModuleError):
  """
  Decapper lock error while screw / unscrew a cap by twister channels. (VENUS only)

  Code: 32
  """


class DecapperHandlingError(STARModuleError):
  """
  Decapper station error while lock / unlock a cap. (VENUS only)

  Code: 33
  """


class StopError(STARModuleError):
  """
  Hood is open (Not from documentation, but observed)

  Code: 36
  """


class SlaveError(STARModuleError):
  """Slave error

  Possible cause(s):
    This error code indicates an error in one of slaves. (for error handling purpose using service
    software macro code)

  Code: 99
  """


class WrongCarrierError(STARModuleError):
  """
  Wrong carrier barcode detected. (VENUS only)

  Code: 100
  """


class NoCarrierBarcodeError(STARModuleError):
  """
  Carrier barcode could not be read or is missing. (VENUS only)

  Code: 101
  """


class LiquidLevelError(STARModuleError):
  """
  Liquid surface not detected. (VENUS only)

  This error is created from main / slave error 06/70, 06/73 and 06/87.

  Code: 102
  """


class NotDetectedError(STARModuleError):
  """
  Carrier not detected at deck end position. (VENUS only)

  Code: 103
  """


class NotAspiratedError(STARModuleError):
  """
  Dispense volume exceeds the aspirated volume. (VENUS only)

  This error is created from main / slave error 02/54.

  Code: 104
  """


class ImproperDispensationError(STARModuleError):
  """
  The dispensed volume is out of tolerance (may only occur for Nano Pipettor Dispense steps).
  (VENUS only)

  This error is created from main / slave error 02/52 and 02/54.

  Code: 105
  """


class NoLabwareError(STARModuleError):
  """
  The labware to be loaded was not detected by autoload module. (VENUS only)

  Note:

  May only occur on a Reload Carrier step if the labware property 'MlStarCarPosAreRecognizable' is
  set to 1.

  Code: 106
  """


class UnexpectedLabwareError(STARModuleError):
  """
  The labware contains unexpected barcode ( may only occur on a Reload Carrier step ). (VENUS only)

  Code: 107
  """


class WrongLabwareError(STARModuleError):
  """
  The labware to be reloaded contains wrong barcode ( may only occur on a Reload Carrier step ).
  (VENUS only)

  Code: 108
  """


class BarcodeMaskError(STARModuleError):
  """
  The barcode read doesn't match the barcode mask defined. (VENUS only)

  Code: 109
  """


class BarcodeNotUniqueError(STARModuleError):
  """
  The barcode read is not unique. Previously loaded labware with same barcode was loaded without
  unique barcode check. (VENUS only)

  Code: 110
  """


class BarcodeAlreadyUsedError(STARModuleError):
  """
  The barcode read is already loaded as unique barcode ( it's not possible to load the same barcode
  twice ). (VENUS only)

  Code: 111
  """


class KitLotExpiredError(STARModuleError):
  """
  Kit Lot expired. (VENUS only)

  Code: 112
  """


class DelimiterError(STARModuleError):
  """
  Barcode contains character which is used as delimiter in result string. (VENUS only)

  Code: 113
  """


class UnknownHamiltonError(STARModuleError):
  """Unknown error"""


def _module_id_to_module_name(id_):
  """Convert a module ID to a module name."""
  return {
    "C0": "Master",
    "X0": "X-drives",
    "I0": "Auto Load",
    "W1": "Wash station 1-3",
    "W2": "Wash station 4-6",
    "T1": "Temperature carrier 1",
    "T2": "Temperature carrier 2",
    "R0": "ISWAP",
    "P1": "Pipetting channel 1",
    "P2": "Pipetting channel 2",
    "P3": "Pipetting channel 3",
    "P4": "Pipetting channel 4",
    "P5": "Pipetting channel 5",
    "P6": "Pipetting channel 6",
    "P7": "Pipetting channel 7",
    "P8": "Pipetting channel 8",
    "P9": "Pipetting channel 9",
    "PA": "Pipetting channel 10",
    "PB": "Pipetting channel 11",
    "PC": "Pipetting channel 12",
    "PD": "Pipetting channel 13",
    "PE": "Pipetting channel 14",
    "PF": "Pipetting channel 15",
    "PG": "Pipetting channel 16",
    "H0": "CoRe 96 Head",
    "HW": "Pump station 1 station",
    "HU": "Pump station 2 station",
    "HV": "Pump station 3 station",
    "N0": "Nano dispenser",
    "D0": "384 dispensing head",
    "NP": "Nano disp. pressure controller",
    "M1": "Reserved for module 1",
  }.get(id_, "Unknown Module")


def error_code_to_exception(code: int) -> Type[STARModuleError]:
  """Convert an error code to an exception."""
  codes = {
    1: CommandSyntaxError,
    2: HardwareError,
    3: CommandNotCompletedError,
    4: ClotDetectedError,
    5: BarcodeUnreadableError,
    6: TipTooLittleVolumeError,
    7: TipAlreadyFittedError,
    8: HamiltonNoTipError,
    9: NoCarrierError,
    10: NotCompletedError,
    11: DispenseWithPressureLLDError,
    12: NoTeachInSignalError,
    13: LoadingTrayError,
    14: SequencedAspirationWithPressureLLDError,
    15: NotAllowedParameterCombinationError,
    16: CoverCloseError,
    17: AspirationError,
    18: WashFluidOrWasteError,
    19: IncubationError,
    20: TADMMeasurementError,
    21: NoElementError,
    22: ElementStillHoldingError,
    23: ElementLostError,
    24: IllegalTargetPlatePositionError,
    25: IllegalUserAccessError,
    26: TADMMeasurementError,
    27: PositionNotReachableError,
    28: UnexpectedLLDError,
    29: AreaAlreadyOccupiedError,
    30: ImpossibleToOccupyAreaError,
    31: AntiDropControlError,
    32: DecapperError,
    33: DecapperHandlingError,
    99: SlaveError,
    100: WrongCarrierError,
    101: NoCarrierBarcodeError,
    102: LiquidLevelError,
    103: NotDetectedError,
    104: NotAspiratedError,
    105: ImproperDispensationError,
    106: NoLabwareError,
    107: UnexpectedLabwareError,
    108: WrongLabwareError,
    109: BarcodeMaskError,
    110: BarcodeNotUniqueError,
    111: BarcodeAlreadyUsedError,
    112: KitLotExpiredError,
    113: DelimiterError,
  }
  if code in codes:
    return codes[code]
  return UnknownHamiltonError


def trace_information_to_string(module_identifier: str, trace_information: int) -> str:
  """Convert a trace identifier to an error message."""
  table = None

  if module_identifier == "C0":  # master
    table = {
      10: "CAN error",
      11: "Slave command time out",
      20: "E2PROM error",
      30: "Unknown command",
      31: "Unknown parameter",
      32: "Parameter out of range",
      33: "Parameter does not belong to command, or not all parameters were sent",
      34: "Node name unknown",
      35: "id parameter error",
      37: "node name defined twice",
      38: "faulty XL channel settings",
      39: "faulty robotic channel settings",
      40: "PIP task busy",
      41: "Auto load task busy",
      42: "Miscellaneous task busy",
      43: "Incubator task busy",
      44: "Washer task busy",
      45: "iSWAP task busy",
      46: "CoRe 96 head task busy",
      47: "Carrier sensor doesn't work properly",
      48: "CoRe 384 head task busy",
      49: "Nano pipettor task busy",
      50: "XL channel task busy",
      51: "Tube gripper task busy",
      52: "Imaging channel task busy",
      53: "Robotic channel task busy",
    }
  elif module_identifier == "I0":  # autoload
    table = {36: "Hamilton will not run while the hood is open"}
  elif module_identifier in [
    "PX",
    "P1",
    "P2",
    "P3",
    "P4",
    "P5",
    "P6",
    "P7",
    "P8",
    "P9",
    "PA",
    "PB",
    "PC",
    "PD",
    "PE",
    "PF",
    "PG",
  ]:
    table = {
      0: "No error",
      20: "No communication to EEPROM",
      30: "Unknown command",
      31: "Unknown parameter",
      32: "Parameter out of range",
      35: "Voltages outside permitted range",
      36: "Stop during execution of command",
      37: "Stop during execution of command",
      40: "No parallel processes permitted (Two or more commands sent for the same control"
      "process)",
      50: "Dispensing drive init. position not found",
      51: "Dispensing drive not initialized",
      52: "Dispensing drive movement error",
      53: "Maximum volume in tip reached",
      54: "Position outside of permitted area",
      55: "Y-drive blocked",
      56: "Y-drive not initialized",
      57: "Y-drive movement error",
      60: "Z-drive blocked",
      61: "Z-drive not initialized",
      62: "Z-drive movement error",
      63: "Z-drive limit stop not found",
      65: "Squeezer drive blocked. Can you manually unblock the squeezer drive by turning its screw?",
      66: "Squeezer drive not initialized",
      67: "Squeezer drive movement error: Step loss",
      68: "Init position adjustment error",
      70: "No liquid level found (possibly because no liquid was present, or too little liquid was present to trigger cLLD)",
      71: "Not enough liquid present (Immersion depth or surface following position possibly"
      "below minimal access range)",
      72: "Auto calibration at pressure (Sensor not possible)",
      73: "No liquid level found with dual LLD",
      74: "Liquid at a not allowed position detected",
      75: "No tip picked up, possibly because no was present at specified position",
      76: "Tip already picked up",
      77: "Tip not dropped",
      78: "Wrong tip picked up",
      80: "Liquid not correctly aspirated",
      81: "Clot detected",
      82: "TADM measurement out of lower limit curve",
      83: "TADM measurement out of upper limit curve",
      84: "Not enough memory for TADM measurement",
      85: "No communication to digital potentiometer",
      86: "ADC algorithm error",
      87: "2nd phase of liquid nt found",
      88: "Not enough liquid present (Immersion depth or surface following position possibly"
      "below minimal access range)",
      90: "Limit curve not resettable",
      91: "Limit curve not programmable",
      92: "Limit curve not found",
      93: "Limit curve data incorrect",
      94: "Not enough memory for limit curve",
      95: "Invalid limit curve index",
      96: "Limit curve already stored",
    }
  elif module_identifier == "H0":  # Core 96 head
    table = {
      20: "No communication to EEPROM",
      30: "Unknown command",
      31: "Unknown parameter",
      32: "Parameter out of range",
      35: "Voltage outside permitted range",
      36: "Stop during execution of command",
      37: "The adjustment sensor did not switch",
      40: "No parallel processes permitted",
      50: "Dispensing drive initialization failed",
      51: "Dispensing drive not initialized",
      52: "Dispensing drive movement error",
      53: "Maximum volume in tip reached",
      54: "Position out of permitted area",
      55: "Y drive initialization failed",
      56: "Y drive not initialized",
      57: "Y drive movement error",
      58: "Y drive position outside of permitted area",
      60: "Z drive initialization failed",
      61: "Z drive not initialized",
      62: "Z drive movement error",
      63: "Z drive position outside of permitted area",
      65: "Squeezer drive initialization failed",
      66: "Squeezer drive not initialized",
      67: "Squeezer drive movement error: drive blocked or incremental sensor fault",
      68: "Squeezer drive position outside of permitted area",
      70: "No liquid level found",
      71: "Not enough liquid present",
      75: "No tip picked up",
      76: "Tip already picked up",
      81: "Clot detected",
    }
  elif module_identifier == "R0":  # iswap
    table = {
      20: "No communication to EEPROM",
      30: "Unknown command",
      31: "Unknown parameter",
      32: "Parameter out of range",
      33: "FW doesn't match to HW",
      36: "Stop during execution of command",
      37: "The adjustment sensor did not switch",
      38: "The adjustment sensor cannot be searched",
      40: "No parallel processes permitted",
      41: "No parallel processes permitted",
      42: "No parallel processes permitted",
      50: "Y-drive Initialization failed",
      51: "Y-drive not initialized",
      52: "Y-drive movement error: drive locked or incremental sensor fault",
      53: "Y-drive movement error: position counter over/underflow",
      60: "Z-drive initialization failed",
      61: "Z-drive not initialized",
      62: "Z-drive movement error: drive locked or incremental sensor fault",
      63: "Z-drive movement error: position counter over/underflow",
      70: "Rotation-drive initialization failed",
      71: "Rotation-drive not initialized",
      72: "Rotation-drive movement error: drive locked or incremental sensor fault",
      73: "Rotation-drive movement error: position counter over/underflow",
      80: "Wrist twist drive initialization failed",
      81: "Wrist twist drive not initialized",
      82: "Wrist twist drive movement error: drive locked or incremental sensor fault",
      83: "Wrist twist drive movement error: position counter over/underflow",
      85: "Gripper drive: communication error to gripper DMS digital potentiometer",
      86: "Gripper drive: Auto adjustment of DMS digital potentiometer not possible",
      89: "Gripper drive movement error: drive locked or incremental sensor fault during gripping",
      90: "Gripper drive initialized failed",
      91: "iSWAP not initialized. Call STARBackend.initialize_iswap().",
      92: "Gripper drive movement error: drive locked or incremental sensor fault during release",
      93: "Gripper drive movement error: position counter over/underflow",
      94: "Plate not found",
      96: "Plate not available",
      97: "Unexpected object found",
    }

  if table is not None and trace_information in table:
    return table[trace_information]

  return f"Unknown trace information code {trace_information:02}"


class STARFirmwareError(Exception):
  def __init__(self, errors: Dict[str, STARModuleError], raw_response: str):
    self.errors = errors
    self.raw_response = raw_response
    super().__init__(f"{errors}, {raw_response}")


def star_firmware_string_to_error(
  error_code_dict: Dict[str, str],
  raw_response: str,
) -> STARFirmwareError:
  """Convert a firmware string to a STARFirmwareError."""

  errors = {}

  for module_id, error in error_code_dict.items():
    module_name = _module_id_to_module_name(module_id)
    if "/" in error:
      # C0 module: error code / trace information
      error_code_str, trace_information_str = error.split("/")
      error_code, trace_information = (
        int(error_code_str),
        int(trace_information_str),
      )
      if error_code == 0:  # No error
        continue
      error_class = error_code_to_exception(error_code)
    elif module_id == "I0" and error == "36":
      error_class = StopError
      trace_information = int(error)
    else:
      # Slave modules: er## (just trace information)
      error_class = UnknownHamiltonError
      trace_information = int(error)
    error_description = trace_information_to_string(
      module_identifier=module_id, trace_information=trace_information
    )
    errors[module_name] = error_class(
      message=error_description,
      trace_information=trace_information,
      raw_response=error,
      raw_module=module_id,
    )

  # If the master error is a SlaveError, remove it from the errors dict.
  if isinstance(errors.get("Master"), SlaveError):
    errors.pop("Master")

  return STARFirmwareError(errors=errors, raw_response=raw_response)


def convert_star_module_error_to_plr_error(
  error: STARModuleError,
) -> Optional[Exception]:
  """Convert an error returned by a specific STAR module to a Hamilton error."""
  # TipAlreadyFittedError -> HasTipError
  if isinstance(error, TipAlreadyFittedError):
    return HasTipError()

  # HamiltonNoTipError -> NoTipError
  if isinstance(error, HamiltonNoTipError):
    return NoTipError(error.message)

  if error.trace_information == 75:
    return NoTipError(error.message)

  if error.trace_information in {70, 71}:
    return TooLittleLiquidError(error.message)

  if error.trace_information in {54}:
    return TooLittleVolumeError(error.message)

  return None


def convert_star_firmware_error_to_plr_error(
  error: STARFirmwareError,
) -> Optional[Exception]:
  """Check if a STARFirmwareError can be converted to a native PLR error. If so, return it, else
  return `None`."""

  # if all errors are channel errors, return a ChannelizedError
  if all(e.startswith("Pipetting channel ") for e in error.errors):

    def _channel_to_int(channel: str) -> int:
      return int(channel.split(" ")[-1]) - 1  # star is 1-indexed, plr is 0-indexed

    errors = {
      _channel_to_int(module_name): convert_star_module_error_to_plr_error(error) or error
      for module_name, error in error.errors.items()
    }
    return ChannelizedError(errors=errors, raw_response=error.raw_response)

  return None


def _dispensing_mode_for_op(empty: bool, jet: bool, blow_out: bool) -> int:
  """from docs:
  0 = Partial volume in jet mode
  1 = Blow out in jet mode, called "empty" in the VENUS liquid editor
  2 = Partial volume at surface
  3 = Blow out at surface, called "empty" in the VENUS liquid editor
  4 = Empty tip at fix position
  """

  if empty:
    return 4
  if jet:
    return 1 if blow_out else 0
  else:
    return 3 if blow_out else 2


class STARBackend(HamiltonLiquidHandler, HamiltonHeaterShakerInterface):
  """Interface for the Hamilton STARBackend."""

  def __init__(
    self,
    device_address: Optional[int] = None,
    serial_number: Optional[str] = None,
    packet_read_timeout: int = 3,
    read_timeout: int = 30,
    write_timeout: int = 30,
  ):
    """Create a new STAR interface.

    Args:
      device_address: the USB device address of the Hamilton STARBackend. Only useful if using more than
        one Hamilton machine over USB.
      serial_number: the serial number of the Hamilton STARBackend. Only useful if using more than one
        Hamilton machine over USB.
      packet_read_timeout: timeout in seconds for reading a single packet.
      read_timeout: timeout in seconds for reading a full response.
      write_timeout: timeout in seconds for writing a command.
    """

    super().__init__(
      device_address=device_address,
      packet_read_timeout=packet_read_timeout,
      read_timeout=read_timeout,
      write_timeout=write_timeout,
      id_product=0x8000,
      serial_number=serial_number,
    )

    self.iswap_installed: Optional[bool] = None
    self.autoload_installed: Optional[bool] = None
    self.core96_head_installed: Optional[bool] = None

    self._iswap_parked: Optional[bool] = None
    self._num_channels: Optional[int] = None
    self._core_parked: Optional[bool] = None
    self._extended_conf: Optional[dict] = None
    self._channel_traversal_height: float = 245.0
    self._iswap_traversal_height: float = 280.0
    self.core_adjustment = Coordinate.zero()
    self._unsafe = UnSafe(self)

    self._iswap_version: Optional[str] = None  # loaded lazily

    self._setup_done = False

  @property
  def unsafe(self) -> "UnSafe":
    """Actions that have a higher risk of damaging the robot. Use with care!"""
    return self._unsafe

  @property
  def num_channels(self) -> int:
    """The number of pipette channels present on the robot."""
    if self._num_channels is None:
      raise RuntimeError("has not loaded num_channels, forgot to call `setup`?")
    return self._num_channels

  def set_minimum_traversal_height(self, traversal_height: float):
    raise NotImplementedError(
      "set_minimum_traversal_height is deprecated. use set_minimum_channel_traversal_height or "
      "set_minimum_iswap_traversal_height instead."
    )

  def set_minimum_channel_traversal_height(self, traversal_height: float):
    """Set the minimum traversal height for the pip channels.

    This refers to the bottom of the pipetting channel when no tip is present, or the bottom of the
    tip when a tip is present. This value will be used as the default value for the
    `minimal_traverse_height_at_begin_of_command` and `minimal_height_at_command_end` parameters
    unless they are explicitly set.
    """

    assert 0 < traversal_height < 285, "Traversal height must be between 0 and 285 mm"

    self._channel_traversal_height = traversal_height

  def set_minimum_iswap_traversal_height(self, traversal_height: float):
    """Set the minimum traversal height for the iswap."""

    assert 0 < traversal_height < 285, "Traversal height must be between 0 and 285 mm"

    self._iswap_traversal_height = traversal_height

  @contextmanager
  def iswap_minimum_traversal_height(self, traversal_height: float):
    orig = self._iswap_traversal_height
    self._iswap_traversal_height = traversal_height
    try:
      yield
    except Exception as e:
      self._iswap_traversal_height = orig
      raise e

  @property
  def iswap_traversal_height(self) -> float:
    return self._iswap_traversal_height

  @property
  def module_id_length(self):
    return 2

  @property
  def extended_conf(self) -> dict:
    """Extended configuration."""
    if self._extended_conf is None:
      raise RuntimeError("has not loaded extended_conf, forgot to call `setup`?")
    return self._extended_conf

  @property
  def iswap_parked(self) -> bool:
    return self._iswap_parked is True

  @property
  def core_parked(self) -> bool:
    return self._core_parked is True

  async def get_iswap_version(self) -> str:
    """Lazily load the iSWAP version. Use cached value if available."""
    if self._iswap_version is None:
      self._iswap_version = await self.request_iswap_version()
    return self._iswap_version

  async def request_pip_channel_version(self, channel: int) -> str:
    return cast(
      str,
      (await self.send_command(STARBackend.channel_id(channel), "RF", fmt="rf" + "&" * 17))["rf"],
    )

  def get_id_from_fw_response(self, resp: str) -> Optional[int]:
    """Get the id from a firmware response."""
    parsed = parse_star_fw_string(resp, "id####")
    if "id" in parsed and parsed["id"] is not None:
      return int(parsed["id"])
    return None

  def check_fw_string_error(self, resp: str):
    """Raise an error if the firmware response is an error response.

    Raises:
      ValueError: if the format string is incompatible with the response.
      HamiltonException: if the response contains an error.
    """

    # Parse errors.
    module = resp[:2]
    if module == "C0":
      # C0 sends errors as er##/##. P1 raises errors as er## where the first group is the error
      # code, and the second group is the trace information.
      # Beyond that, specific errors may be added for individual channels and modules. These
      # are formatted as P1##/## H0##/##, etc. These items are added programmatically as
      # named capturing groups to the regex.

      exp = r"er(?P<C0>[0-9]{2}/[0-9]{2})"
      for module in [
        "X0",
        "I0",
        "W1",
        "W2",
        "T1",
        "T2",
        "R0",
        "P1",
        "P2",
        "P3",
        "P4",
        "P5",
        "P6",
        "P7",
        "P8",
        "P9",
        "PA",
        "PB",
        "PC",
        "PD",
        "PE",
        "PF",
        "PG",
        "H0",
        "HW",
        "HU",
        "HV",
        "N0",
        "D0",
        "NP",
        "M1",
      ]:
        exp += f" ?(?:{module}(?P<{module}>[0-9]{{2}}/[0-9]{{2}}))?"
      errors = re.search(exp, resp)
    else:
      # Other modules send errors as er##, and do not contain slave errors.
      exp = f"er(?P<{module}>[0-9]{{2}})"
      errors = re.search(exp, resp)

    if errors is not None:
      # filter None elements
      errors_dict = {k: v for k, v in errors.groupdict().items() if v is not None}
      # filter 00 and 00/00 elements, which mean no error.
      errors_dict = {k: v for k, v in errors_dict.items() if v not in ["00", "00/00"]}

    has_error = not (errors is None or len(errors_dict) == 0)
    if has_error:
      he = star_firmware_string_to_error(error_code_dict=errors_dict, raw_response=resp)

      # If there is a faulty parameter error, request which parameter that is.
      for module_name, error in he.errors.items():
        if error.message == "Unknown parameter":
          # temp. disabled until we figure out how to handle async in parse response (the
          # background thread does not have an event loop, and I'm not sure if it should.)
          # vp = await self.send_command(module=error.raw_module, command="VP", fmt="vp&&")["vp"]
          # he[module_name].message += f" ({vp})"

          he.errors[
            module_name
          ].message += " (call lh.backend.request_name_of_last_faulty_parameter)"

      raise he

  def _parse_response(self, resp: str, fmt: str) -> dict:
    """Parse a response from the machine."""
    return parse_star_fw_string(resp, fmt)

  async def setup(
    self,
    skip_instrument_initialization=False,
    skip_pip=False,
    skip_autoload=False,
    skip_iswap=False,
    skip_core96_head=False,
  ):
    """Creates a USB connection and finds read/write interfaces.

    Args:
      skip_autoload: if True, skip initializing the autoload module, if applicable.
      skip_iswap: if True, skip initializing the iSWAP module, if applicable.
      skip_core96_head: if True, skip initializing the CoRe 96 head module, if applicable.
    """

    await super().setup()

    self.id_ = 0

    # Request machine information
    conf = await self.request_machine_configuration()
    self._extended_conf = await self.request_extended_configuration()

    left_x_drive_configuration_byte_1 = bin(self.extended_conf["xl"])
    left_x_drive_configuration_byte_1 = left_x_drive_configuration_byte_1 + "0" * (
      16 - len(left_x_drive_configuration_byte_1)
    )
    left_x_drive_configuration_byte_1 = left_x_drive_configuration_byte_1[2:]
    configuration_data1 = bin(conf["kb"]).split("b")[-1].zfill(8)
    autoload_configuration_byte = configuration_data1[-4]
    # Identify installations
    self.autoload_installed = autoload_configuration_byte == "1"
    self.core96_head_installed = left_x_drive_configuration_byte_1[2] == "1"
    self.iswap_installed = left_x_drive_configuration_byte_1[1] == "1"

    initialized = await self.request_instrument_initialization_status()

    if not initialized:
      if not skip_instrument_initialization:
        logger.info("Running backend initialization procedure.")

        await self.pre_initialize_instrument()
    else:
      # pre_initialize only runs when the robot is not initialized
      # pre_initialize will move all channels to Z safety
      # so if we skip pre_initialize, we need to raise the channels ourselves
      await self.move_all_channels_in_z_safety()
      if self.core96_head_installed:
        await self.move_core_96_to_safe_position()

    tip_presences = await self.request_tip_presence()
    self._num_channels = len(tip_presences)

    async def set_up_pip():
      if (not initialized or any(tip_presences)) and not skip_pip:
        await self.initialize_pip()

    async def set_up_autoload():
      if self.autoload_installed and not skip_autoload:
        autoload_initialized = await self.request_autoload_initialization_status()
        if not autoload_initialized:
          await self.initialize_autoload()

        await self.park_autoload()

    async def set_up_iswap():
      if self.iswap_installed and not skip_iswap:
        iswap_initialized = await self.request_iswap_initialization_status()
        if not iswap_initialized:
          await self.initialize_iswap()

        await self.park_iswap(
          minimum_traverse_height_at_beginning_of_a_command=int(self._iswap_traversal_height * 10)
        )

    async def set_up_core96_head():
      if self.core96_head_installed and not skip_core96_head:
        core96_head_initialized = await self.request_core_96_head_initialization_status()
        if not core96_head_initialized:
          await self.initialize_core_96_head(
            trash96=self.deck.get_trash_area96(),
            z_position_at_the_command_end=self._channel_traversal_height,
          )

    async def set_up_arm_modules():
      await set_up_pip()
      await set_up_iswap()
      await set_up_core96_head()

    await asyncio.gather(set_up_autoload(), set_up_arm_modules())

    # After setup, STAR will have thrown out anything mounted on the pipetting channels, including
    # the core grippers.
    self._core_parked = True

    self._setup_done = True

  async def stop(self):
    await super().stop()
    self._setup_done = False

  @property
  def setup_done(self) -> bool:
    return self._setup_done

  # ============== LiquidHandlerBackend methods ==============

  def can_reach_position(self, channel_idx: int, position: Coordinate) -> bool:
    """Check if a position is reachable by a channel (center-based)."""
    if not (0 <= channel_idx < self.num_channels):
      raise ValueError(f"Channel {channel_idx} is out of range for this robot.")

    # frontmost channel can go to y=6, every channel after that is about 8.9 mm further back
    min_y_pos = 6 + 8.9 * (self.num_channels - channel_idx - 1)
    if position.y < min_y_pos:
      return False

    # backmost channel can go to y=601.6, every channel before that is about 8.9 mm further forward
    max_y_pos = 601.6 - 8.9 * channel_idx
    if position.y > max_y_pos:
      return False

    return True

  def ensure_can_reach_position(
    self, use_channels: List[int], ops: Sequence[PipettingOp], op_name: str
  ):
    locs = [(op.resource.get_location_wrt(self.deck, y="c") + op.offset) for op in ops]
    cant_reach = [
      channel_idx
      for channel_idx, loc in zip(use_channels, locs)
      if not self.can_reach_position(channel_idx, loc)
    ]
    if len(cant_reach) > 0:
      raise ValueError(
        f"Channels {cant_reach} cannot reach their target positions in '{op_name}' operation.\n"
        "Robots with more than 8 channels have limited Y-axis reach per channel; they don't have random access to the full deck area.\n"
        "Try the operation with different channels or a different target position (i.e. different labware placement)."
      )

  async def pick_up_tips(
    self,
    ops: List[Pickup],
    use_channels: List[int],
    begin_tip_pick_up_process: Optional[float] = None,
    end_tip_pick_up_process: Optional[float] = None,
    minimum_traverse_height_at_beginning_of_a_command: Optional[float] = None,
    pickup_method: Optional[TipPickupMethod] = None,
  ):
    """Pick up tips from a resource."""

    self.ensure_can_reach_position(use_channels, ops, "pick_up_tips")

    x_positions, y_positions, channels_involved = self._ops_to_fw_positions(ops, use_channels)

    tip_spots = [op.resource for op in ops]
    tips = set(cast(HamiltonTip, tip_spot.get_tip()) for tip_spot in tip_spots)
    if len(tips) > 1:
      raise ValueError("Cannot mix tips with different tip types.")
    ttti = await self.get_or_assign_tip_type_index(tips.pop())

    max_z = max(op.resource.get_location_wrt(self.deck).z + op.offset.z for op in ops)
    max_total_tip_length = max(op.tip.total_tip_length for op in ops)
    max_tip_length = max((op.tip.total_tip_length - op.tip.fitting_depth) for op in ops)

    # not sure why this is necessary, but it is according to log files and experiments
    if self._get_hamilton_tip([op.resource for op in ops]).tip_size == TipSize.LOW_VOLUME:
      max_tip_length += 2
    elif self._get_hamilton_tip([op.resource for op in ops]).tip_size != TipSize.STANDARD_VOLUME:
      max_tip_length -= 2

    tip = ops[0].tip
    if not isinstance(tip, HamiltonTip):
      raise TypeError("Tip type must be HamiltonTip.")

    begin_tip_pick_up_process = (
      round((max_z + max_total_tip_length) * 10)
      if begin_tip_pick_up_process is None
      else int(begin_tip_pick_up_process * 10)
    )
    end_tip_pick_up_process = (
      round((max_z + max_tip_length) * 10)
      if end_tip_pick_up_process is None
      else round(end_tip_pick_up_process * 10)
    )
    minimum_traverse_height_at_beginning_of_a_command = (
      round(self._channel_traversal_height * 10)
      if minimum_traverse_height_at_beginning_of_a_command is None
      else round(minimum_traverse_height_at_beginning_of_a_command * 10)
    )
    pickup_method = pickup_method or tip.pickup_method

    try:
      return await self.pick_up_tip(
        x_positions=x_positions,
        y_positions=y_positions,
        tip_pattern=channels_involved,
        tip_type_idx=ttti,
        begin_tip_pick_up_process=begin_tip_pick_up_process,
        end_tip_pick_up_process=end_tip_pick_up_process,
        minimum_traverse_height_at_beginning_of_a_command=minimum_traverse_height_at_beginning_of_a_command,
        pickup_method=pickup_method,
      )
    except STARFirmwareError as e:
      if plr_e := convert_star_firmware_error_to_plr_error(e):
        raise plr_e from e
      raise e

  async def drop_tips(
    self,
    ops: List[Drop],
    use_channels: List[int],
    drop_method: Optional[TipDropMethod] = None,
    begin_tip_deposit_process: Optional[float] = None,
    end_tip_deposit_process: Optional[float] = None,
    minimum_traverse_height_at_beginning_of_a_command: Optional[float] = None,
    z_position_at_end_of_a_command: Optional[float] = None,
  ):
    """Drop tips to a resource.

    Args:
      drop_method: The method to use for dropping tips. If None, the default method for dropping to
        tip spots is `DROP`, and everything else is `PLACE_SHIFT`. Note that `DROP` is only the
        default if *all* tips are being dropped to a tip spot.
    """

    self.ensure_can_reach_position(use_channels, ops, "drop_tips")

    if drop_method is None:
      if any(not isinstance(op.resource, TipSpot) for op in ops):
        drop_method = TipDropMethod.PLACE_SHIFT
      else:
        drop_method = TipDropMethod.DROP

    x_positions, y_positions, channels_involved = self._ops_to_fw_positions(ops, use_channels)

    # get highest z position
    max_z = max(op.resource.get_location_wrt(self.deck).z + op.offset.z for op in ops)
    if drop_method == TipDropMethod.PLACE_SHIFT:
      # magic values empirically found in https://github.com/PyLabRobot/pylabrobot/pull/63
      begin_tip_deposit_process = (
        round((max_z + 59.9) * 10)
        if begin_tip_deposit_process is None
        else round(begin_tip_deposit_process * 10)
      )
      end_tip_deposit_process = (
        round((max_z + 49.9) * 10)
        if end_tip_deposit_process is None
        else round(end_tip_deposit_process * 10)
      )
    else:
      max_total_tip_length = max(op.tip.total_tip_length for op in ops)
      max_tip_length = max((op.tip.total_tip_length - op.tip.fitting_depth) for op in ops)
      begin_tip_deposit_process = (
        round((max_z + max_total_tip_length) * 10)
        if begin_tip_deposit_process is None
        else round(begin_tip_deposit_process * 10)
      )
      end_tip_deposit_process = (
        round((max_z + max_tip_length) * 10)
        if end_tip_deposit_process is None
        else round(end_tip_deposit_process * 10)
      )

    minimum_traverse_height_at_beginning_of_a_command = (
      round(self._channel_traversal_height * 10)
      if minimum_traverse_height_at_beginning_of_a_command is None
      else round(minimum_traverse_height_at_beginning_of_a_command * 10)
    )
    z_position_at_end_of_a_command = (
      round(self._channel_traversal_height * 10)
      if z_position_at_end_of_a_command is None
      else round(z_position_at_end_of_a_command * 10)
    )

    try:
      return await self.discard_tip(
        x_positions=x_positions,
        y_positions=y_positions,
        tip_pattern=channels_involved,
        begin_tip_deposit_process=begin_tip_deposit_process,
        end_tip_deposit_process=end_tip_deposit_process,
        minimum_traverse_height_at_beginning_of_a_command=minimum_traverse_height_at_beginning_of_a_command,
        z_position_at_end_of_a_command=z_position_at_end_of_a_command,
        discarding_method=drop_method,
      )
    except STARFirmwareError as e:
      if plr_e := convert_star_firmware_error_to_plr_error(e):
        raise plr_e from e
      raise e

  def _assert_valid_resources(self, resources: Sequence[Resource]) -> None:
    """Assert that resources are in a valid location for pipetting."""
    for resource in resources:
      if resource.get_location_wrt(self.deck).z < 100:
        raise ValueError(
          f"Resource {resource} is too low: {resource.get_location_wrt(self.deck).z} < 100"
        )

  class LLDMode(enum.Enum):
    """Liquid level detection mode."""

    OFF = 0
    GAMMA = 1
    PRESSURE = 2
    DUAL = 3
    Z_TOUCH_OFF = 4

  async def probe_liquid_heights(
    self,
    containers: List[Container],
    use_channels: List[int],
    tips: List[HamiltonTip],
    resource_offsets: Optional[List[Coordinate]] = None,
    move_to_z_safety_after: bool = True,
  ) -> List[float]:
    """Probe liquid heights for the specified channels.

    Moves the channels to the x and y positions of the containers, then probes the liquid height
    using the CLLD function.

    Returns the liquid height in each well in mm with respect to the bottom of the container cavity.
    Returns `None` for channels where the liquid height could not be determined.
    """

    if any(not resource.supports_compute_height_volume_functions() for resource in containers):
      raise ValueError(
        "automatic_surface_following can only be used with containers that support height<->volume functions."
      )

    resource_offsets = resource_offsets or [Coordinate.zero()] * len(containers)

    assert len(containers) == len(use_channels) == len(resource_offsets) == len(tips)

    await self.move_all_channels_in_z_safety()

    # Check if all channels are on the same x position, then move there
    x_pos = [
      resource.get_location_wrt(self.deck, x="c", y="c", z="b").x + offset.x
      for resource, offset in zip(containers, resource_offsets)
    ]
    if len(set(x_pos)) > 1:
      raise NotImplementedError(
        "automatic_surface_following is not supported for multiple x positions."
      )
    await self.move_channel_x(0, x_pos[0])

    # move channels to above their y positions
    y_pos = [
      resource.get_location_wrt(self.deck, x="c", y="c", z="b").y + offset.y
      for resource, offset in zip(containers, resource_offsets)
    ]
    await self.position_channels_in_y_direction(
      {channel: y for channel, y in zip(use_channels, y_pos)}
    )

    # detect liquid heights
    current_absolute_liquid_heights = await asyncio.gather(
      *[
        self.move_z_drive_to_liquid_surface_using_clld(
          channel_idx=channel,
          lowest_immers_pos=container.get_absolute_location("c", "c", "cavity_bottom").z
          + tip.total_tip_length
          - tip.fitting_depth,
          start_pos_search=container.get_absolute_location("c", "c", "t").z
          + tip.total_tip_length
          - tip.fitting_depth
          + 5,
        )
        for channel, container, tip in zip(use_channels, containers, tips)
      ]
    )

    liquid_levels: List[int] = (await self.request_pip_height_last_lld())["lh"]  # type: ignore
    current_absolute_liquid_heights = [
      float(liquid_levels[channel_idx] / 10) for channel_idx in use_channels
    ]

    relative_to_well = [
      current_absolute_liquid_heights[i]
      - resource.get_absolute_location("c", "c", "cavity_bottom").z
      for i, resource in enumerate(containers)
    ]

    if move_to_z_safety_after:
      await self.move_all_channels_in_z_safety()

    return relative_to_well

  async def aspirate(
    self,
    ops: List[SingleChannelAspiration],
    use_channels: List[int],
    jet: Optional[List[bool]] = None,
    blow_out: Optional[List[bool]] = None,
    lld_search_height: Optional[List[float]] = None,
    clot_detection_height: Optional[List[float]] = None,
    pull_out_distance_transport_air: Optional[List[float]] = None,
    second_section_height: Optional[List[float]] = None,
    second_section_ratio: Optional[List[float]] = None,
    minimum_height: Optional[List[float]] = None,
    immersion_depth: Optional[List[float]] = None,
    surface_following_distance: Optional[List[float]] = None,
    transport_air_volume: Optional[List[float]] = None,
    pre_wetting_volume: Optional[List[float]] = None,
    lld_mode: Optional[List[LLDMode]] = None,
    gamma_lld_sensitivity: Optional[List[int]] = None,
    dp_lld_sensitivity: Optional[List[int]] = None,
    aspirate_position_above_z_touch_off: Optional[List[float]] = None,
    detection_height_difference_for_dual_lld: Optional[List[float]] = None,
    swap_speed: Optional[List[float]] = None,
    settling_time: Optional[List[float]] = None,
    mix_position_from_liquid_surface: Optional[List[float]] = None,
    mix_surface_following_distance: Optional[List[float]] = None,
    limit_curve_index: Optional[List[int]] = None,
    use_2nd_section_aspiration: Optional[List[bool]] = None,
    retract_height_over_2nd_section_to_empty_tip: Optional[List[float]] = None,
    dispensation_speed_during_emptying_tip: Optional[List[float]] = None,
    dosing_drive_speed_during_2nd_section_search: Optional[List[float]] = None,
    z_drive_speed_during_2nd_section_search: Optional[List[float]] = None,
    cup_upper_edge: Optional[List[float]] = None,
    ratio_liquid_rise_to_tip_deep_in: Optional[List[int]] = None,
    immersion_depth_2nd_section: Optional[List[float]] = None,
    minimum_traverse_height_at_beginning_of_a_command: Optional[float] = None,
    min_z_endpos: Optional[float] = None,
    hamilton_liquid_classes: Optional[List[Optional[HamiltonLiquidClass]]] = None,
    liquid_surfaces_no_lld: Optional[List[float]] = None,
    # PLR:
    probe_liquid_height: bool = False,
    auto_surface_following_distance: bool = False,
    # remove >2026-01
    mix_volume: Optional[List[float]] = None,
    mix_cycles: Optional[List[int]] = None,
    mix_speed: Optional[List[float]] = None,
    immersion_depth_direction: Optional[List[int]] = None,
  ):
    """Aspirate liquid from the specified channels.

    For all parameters where `None` is the default value, STAR will use the default value, based on
    the aspirations. For all list parameters, the length of the list must be equal to the number of
    operations.

    Args:
      ops: The aspiration operations to perform.
      use_channels: The channels to use for the operations.
      jet: whether to search for a jet liquid class. Only used on dispense. Default is False.
      blow_out: whether to blow out air. Only used on dispense. Note that in the VENUS Liquid
        Editor, this is called "empty". Default is False.

      lld_search_height: The height to start searching for the liquid level when using LLD.
      clot_detection_height: Unknown, but probably the height to search for clots when doing LLD.
      pull_out_distance_transport_air: The distance to pull out when aspirating air, if LLD is
        disabled.
      second_section_height: The height to start the second section of aspiration.
      second_section_ratio:
      minimum_height: The minimum height to move to, this is the end of aspiration. The channel will move linearly from the liquid surface to this height over the course of the aspiration.
      immersion_depth: The z distance to move after detecting the liquid, can be into or away from the liquid surface.
      surface_following_distance: The distance to follow the liquid surface.
      transport_air_volume: The volume of air to aspirate after the liquid.
      pre_wetting_volume: The volume of liquid to use for pre-wetting.
      lld_mode: The liquid level detection mode to use.
      gamma_lld_sensitivity: The sensitivity of the gamma LLD.
      dp_lld_sensitivity: The sensitivity of the DP LLD.
      aspirate_position_above_z_touch_off: If the LLD mode is Z_TOUCH_OFF, this is the height above the bottom of the well (presumably) to aspirate from.
      detection_height_difference_for_dual_lld: Difference between the gamma and DP LLD heights if the LLD mode is DUAL.
      swap_speed: Swap speed (on leaving liquid) [mm/s]. Must be between 3 and 1600. Default 100.
      settling_time: The time to wait after mix.
      mix_position_from_liquid_surface: The height to aspirate from for mix (LLD or absolute terms).
      mix_surface_following_distance: The distance to follow the liquid surface for mix.
      limit_curve_index: The index of the limit curve to use.

      use_2nd_section_aspiration: Whether to use the second section of aspiration.
      retract_height_over_2nd_section_to_empty_tip: Unknown.
      dispensation_speed_during_emptying_tip: Unknown.
      dosing_drive_speed_during_2nd_section_search: Unknown.
      z_drive_speed_during_2nd_section_search: Unknown.
      cup_upper_edge: Unknown.
      ratio_liquid_rise_to_tip_deep_in: Unknown.
      immersion_depth_2nd_section: The depth to move into the liquid for the second section of aspiration.

      minimum_traverse_height_at_beginning_of_a_command: The minimum height to move to before starting an aspiration.
      min_z_endpos: The minimum height to move to, this is the end of aspiration.

      hamilton_liquid_classes: Override the default liquid classes. See pylabrobot/liquid_handling/liquid_classes/hamilton/STARBackend.py
      liquid_surface_no_lld: Liquid surface at function without LLD [mm]. Must be between 0 and 360. Defaults to well bottom + liquid height. Should use absolute z.

      probe_liquid_height: PLR-specific parameter. If True, probe the liquid height using cLLD before aspirating to set the liquid_height of every operation instead of using the default 0. Liquid heights must not be set when using this function.
      auto_surface_following_distance: automatically compute the surface following distance based on the container height<->volume functions. Requires liquid height to be specified or `probe_liquid_height=True`.
    """

    # # # TODO: delete > 2026-01 # # #
    if mix_volume is not None or mix_cycles is not None or mix_speed is not None:
      raise NotImplementedError(
        "Mixing through backend kwargs is deprecated. Use the `mix` parameter of LiquidHandler.aspirate instead. "
        "https://docs.pylabrobot.org/user_guide/00_liquid-handling/mixing.html"
      )

    if immersion_depth_direction is not None:
      warnings.warn(
        "The immersion_depth_direction parameter is deprecated and will be removed in the future. "
        "Use positive values for immersion_depth to move into the liquid, and negative values to move "
        "out of the liquid.",
        DeprecationWarning,
      )
    # # # delete # # #

    self.ensure_can_reach_position(use_channels, ops, "aspirate")

    x_positions, y_positions, channels_involved = self._ops_to_fw_positions(ops, use_channels)

    n = len(ops)

    if jet is None:
      jet = [False] * n
    if blow_out is None:
      blow_out = [False] * n

    if hamilton_liquid_classes is None:
      hamilton_liquid_classes = []
      for i, op in enumerate(ops):
        liquid = Liquid.WATER  # default to WATER
        # [-1][0]: get last liquid in well, [0] is indexing into the tuple
        if len(op.liquids) > 0 and op.liquids[-1][0] is not None:
          liquid = op.liquids[-1][0]

        hamilton_liquid_classes.append(
          get_star_liquid_class(
            tip_volume=op.tip.maximal_volume,
            is_core=False,
            is_tip=True,
            has_filter=op.tip.has_filter,
            liquid=liquid,
            jet=jet[i],
            blow_out=blow_out[i],
          )
        )

    self._assert_valid_resources([op.resource for op in ops])

    # correct volumes using the liquid class
    volumes = [
      hlc.compute_corrected_volume(op.volume) if hlc is not None else op.volume
      for op, hlc in zip(ops, hamilton_liquid_classes)
    ]

    well_bottoms = [
      op.resource.get_location_wrt(self.deck).z + op.offset.z + op.resource.material_z_thickness
      for op in ops
    ]
    if lld_search_height is None:
      lld_search_height = [
        (
          wb + op.resource.get_absolute_size_z() + (2.7 if isinstance(op.resource, Well) else 5)
        )  # ?
        for wb, op in zip(well_bottoms, ops)
      ]
    else:
      lld_search_height = [(wb + sh) for wb, sh in zip(well_bottoms, lld_search_height)]
    clot_detection_height = _fill_in_defaults(
      clot_detection_height,
      default=[
        hlc.aspiration_clot_retract_height if hlc is not None else 0.0
        for hlc in hamilton_liquid_classes
      ],
    )
    pull_out_distance_transport_air = _fill_in_defaults(pull_out_distance_transport_air, [10] * n)
    second_section_height = _fill_in_defaults(second_section_height, [3.2] * n)
    second_section_ratio = _fill_in_defaults(second_section_ratio, [618.0] * n)
    minimum_height = _fill_in_defaults(minimum_height, well_bottoms)
    if immersion_depth is None:
      immersion_depth = [0.0] * n
    immersion_depth_direction = immersion_depth_direction or [
      0 if (id_ >= 0) else 1 for id_ in immersion_depth
    ]
    immersion_depth = [
      im * (-1 if immersion_depth_direction[i] else 1) for i, im in enumerate(immersion_depth)
    ]
    flow_rates = [
      op.flow_rate or (hlc.aspiration_flow_rate if hlc is not None else 100.0)
      for op, hlc in zip(ops, hamilton_liquid_classes)
    ]
    transport_air_volume = _fill_in_defaults(
      transport_air_volume,
      default=[
        hlc.aspiration_air_transport_volume if hlc is not None else 0.0
        for hlc in hamilton_liquid_classes
      ],
    )
    blow_out_air_volumes = [
      (op.blow_out_air_volume or (hlc.aspiration_blow_out_volume if hlc is not None else 0.0))
      for op, hlc in zip(ops, hamilton_liquid_classes)
    ]
    pre_wetting_volume = _fill_in_defaults(pre_wetting_volume, [0.0] * n)
    lld_mode = _fill_in_defaults(lld_mode, [self.__class__.LLDMode.OFF] * n)
    gamma_lld_sensitivity = _fill_in_defaults(gamma_lld_sensitivity, [1] * n)
    dp_lld_sensitivity = _fill_in_defaults(dp_lld_sensitivity, [1] * n)
    aspirate_position_above_z_touch_off = _fill_in_defaults(
      aspirate_position_above_z_touch_off, [0.0] * n
    )
    detection_height_difference_for_dual_lld = _fill_in_defaults(
      detection_height_difference_for_dual_lld, [0.0] * n
    )
    swap_speed = _fill_in_defaults(
      swap_speed,
      default=[
        hlc.aspiration_swap_speed if hlc is not None else 100.0 for hlc in hamilton_liquid_classes
      ],
    )
    settling_time = _fill_in_defaults(
      settling_time,
      default=[
        hlc.aspiration_settling_time if hlc is not None else 0.0 for hlc in hamilton_liquid_classes
      ],
    )
    mix_volume = [op.mix.volume if op.mix is not None else 0.0 for op in ops]
    mix_cycles = [op.mix.repetitions if op.mix is not None else 0 for op in ops]
    mix_position_from_liquid_surface = _fill_in_defaults(
      mix_position_from_liquid_surface, [0.0] * n
    )
    mix_speed = [op.mix.flow_rate if op.mix is not None else 100.0 for op in ops]
    mix_surface_following_distance = _fill_in_defaults(mix_surface_following_distance, [0.0] * n)
    limit_curve_index = _fill_in_defaults(limit_curve_index, [0] * n)

    use_2nd_section_aspiration = _fill_in_defaults(use_2nd_section_aspiration, [False] * n)
    retract_height_over_2nd_section_to_empty_tip = _fill_in_defaults(
      retract_height_over_2nd_section_to_empty_tip, [0.0] * n
    )
    dispensation_speed_during_emptying_tip = _fill_in_defaults(
      dispensation_speed_during_emptying_tip, [50.0] * n
    )
    dosing_drive_speed_during_2nd_section_search = _fill_in_defaults(
      dosing_drive_speed_during_2nd_section_search, [50.0] * n
    )
    z_drive_speed_during_2nd_section_search = _fill_in_defaults(
      z_drive_speed_during_2nd_section_search, [30.0] * n
    )
    cup_upper_edge = _fill_in_defaults(cup_upper_edge, [0.0] * n)
    ratio_liquid_rise_to_tip_deep_in = _fill_in_defaults(ratio_liquid_rise_to_tip_deep_in, [0] * n)
    immersion_depth_2nd_section = _fill_in_defaults(immersion_depth_2nd_section, [0.0] * n)

    if probe_liquid_height:
      if any(op.liquid_height is not None for op in ops):
        raise ValueError("Cannot use probe_liquid_height when liquid heights are set.")

      liquid_heights = await self.probe_liquid_heights(
        containers=[op.resource for op in ops],
        use_channels=use_channels,
        tips=[cast(HamiltonTip, op.tip) for op in ops],
        resource_offsets=[op.offset for op in ops],
        move_to_z_safety_after=False,
      )

      # override minimum traversal height because we don't want to move channels up. we are already above the liquid.
      minimum_traverse_height_at_beginning_of_a_command = 100
      logger.info(f"Detected liquid heights: {liquid_heights}")
    else:
      liquid_heights = [op.liquid_height or 0 for op in ops]

    liquid_surfaces_no_lld = liquid_surfaces_no_lld or [
      wb + lh for wb, lh in zip(well_bottoms, liquid_heights)
    ]

    if auto_surface_following_distance:
      if any(op.liquid_height is None for op in ops) and not probe_liquid_height:
        raise ValueError(
          "To use auto_surface_following_distance all liquid heights must be set or probe_liquid_height must be True."
        )

      if any(not op.resource.supports_compute_height_volume_functions() for op in ops):
        raise ValueError(
          "automatic_surface_following can only be used with containers that support height<->volume functions."
        )

      current_volumes = [
        op.resource.compute_volume_from_height(liquid_heights[i]) for i, op in enumerate(ops)
      ]

      # compute new liquid_height after aspiration
      liquid_height_after_aspiration = [
        op.resource.compute_height_from_volume(current_volumes[i] - op.volume)
        for i, op in enumerate(ops)
      ]

      # compute new surface_following_distance
      surface_following_distance = [
        liquid_heights[i] - liquid_height_after_aspiration[i]
        for i in range(len(liquid_height_after_aspiration))
      ]
    else:
      surface_following_distance = _fill_in_defaults(surface_following_distance, [0.0] * n)

    # check if the surface_following_distance would fall below the minimum height
    # if lld is enabled, we expect to find liquid above the well bottom so we don't need to raise an error
    if any(
      (
        well_bottoms[i] + liquid_heights[i] - surface_following_distance[i] - minimum_height[i]
        < -1e-6
      )
      and lld_mode[i] == STARBackend.LLDMode.OFF
      for i in range(n)
    ):
      raise ValueError(
        f"surface_following_distance would result in a height that goes below the minimum_height. "
        f"Well bottom: {well_bottoms}, liquid height: {liquid_heights}, surface_following_distance: {surface_following_distance}, minimum_height: {minimum_height}"
      )

    try:
      return await self.aspirate_pip(
        aspiration_type=[0 for _ in range(n)],
        tip_pattern=channels_involved,
        x_positions=x_positions,
        y_positions=y_positions,
        aspiration_volumes=[round(vol * 10) for vol in volumes],
        lld_search_height=[round(lsh * 10) for lsh in lld_search_height],
        clot_detection_height=[round(cd * 10) for cd in clot_detection_height],
        liquid_surface_no_lld=[round(ls * 10) for ls in liquid_surfaces_no_lld],
        pull_out_distance_transport_air=[round(po * 10) for po in pull_out_distance_transport_air],
        second_section_height=[round(sh * 10) for sh in second_section_height],
        second_section_ratio=[round(sr * 10) for sr in second_section_ratio],
        minimum_height=[round(mh * 10) for mh in minimum_height],
        immersion_depth=[round(id_ * 10) for id_ in immersion_depth],
        immersion_depth_direction=immersion_depth_direction,
        surface_following_distance=[round(sfd * 10) for sfd in surface_following_distance],
        aspiration_speed=[round(fr * 10) for fr in flow_rates],
        transport_air_volume=[round(tav * 10) for tav in transport_air_volume],
        blow_out_air_volume=[round(boa * 10) for boa in blow_out_air_volumes],
        pre_wetting_volume=[round(pwv * 10) for pwv in pre_wetting_volume],
        lld_mode=[mode.value for mode in lld_mode],
        gamma_lld_sensitivity=gamma_lld_sensitivity,
        dp_lld_sensitivity=dp_lld_sensitivity,
        aspirate_position_above_z_touch_off=[
          round(ap * 10) for ap in aspirate_position_above_z_touch_off
        ],
        detection_height_difference_for_dual_lld=[
          round(dh * 10) for dh in detection_height_difference_for_dual_lld
        ],
        swap_speed=[round(ss * 10) for ss in swap_speed],
        settling_time=[round(st * 10) for st in settling_time],
        mix_volume=[round(hv * 10) for hv in mix_volume],
        mix_cycles=mix_cycles,
        mix_position_from_liquid_surface=[
          round(hp * 10) for hp in mix_position_from_liquid_surface
        ],
        mix_speed=[round(hs * 10) for hs in mix_speed],
        mix_surface_following_distance=[round(hsd * 10) for hsd in mix_surface_following_distance],
        limit_curve_index=limit_curve_index,
        use_2nd_section_aspiration=use_2nd_section_aspiration,
        retract_height_over_2nd_section_to_empty_tip=[
          round(rh * 10) for rh in retract_height_over_2nd_section_to_empty_tip
        ],
        dispensation_speed_during_emptying_tip=[
          round(ds * 10) for ds in dispensation_speed_during_emptying_tip
        ],
        dosing_drive_speed_during_2nd_section_search=[
          round(ds * 10) for ds in dosing_drive_speed_during_2nd_section_search
        ],
        z_drive_speed_during_2nd_section_search=[
          round(zs * 10) for zs in z_drive_speed_during_2nd_section_search
        ],
        cup_upper_edge=[round(cue * 10) for cue in cup_upper_edge],
        ratio_liquid_rise_to_tip_deep_in=ratio_liquid_rise_to_tip_deep_in,
        immersion_depth_2nd_section=[round(id_ * 10) for id_ in immersion_depth_2nd_section],
        minimum_traverse_height_at_beginning_of_a_command=round(
          (minimum_traverse_height_at_beginning_of_a_command or self._channel_traversal_height) * 10
        ),
        min_z_endpos=round((min_z_endpos or self._channel_traversal_height) * 10),
      )
    except STARFirmwareError as e:
      if plr_e := convert_star_firmware_error_to_plr_error(e):
        raise plr_e from e
      raise e

  async def dispense(
    self,
    ops: List[SingleChannelDispense],
    use_channels: List[int],
    lld_search_height: Optional[List[float]] = None,
    liquid_surface_no_lld: Optional[List[float]] = None,
    pull_out_distance_transport_air: Optional[List[float]] = None,
    second_section_height: Optional[List[float]] = None,
    second_section_ratio: Optional[List[float]] = None,
    minimum_height: Optional[List[float]] = None,
    immersion_depth: Optional[List[float]] = None,
    surface_following_distance: Optional[List[float]] = None,
    cut_off_speed: Optional[List[float]] = None,
    stop_back_volume: Optional[List[float]] = None,
    transport_air_volume: Optional[List[float]] = None,
    lld_mode: Optional[List[LLDMode]] = None,
    dispense_position_above_z_touch_off: Optional[List[float]] = None,
    gamma_lld_sensitivity: Optional[List[int]] = None,
    dp_lld_sensitivity: Optional[List[int]] = None,
    swap_speed: Optional[List[float]] = None,
    settling_time: Optional[List[float]] = None,
    mix_position_from_liquid_surface: Optional[List[float]] = None,
    mix_surface_following_distance: Optional[List[float]] = None,
    limit_curve_index: Optional[List[int]] = None,
    minimum_traverse_height_at_beginning_of_a_command: Optional[int] = None,
    min_z_endpos: Optional[float] = None,
    side_touch_off_distance: float = 0,
    hamilton_liquid_classes: Optional[List[Optional[HamiltonLiquidClass]]] = None,
    jet: Optional[List[bool]] = None,
    blow_out: Optional[List[bool]] = None,  # "empty" in the VENUS liquid editor
    empty: Optional[List[bool]] = None,  # truly "empty", does not exist in liquid editor, dm4
    # PLR specific
    probe_liquid_height: bool = False,
    auto_surface_following_distance: bool = False,
    # remove  in the future
    immersion_depth_direction: Optional[List[int]] = None,
    mix_volume: Optional[List[float]] = None,
    mix_cycles: Optional[List[int]] = None,
    mix_speed: Optional[List[float]] = None,
    dispensing_mode: Optional[List[int]] = None,
  ):
    """Dispense liquid from the specified channels.

    For all parameters where `None` is the default value, STAR will use the default value, based on
    the dispenses. For all list parameters, the length of the list must be equal to the number of
    operations.

    Args:
      ops: The dispense operations to perform.
      use_channels: The channels to use for the dispense operations.
      lld_search_height: The height to start searching for the liquid level when using LLD.
      liquid_surface_no_lld: Liquid surface at function without LLD.
      pull_out_distance_transport_air: The distance to pull out the tip for aspirating transport air if LLD is disabled.
      second_section_height: The height of the second section.
      second_section_ratio: The ratio of [the bottom of the container * 10000] / [the height top of the container].
      minimum_height: The minimum height at the end of the dispense.
      immersion_depth: The distance above or below to liquid level to start dispensing.
      surface_following_distance: The distance to follow the liquid surface.
      cut_off_speed: Unknown.
      stop_back_volume: Unknown.
      transport_air_volume: The volume of air to dispense before dispensing the liquid.
      lld_mode: The liquid level detection mode to use.
      dispense_position_above_z_touch_off: The height to move after LLD mode found the Z touch off
        position.
      gamma_lld_sensitivity: The gamma LLD sensitivity. (1 = high, 4 = low)
      dp_lld_sensitivity: The dp LLD sensitivity. (1 = high, 4 = low)
      swap_speed: Swap speed (on leaving liquid) [mm/s]. Must be between 3 and 1600. Default 100.
      settling_time: The settling time.
      mix_position_from_liquid_surface: The height to move above the liquid surface for
        mix.
      mix_surface_following_distance: The distance to follow the liquid surface for mix.
      limit_curve_index: The limit curve to use for the dispense.
      minimum_traverse_height_at_beginning_of_a_command: The minimum height to move to before
        starting a dispense.
      min_z_endpos: The minimum height to move to after a dispense.
      side_touch_off_distance: The distance to move to the side from the well for a dispense.

      hamilton_liquid_classes: Override the default liquid classes. See
        pylabrobot/liquid_handling/liquid_classes/hamilton/STARBackend.py

      jet: Whether to use jetting for each dispense. Defaults to `False` for all. Used for
        determining the dispense mode. True for dispense mode 0 or 1.
      blow_out: Whether to use "blow out" dispense mode for each dispense. Defaults to `False` for
        all. This is labelled as "empty" in the VENUS liquid editor, but "blow out" in the firmware
        documentation. True for dispense mode 1 or 3.
      empty: Whether to use "empty" dispense mode for each dispense. Defaults to `False` for all.
        Truly empty the tip, not available in the VENUS liquid editor, but is in the firmware
        documentation. Dispense mode 4.

      probe_liquid_height: PLR-specific parameter. If True, probe the liquid height using cLLD before aspirating to set the liquid_height of every operation instead of using the default 0. Liquid heights must not be set when using this function.
      auto_surface_following_distance: automatically compute the surface following distance based on the container height<->volume functions. Requires liquid height to be specified or `probe_liquid_height=True`.
    """

    self.ensure_can_reach_position(use_channels, ops, "dispense")

    n = len(ops)

    if jet is None:
      jet = [False] * n
    if empty is None:
      empty = [False] * n
    if blow_out is None:
      blow_out = [False] * n

    # # # TODO: delete > 2026-01 # # #
    if mix_volume is not None or mix_cycles is not None or mix_speed is not None:
      raise NotImplementedError(
        "Mixing through backend kwargs is deprecated. Use the `mix` parameter of LiquidHandler.dispense instead. "
        "https://docs.pylabrobot.org/user_guide/00_liquid-handling/mixing.html"
      )

    if immersion_depth_direction is not None:
      warnings.warn(
        "The immersion_depth_direction parameter is deprecated and will be removed in the future. "
        "Use positive values for immersion_depth to move into the liquid, and negative values to move "
        "out of the liquid.",
        DeprecationWarning,
      )

    if dispensing_mode is not None:
      warnings.warn(
        "The dispensing_mode parameter is deprecated and will be removed in the future. "
        "Use the jet, blow_out and empty parameters instead. "
        "dispensing_mode currently supersedes the other three parameters if both are provided.",
        DeprecationWarning,
      )
      dispensing_modes = dispensing_mode
    else:
      dispensing_modes = [
        _dispensing_mode_for_op(empty=empty[i], jet=jet[i], blow_out=blow_out[i])
        for i in range(len(ops))
      ]
    # # # delete # # #

    x_positions, y_positions, channels_involved = self._ops_to_fw_positions(ops, use_channels)

    if hamilton_liquid_classes is None:
      hamilton_liquid_classes = []
      for i, op in enumerate(ops):
        liquid = Liquid.WATER  # default to WATER
        # [-1][0]: get last liquid in tip, [0] is indexing into the tuple
        if len(op.liquids) > 0 and op.liquids[-1][0] is not None:
          liquid = op.liquids[-1][0]

        hamilton_liquid_classes.append(
          get_star_liquid_class(
            tip_volume=op.tip.maximal_volume,
            is_core=False,
            is_tip=True,
            has_filter=op.tip.has_filter,
            liquid=liquid,
            jet=jet[i],
            blow_out=blow_out[i],
          )
        )

    # correct volumes using the liquid class
    volumes = [
      hlc.compute_corrected_volume(op.volume) if hlc is not None else op.volume
      for op, hlc in zip(ops, hamilton_liquid_classes)
    ]

    well_bottoms = [
      op.resource.get_location_wrt(self.deck).z + op.offset.z + op.resource.material_z_thickness
      for op in ops
    ]
    if lld_search_height is None:
      lld_search_height = [
        (
          wb + op.resource.get_absolute_size_z() + (2.7 if isinstance(op.resource, Well) else 5)
        )  # ?
        for wb, op in zip(well_bottoms, ops)
      ]
    else:
      lld_search_height = [wb + sh for wb, sh in zip(well_bottoms, lld_search_height)]

    pull_out_distance_transport_air = _fill_in_defaults(pull_out_distance_transport_air, [10.0] * n)
    second_section_height = _fill_in_defaults(second_section_height, [3.2] * n)
    second_section_ratio = _fill_in_defaults(second_section_ratio, [618.0] * n)
    minimum_height = _fill_in_defaults(minimum_height, well_bottoms)
    if immersion_depth is None:
      immersion_depth = [0.0] * n
    immersion_depth_direction = immersion_depth_direction or [
      0 if (id_ >= 0) else 1 for id_ in immersion_depth
    ]
    immersion_depth = [
      im * (-1 if immersion_depth_direction[i] else 1) for i, im in enumerate(immersion_depth)
    ]
    flow_rates = [
      op.flow_rate or (hlc.dispense_flow_rate if hlc is not None else 120.0)
      for op, hlc in zip(ops, hamilton_liquid_classes)
    ]
    cut_off_speed = _fill_in_defaults(cut_off_speed, [5.0] * n)
    stop_back_volume = _fill_in_defaults(
      stop_back_volume,
      default=[
        hlc.dispense_stop_back_volume if hlc is not None else 0.0 for hlc in hamilton_liquid_classes
      ],
    )
    transport_air_volume = _fill_in_defaults(
      transport_air_volume,
      default=[
        hlc.dispense_air_transport_volume if hlc is not None else 0.0
        for hlc in hamilton_liquid_classes
      ],
    )
    blow_out_air_volumes = [
      (op.blow_out_air_volume or (hlc.dispense_blow_out_volume if hlc is not None else 0.0))
      for op, hlc in zip(ops, hamilton_liquid_classes)
    ]
    lld_mode = _fill_in_defaults(lld_mode, [self.__class__.LLDMode.OFF] * n)
    dispense_position_above_z_touch_off = _fill_in_defaults(
      dispense_position_above_z_touch_off, default=[0] * n
    )
    gamma_lld_sensitivity = _fill_in_defaults(gamma_lld_sensitivity, [1] * n)
    dp_lld_sensitivity = _fill_in_defaults(dp_lld_sensitivity, [1] * n)
    swap_speed = _fill_in_defaults(
      swap_speed,
      default=[
        hlc.dispense_swap_speed if hlc is not None else 10.0 for hlc in hamilton_liquid_classes
      ],
    )
    settling_time = _fill_in_defaults(
      settling_time,
      default=[
        hlc.dispense_settling_time if hlc is not None else 0.0 for hlc in hamilton_liquid_classes
      ],
    )
    mix_volume = [op.mix.volume if op.mix is not None else 0.0 for op in ops]
    mix_cycles = [op.mix.repetitions if op.mix is not None else 0 for op in ops]
    mix_position_from_liquid_surface = _fill_in_defaults(
      mix_position_from_liquid_surface, [0.0] * n
    )
    mix_speed = [op.mix.flow_rate if op.mix is not None else 1.0 for op in ops]
    mix_surface_following_distance = _fill_in_defaults(mix_surface_following_distance, [0.0] * n)
    limit_curve_index = _fill_in_defaults(limit_curve_index, [0] * n)

    if probe_liquid_height:
      if any(op.liquid_height is not None for op in ops):
        raise ValueError("Cannot use probe_liquid_height when liquid heights are set.")

      liquid_heights = await self.probe_liquid_heights(
        containers=[op.resource for op in ops],
        use_channels=use_channels,
        tips=[cast(HamiltonTip, op.tip) for op in ops],
        resource_offsets=[op.offset for op in ops],
        move_to_z_safety_after=False,
      )

      # override minimum traversal height because we don't want to move channels up. we are already above the liquid.
      minimum_traverse_height_at_beginning_of_a_command = 100
      logger.info(f"Detected liquid heights: {liquid_heights}")
    else:
      liquid_heights = [op.liquid_height or 0 for op in ops]

    if auto_surface_following_distance:
      if any(op.liquid_height is None for op in ops) and not probe_liquid_height:
        raise ValueError(
          "To use auto_surface_following_distance all liquid heights must be set or probe_liquid_height must be True."
        )

      if any(not op.resource.supports_compute_height_volume_functions() for op in ops):
        raise ValueError(
          "automatic_surface_following can only be used with containers that support height<->volume functions."
        )

      current_volumes = [
        op.resource.compute_volume_from_height(liquid_heights[i]) for i, op in enumerate(ops)
      ]

      # compute new liquid_height after aspiration
      liquid_height_after_aspiration = [
        op.resource.compute_height_from_volume(current_volumes[i] + op.volume)
        for i, op in enumerate(ops)
      ]

      # compute new surface_following_distance
      surface_following_distance = [
        liquid_height_after_aspiration[i] - liquid_heights[i]
        for i in range(len(liquid_height_after_aspiration))
      ]
    else:
      surface_following_distance = _fill_in_defaults(surface_following_distance, [0.0] * n)

    liquid_surfaces_no_lld = liquid_surface_no_lld or [
      wb + lh for wb, lh in zip(well_bottoms, liquid_heights)
    ]

    try:
      ret = await self.dispense_pip(
        tip_pattern=channels_involved,
        x_positions=x_positions,
        y_positions=y_positions,
        dispensing_mode=dispensing_modes,
        dispense_volumes=[round(vol * 10) for vol in volumes],
        lld_search_height=[round(lsh * 10) for lsh in lld_search_height],
        liquid_surface_no_lld=[round(ls * 10) for ls in liquid_surfaces_no_lld],
        pull_out_distance_transport_air=[round(po * 10) for po in pull_out_distance_transport_air],
        second_section_height=[round(sh * 10) for sh in second_section_height],
        second_section_ratio=[round(sr * 10) for sr in second_section_ratio],
        minimum_height=[round(mh * 10) for mh in minimum_height],
        immersion_depth=[round(id_ * 10) for id_ in immersion_depth],
        immersion_depth_direction=immersion_depth_direction,
        surface_following_distance=[round(sfd * 10) for sfd in surface_following_distance],
        dispense_speed=[round(fr * 10) for fr in flow_rates],
        cut_off_speed=[round(cs * 10) for cs in cut_off_speed],
        stop_back_volume=[round(sbv * 10) for sbv in stop_back_volume],
        transport_air_volume=[round(tav * 10) for tav in transport_air_volume],
        blow_out_air_volume=[round(boa * 10) for boa in blow_out_air_volumes],
        lld_mode=[mode.value for mode in lld_mode],
        dispense_position_above_z_touch_off=[
          round(dp * 10) for dp in dispense_position_above_z_touch_off
        ],
        gamma_lld_sensitivity=gamma_lld_sensitivity,
        dp_lld_sensitivity=dp_lld_sensitivity,
        swap_speed=[round(ss * 10) for ss in swap_speed],
        settling_time=[round(st * 10) for st in settling_time],
        mix_volume=[round(mv * 10) for mv in mix_volume],
        mix_cycles=mix_cycles,
        mix_position_from_liquid_surface=[
          round(mp * 10) for mp in mix_position_from_liquid_surface
        ],
        mix_speed=[round(ms * 10) for ms in mix_speed],
        mix_surface_following_distance=[
          round(msfd * 10) for msfd in mix_surface_following_distance
        ],
        limit_curve_index=limit_curve_index,
        minimum_traverse_height_at_beginning_of_a_command=round(
          (minimum_traverse_height_at_beginning_of_a_command or self._channel_traversal_height) * 10
        ),
        min_z_endpos=round((min_z_endpos or self._channel_traversal_height) * 10),
        side_touch_off_distance=round(side_touch_off_distance * 10),
      )
    except STARFirmwareError as e:
      if plr_e := convert_star_firmware_error_to_plr_error(e):
        raise plr_e from e
      raise e

    return ret

  async def pick_up_tips96(
    self,
    pickup: PickupTipRack,
    tip_pickup_method: Literal["from_rack", "from_waste", "full_blowout"] = "from_rack",
    minimum_height_command_end: Optional[float] = None,
    minimum_traverse_height_at_beginning_of_a_command: Optional[float] = None,
  ):
    """Pick up tips using the 96 head.

    `tip_pickup_method` can be one of the following:
        - "from_rack": standard tip pickup from a tip rack. this moves the plunger all the way down before mouting tips.
        - "from_waste":
            1. it actually moves the plunger all the way up
            2. mounts tips
            3. moves up like 10mm
            4. moves plunger all the way down
            5. moves to traversal height (tips out of rack)
        - "full_blowout":
            1. it actually moves the plunger all the way up
            2. mounts tips
            3. moves to traversal height (tips out of rack)

    Args:
      pickup: The standard `PickupTipRack` operation.
      tip_pickup_method: The method to use for picking up tips. One of "from_rack", "from_waste", "full_blowout".
      minimum_height_command_end: The minimum height to move to at the end of the command.
      minimum_traverse_height_at_beginning_of_a_command: The minimum height to move to at the beginning of the command.
    """

    if isinstance(tip_pickup_method, int):
      warnings.warn(
        "tip_pickup_method as int is deprecated and will be removed in the future. Use string literals instead.",
        DeprecationWarning,
      )
      tip_pickup_method = {0: "from_rack", 1: "from_waste", 2: "full_blowout"}[tip_pickup_method]

    if tip_pickup_method not in {"from_rack", "from_waste", "full_blowout"}:
      raise ValueError(f"Invalid tip_pickup_method: '{tip_pickup_method}'.")

    assert self.core96_head_installed, "96 head must be installed"

    tip_spot_a1 = pickup.resource.get_item("A1")

    prototypical_tip = next((tip for tip in pickup.tips if tip is not None), None)
    if prototypical_tip is None:
      raise ValueError("No tips found in the tip rack.")
    if not isinstance(prototypical_tip, HamiltonTip):
      raise TypeError("Tip type must be HamiltonTip.")

    ttti = await self.get_or_assign_tip_type_index(prototypical_tip)

    tip_length = prototypical_tip.total_tip_length
    fitting_depth = prototypical_tip.fitting_depth
    tip_engage_height_from_tipspot = tip_length - fitting_depth

    # Tip size–based z-adjustment
    h_tip = self._get_hamilton_tip([tip_spot_a1])
    if h_tip.tip_size == TipSize.LOW_VOLUME:
      tip_engage_height_from_tipspot += 2
    elif h_tip.tip_size != TipSize.STANDARD_VOLUME:
      tip_engage_height_from_tipspot -= 2

    # Compute pickup Z
    tip_spot_z = tip_spot_a1.get_location_wrt(self.deck).z + pickup.offset.z
    z_pickup_position = tip_spot_z + tip_engage_height_from_tipspot

    # Compute full position (used for x/y)
    pickup_position = tip_spot_a1.get_location_wrt(self.deck) + tip_spot_a1.center() + pickup.offset
    pickup_position.z = round(z_pickup_position, 2)

    self._check_96_position_legal(pickup_position, skip_z=True)

    try:
      return await self.pick_up_tips_core96(
        x_position=abs(round(pickup_position.x * 10)),
        x_direction=0 if pickup_position.x >= 0 else 1,
        y_position=round(pickup_position.y * 10),
        tip_type_idx=ttti,
        tip_pickup_method={
          "from_rack": 0,
          "from_waste": 1,
          "full_blowout": 2,
        }[tip_pickup_method],
        z_deposit_position=round(pickup_position.z * 10),
        minimum_traverse_height_at_beginning_of_a_command=round(
          (minimum_traverse_height_at_beginning_of_a_command or self._channel_traversal_height) * 10
        ),
        minimum_height_command_end=round(
          (minimum_height_command_end or self._channel_traversal_height) * 10
        ),
      )
    except STARFirmwareError as e:
      if plr_e := convert_star_firmware_error_to_plr_error(e):
        raise plr_e from e
      raise e

  async def drop_tips96(
    self,
    drop: DropTipRack,
    minimum_height_command_end: Optional[float] = None,
    minimum_traverse_height_at_beginning_of_a_command: Optional[float] = None,
  ):
    """Drop tips from the 96 head."""
    assert self.core96_head_installed, "96 head must be installed"

    if isinstance(drop.resource, TipRack):
      tip_spot_a1 = drop.resource.get_item("A1")
      position = tip_spot_a1.get_location_wrt(self.deck) + tip_spot_a1.center() + drop.offset
      tip_rack = tip_spot_a1.parent
      assert tip_rack is not None
      position.z = tip_rack.get_location_wrt(self.deck).z + 1.45
      # This should be the case for all normal hamilton tip carriers + racks
      # In the future, we might want to make this more flexible
      assert abs(position.z - 216.4) < 1e-6, f"z position must be 216.4, got {position.z}"
    else:
      position = self._position_96_head_in_resource(drop.resource) + drop.offset

    self._check_96_position_legal(position, skip_z=True)

    x_direction = 0 if position.x >= 0 else 1

    return await self.discard_tips_core96(
      x_position=abs(round(position.x * 10)),
      x_direction=x_direction,
      y_position=round(position.y * 10),
      z_deposit_position=round(position.z * 10),
      minimum_traverse_height_at_beginning_of_a_command=round(
        (minimum_traverse_height_at_beginning_of_a_command or self._channel_traversal_height) * 10
      ),
      minimum_height_command_end=round(
        (minimum_height_command_end or self._channel_traversal_height) * 10
      ),
    )

  async def aspirate96(
    self,
    aspiration: Union[MultiHeadAspirationPlate, MultiHeadAspirationContainer],
    jet: bool = False,
    blow_out: bool = False,
    use_lld: bool = False,
    pull_out_distance_transport_air: float = 10,
    hlc: Optional[HamiltonLiquidClass] = None,
    aspiration_type: int = 0,
    minimum_traverse_height_at_beginning_of_a_command: Optional[float] = None,
    min_z_endpos: Optional[float] = None,
    lld_search_height: float = 199.9,
    minimum_height: Optional[float] = None,
    second_section_height: float = 3.2,
    second_section_ratio: float = 618.0,
    immersion_depth: float = 0,
    surface_following_distance: float = 0,
    transport_air_volume: float = 5.0,
    pre_wetting_volume: float = 5.0,
    gamma_lld_sensitivity: int = 1,
    swap_speed: float = 2.0,
    settling_time: float = 1.0,
    mix_position_from_liquid_surface: float = 0,
    mix_surface_following_distance: float = 0,
    limit_curve_index: int = 0,
    # Deprecated parameters, to be removed in future versions
    # rm: >2026-01
    liquid_surface_sink_distance_at_the_end_of_aspiration: float = 0,
    minimal_end_height: Optional[float] = None,
    air_transport_retract_dist: Optional[float] = None,
    maximum_immersion_depth: Optional[float] = None,
    surface_following_distance_during_mix: float = 0,
    tube_2nd_section_height_measured_from_zm: float = 3.2,
    tube_2nd_section_ratio: float = 618.0,
    immersion_depth_direction: Optional[int] = None,
    mix_volume: float = 0,
    mix_cycles: int = 0,
    speed_of_mix: float = 0.0,
  ):
    """Aspirate using the Core96 head.

    Args:
      aspiration: The aspiration to perform.

      jet: Whether to search for a jet liquid class. Only used on dispense.
      blow_out: Whether to use "blow out" dispense mode. Only used on dispense. Note that this is
        labelled as "empty" in the VENUS liquid editor, but "blow out" in the firmware
        documentation.
      hlc: The Hamiltonian liquid class to use. If `None`, the liquid class will be determined
        automatically.

      use_lld: If True, use gamma liquid level detection. If False, use liquid height.
      pull_out_distance_transport_air: The distance to retract after aspirating, in millimeters.

      aspiration_type: The type of aspiration to perform. (0 = simple; 1 = sequence; 2 = cup emptied)
      minimum_traverse_height_at_beginning_of_a_command: The minimum height to move to before
        starting the command.
      min_z_endpos: The minimum height to move to after the command.
      lld_search_height: The height to search for the liquid level.
      minimum_height: Minimum height (maximum immersion depth)
      second_section_height: Height of the second section.
      second_section_ratio: Ratio of [the diameter of the bottom * 10000] / [the diameter of the top]
      immersion_depth: The immersion depth above or below the liquid level.
      surface_following_distance: The distance to follow the liquid surface when aspirating.
      transport_air_volume: The volume of air to aspirate after the liquid.
      pre_wetting_volume: The volume of liquid to use for pre-wetting.
      gamma_lld_sensitivity: The sensitivity of the gamma liquid level detection.
      swap_speed: Swap speed (on leaving liquid) [1mm/s]. Must be between 0.3 and 160. Default 2.
      settling_time: The time to wait after aspirating.
      mix_position_from_liquid_surface: The position of the mix from the liquid surface.
      mix_surface_following_distance: The distance to follow the liquid surface during mix.
      limit_curve_index: The index of the limit curve to use.
    """

    # # # TODO: delete > 2026-01 # # #
    if mix_volume != 0 or mix_cycles != 0 or speed_of_mix != 0:
      raise NotImplementedError(
        "Mixing through backend kwargs is deprecated. Use the `mix` parameter of LiquidHandler.aspirate96 instead. "
        "https://docs.pylabrobot.org/user_guide/00_liquid-handling/mixing.html"
      )

    if immersion_depth_direction is not None:
      warnings.warn(
        "The immersion_depth_direction parameter is deprecated and will be removed in the future. "
        "Use positive values for immersion_depth to move into the liquid, and negative values to move "
        "out of the liquid.",
        DeprecationWarning,
      )

    if liquid_surface_sink_distance_at_the_end_of_aspiration != 0:
      surface_following_distance = liquid_surface_sink_distance_at_the_end_of_aspiration
      warnings.warn(
        "The liquid_surface_sink_distance_at_the_end_of_aspiration parameter is deprecated and will be removed in the future. "
        "Use the Hamilton-standard surface_following_distance parameter instead.\n"
        "liquid_surface_sink_distance_at_the_end_of_aspiration currently superseding surface_following_distance.",
        DeprecationWarning,
      )

    if minimal_end_height is not None:
      min_z_endpos = minimal_end_height
      warnings.warn(
        "The minimal_end_height parameter is deprecated and will be removed in the future. "
        "Use the Hamilton-standard min_z_endpos parameter instead.\n"
        "min_z_endpos currently superseding minimal_end_height.",
        DeprecationWarning,
      )

    if air_transport_retract_dist is not None:
      pull_out_distance_transport_air = air_transport_retract_dist
      warnings.warn(
        "The air_transport_retract_dist parameter is deprecated and will be removed in the future. "
        "Use the Hamilton-standard pull_out_distance_transport_air parameter instead.\n"
        "pull_out_distance_transport_air currently superseding air_transport_retract_dist.",
        DeprecationWarning,
      )

    if maximum_immersion_depth is not None:
      minimum_height = maximum_immersion_depth
      warnings.warn(
        "The maximum_immersion_depth parameter is deprecated and will be removed in the future. "
        "Use the Hamilton-standard minimum_height parameter instead.\n"
        "minimum_height currently superseding maximum_immersion_depth.",
        DeprecationWarning,
      )

    if surface_following_distance_during_mix != 0:
      mix_surface_following_distance = surface_following_distance_during_mix
      warnings.warn(
        "The surface_following_distance_during_mix parameter is deprecated and will be removed in the future. "
        "Use the Hamilton-standard mix_surface_following_distance parameter instead.\n"
        "mix_surface_following_distance currently superseding surface_following_distance_during_mix.",
        DeprecationWarning,
      )

    if tube_2nd_section_height_measured_from_zm != 3.2:
      second_section_height = tube_2nd_section_height_measured_from_zm
      warnings.warn(
        "The tube_2nd_section_height_measured_from_zm parameter is deprecated and will be removed in the future. "
        "Use the Hamilton-standard second_section_height parameter instead.\n"
        "second_section_height_measured_from_zm currently superseding second_section_height.",
        DeprecationWarning,
      )

    if tube_2nd_section_ratio != 618.0:
      second_section_ratio = tube_2nd_section_ratio
      warnings.warn(
        "The tube_2nd_section_ratio parameter is deprecated and will be removed in the future. "
        "Use the Hamilton-standard second_section_ratio parameter instead.\n"
        "second_section_ratio currently superseding tube_2nd_section_ratio.",
        DeprecationWarning,
      )
    # # # delete # # #

    assert self.core96_head_installed, "96 head must be installed"

    # get the first well and tip as representatives
    if isinstance(aspiration, MultiHeadAspirationPlate):
      plate = aspiration.wells[0].parent
      assert isinstance(plate, Plate), "MultiHeadAspirationPlate well parent must be a Plate"
      rot = plate.get_absolute_rotation()
      if rot.x % 360 != 0 or rot.y % 360 != 0:
        raise ValueError("Plate rotation around x or y is not supported for 96 head operations")
      if rot.z % 360 == 180:
        ref_well = plate.get_well("H12")
      elif rot.z % 360 == 0:
        ref_well = plate.get_well("A1")
      else:
        raise ValueError("96 head only supports plate rotations of 0 or 180 degrees around z")

      position = (
        ref_well.get_location_wrt(self.deck)
        + ref_well.center()
        + Coordinate(z=ref_well.material_z_thickness)
        + aspiration.offset
      )
    else:
      x_width = (12 - 1) * 9  # 12 tips in a row, 9 mm between them
      y_width = (8 - 1) * 9  # 8 tips in a column, 9 mm between them
      x_position = (aspiration.container.get_absolute_size_x() - x_width) / 2
      y_position = (aspiration.container.get_absolute_size_y() - y_width) / 2 + y_width
      position = (
        aspiration.container.get_location_wrt(self.deck, z="cavity_bottom")
        + Coordinate(x=x_position, y=y_position)
        + aspiration.offset
      )
    self._check_96_position_legal(position, skip_z=True)

    tip = next(tip for tip in aspiration.tips if tip is not None)

    liquid_height = position.z + (aspiration.liquid_height or 0)

    liquid_to_be_aspirated = Liquid.WATER
    if len(aspiration.liquids[0]) > 0 and aspiration.liquids[0][0][0] is not None:
      # [channel][liquid][PyLabRobot.resources.liquid.Liquid]
      liquid_to_be_aspirated = aspiration.liquids[0][0][0]
    hlc = hlc or get_star_liquid_class(
      tip_volume=tip.maximal_volume,
      is_core=True,
      is_tip=True,
      has_filter=tip.has_filter,
      # get last liquid in pipette, first to be dispensed
      liquid=liquid_to_be_aspirated,
      jet=jet,
      blow_out=blow_out,  # see comment in method docstring
    )

    if hlc is not None:
      volume = hlc.compute_corrected_volume(aspiration.volume)
    else:
      volume = aspiration.volume

    # Get better default values from the HLC if available
    transport_air_volume = transport_air_volume or (
      hlc.aspiration_air_transport_volume if hlc is not None else 0
    )
    blow_out_air_volume = aspiration.blow_out_air_volume or (
      hlc.aspiration_blow_out_volume if hlc is not None else 0
    )
    flow_rate = aspiration.flow_rate or (hlc.aspiration_flow_rate if hlc is not None else 250)
    swap_speed = swap_speed or (hlc.aspiration_swap_speed if hlc is not None else 100)
    settling_time = settling_time or (hlc.aspiration_settling_time if hlc is not None else 0.5)

    x_direction = 0 if position.x >= 0 else 1
    return await self.aspirate_core_96(
      x_position=abs(round(position.x * 10)),
      x_direction=x_direction,
      y_positions=round(position.y * 10),
      aspiration_type=aspiration_type,
      minimum_traverse_height_at_beginning_of_a_command=round(
        (minimum_traverse_height_at_beginning_of_a_command or self._channel_traversal_height) * 10
      ),
      minimal_end_height=round((min_z_endpos or self._channel_traversal_height) * 10),
      lld_search_height=round(lld_search_height * 10),
      liquid_surface_no_lld=round(liquid_height * 10),
      pull_out_distance_transport_air=round(pull_out_distance_transport_air * 10),
      maximum_immersion_depth=round((minimum_height or position.z) * 10),
      second_section_height=round(second_section_height * 10),
      second_section_ratio=round(second_section_ratio * 10),
      immersion_depth=round(immersion_depth * 10),
      immersion_depth_direction=immersion_depth_direction or (0 if (immersion_depth >= 0) else 1),
      surface_following_distance=round(surface_following_distance * 10),
      aspiration_volumes=round(volume * 10),
      aspiration_speed=round(flow_rate * 10),
      transport_air_volume=round(transport_air_volume * 10),
      blow_out_air_volume=round(blow_out_air_volume * 10),
      pre_wetting_volume=round(pre_wetting_volume * 10),
      lld_mode=int(use_lld),
      gamma_lld_sensitivity=gamma_lld_sensitivity,
      swap_speed=round(swap_speed * 10),
      settling_time=round(settling_time * 10),
      mix_volume=round(aspiration.mix.volume * 10) if aspiration.mix is not None else 0,
      mix_cycles=aspiration.mix.repetitions if aspiration.mix is not None else 0,
      mix_position_from_liquid_surface=round(mix_position_from_liquid_surface * 10),
      mix_surface_following_distance=round(mix_surface_following_distance * 10),
      speed_of_mix=round(aspiration.mix.flow_rate * 10) if aspiration.mix is not None else 1200,
      channel_pattern=[True] * 12 * 8,
      limit_curve_index=limit_curve_index,
      tadm_algorithm=False,
      recording_mode=0,
    )

  async def dispense96(
    self,
    dispense: Union[MultiHeadDispensePlate, MultiHeadDispenseContainer],
    jet: bool = False,
    empty: bool = False,
    blow_out: bool = False,
    hlc: Optional[HamiltonLiquidClass] = None,
    pull_out_distance_transport_air=10,
    use_lld: bool = False,
    minimum_traverse_height_at_beginning_of_a_command: Optional[float] = None,
    min_z_endpos: Optional[float] = None,
    lld_search_height: float = 199.9,
    minimum_height: Optional[float] = None,
    second_section_height: float = 3.2,
    second_section_ratio: float = 618.0,
    immersion_depth: float = 0,
    surface_following_distance: float = 0,
    transport_air_volume: float = 5.0,
    gamma_lld_sensitivity: int = 1,
    swap_speed: float = 2.0,
    settling_time: float = 0,
    mix_position_from_liquid_surface: float = 0,
    mix_surface_following_distance: float = 0,
    limit_curve_index: int = 0,
    cut_off_speed: float = 5.0,
    stop_back_volume: float = 0,
    # Deprecated parameters, to be removed in future versions
    # rm: >2026-01
    liquid_surface_sink_distance_at_the_end_of_dispense: float = 0,  # surface_following_distance!
    maximum_immersion_depth: Optional[float] = None,
    minimal_end_height: Optional[float] = None,
    mixing_position_from_liquid_surface: float = 0,
    surface_following_distance_during_mixing: float = 0,
    air_transport_retract_dist=10,
    tube_2nd_section_ratio: float = 618.0,
    tube_2nd_section_height_measured_from_zm: float = 3.2,
    immersion_depth_direction: Optional[int] = None,
    mixing_volume: float = 0,
    mixing_cycles: int = 0,
    speed_of_mixing: float = 0.0,
    dispense_mode: Optional[int] = None,
  ):
    """Dispense using the Core96 head.

    Args:
      dispense: The Dispense command to execute.
      jet: Whether to use jet dispense mode.
      empty: Whether to use empty dispense mode.
      blow_out: Whether to blow out after dispensing.
      pull_out_distance_transport_air: The distance to retract after dispensing, in mm.
      use_lld: Whether to use gamma LLD.

      minimum_traverse_height_at_beginning_of_a_command: Minimum traverse height at beginning of a
        command, in mm.
      min_z_endpos: Minimal end height, in mm.
      lld_search_height: LLD search height, in mm.
      minimum_height: Maximum immersion depth, in mm. Equals Minimum height during command.
      second_section_height: Height of the second section, in mm.
      second_section_ratio: Ratio of [the diameter of the bottom * 10000] / [the diameter of the top].
      immersion_depth: Immersion depth, in mm.
      surface_following_distance: Surface following distance, in mm. Default 0.
      transport_air_volume: Transport air volume, to dispense before aspiration.
      gamma_lld_sensitivity: Gamma LLD sensitivity.
      swap_speed: Swap speed (on leaving liquid) [mm/s]. Must be between 0.3 and 160. Default 10.
      settling_time: Settling time, in seconds.
      mix_position_from_liquid_surface: Mixing position from liquid surface, in mm.
      mix_surface_following_distance: Surface following distance during mixing, in mm.
      limit_curve_index: Limit curve index.
      cut_off_speed: Unknown.
      stop_back_volume: Unknown.
    """

    # # # TODO: delete > 2026-01 # # #
    if mixing_volume != 0 or mixing_cycles != 0 or speed_of_mixing != 0:
      raise NotImplementedError(
        "Mixing through backend kwargs is deprecated. Use the `mix` parameter of LiquidHandler.dispense instead. "
        "https://docs.pylabrobot.org/user_guide/00_liquid-handling/mixing.html"
      )

    if immersion_depth_direction is not None:
      warnings.warn(
        "The immersion_depth_direction parameter is deprecated and will be removed in the future. "
        "Use positive values for immersion_depth to move into the liquid, and negative values to move "
        "out of the liquid.",
        DeprecationWarning,
      )

    if liquid_surface_sink_distance_at_the_end_of_dispense != 0:
      surface_following_distance = liquid_surface_sink_distance_at_the_end_of_dispense
      warnings.warn(
        "The liquid_surface_sink_distance_at_the_end_of_dispense parameter is deprecated and will be removed in the future. "
        "Use the Hamilton-standard surface_following_distance parameter instead.\n"
        "liquid_surface_sink_distance_at_the_end_of_dispense currently superseding surface_following_distance.",
        DeprecationWarning,
      )

    if maximum_immersion_depth is not None:
      minimum_height = maximum_immersion_depth
      warnings.warn(
        "The maximum_immersion_depth parameter is deprecated and will be removed in the future. "
        "Use the Hamilton-standard minimum_height parameter instead.\n"
        "minimum_height currently superseding maximum_immersion_depth.",
        DeprecationWarning,
      )

    if minimal_end_height is not None:
      min_z_endpos = minimal_end_height
      warnings.warn(
        "The minimal_end_height parameter is deprecated and will be removed in the future. "
        "Use the Hamilton-standard min_z_endpos parameter instead.\n"
        "min_z_endpos currently superseding minimal_end_height.",
        DeprecationWarning,
      )

    if mixing_position_from_liquid_surface != 0:
      mix_position_from_liquid_surface = mixing_position_from_liquid_surface
      warnings.warn(
        "The mixing_position_from_liquid_surface parameter is deprecated and will be removed in the future "
        "Use the Hamilton-standard mix_position_from_liquid_surface parameter instead.\n"
        "mix_position_from_liquid_surface currently superseding mixing_position_from_liquid_surface.",
        DeprecationWarning,
      )

    if surface_following_distance_during_mixing != 0:
      mix_surface_following_distance = surface_following_distance_during_mixing
      warnings.warn(
        "The surface_following_distance_during_mixing parameter is deprecated and will be removed in the future. "
        "Use the Hamilton-standard mix_surface_following_distance parameter instead.\n"
        "mix_surface_following_distance currently superseding surface_following_distance_during_mixing.",
        DeprecationWarning,
      )

    if air_transport_retract_dist != 10:
      pull_out_distance_transport_air = air_transport_retract_dist
      warnings.warn(
        "The air_transport_retract_dist parameter is deprecated and will be removed in the future. "
        "Use the Hamilton-standard pull_out_distance_transport_air parameter instead.\n"
        "pull_out_distance_transport_air currently superseding air_transport_retract_dist.",
        DeprecationWarning,
      )

    if tube_2nd_section_ratio != 618.0:
      second_section_ratio = tube_2nd_section_ratio
      warnings.warn(
        "The tube_2nd_section_ratio parameter is deprecated and will be removed in the future. "
        "Use the Hamilton-standard second_section_ratio parameter instead.\n"
        "second_section_ratio currently superseding tube_2nd_section_ratio.",
        DeprecationWarning,
      )

    if tube_2nd_section_height_measured_from_zm != 3.2:
      second_section_height = tube_2nd_section_height_measured_from_zm
      warnings.warn(
        "The tube_2nd_section_height_measured_from_zm parameter is deprecated and will be removed in the future. "
        "Use the Hamilton-standard second_section_height parameter instead.\n"
        "second_section_height currently superseding tube_2nd_section_height_measured_from_zm.",
        DeprecationWarning,
      )

    if dispense_mode is not None:
      warnings.warn(
        "The dispense_mode parameter is deprecated and will be removed in the future. "
        "Use the combination of the `jet`, `empty` and `blow_out` parameters instead. "
        "dispense_mode currently superseding those parameters.",
        DeprecationWarning,
      )
    else:
      dispense_mode = _dispensing_mode_for_op(empty=empty, jet=jet, blow_out=blow_out)
    # # # delete # # #

    assert self.core96_head_installed, "96 head must be installed"

    # get the first well and tip as representatives
    if isinstance(dispense, MultiHeadDispensePlate):
      plate = dispense.wells[0].parent
      assert isinstance(plate, Plate), "MultiHeadDispensePlate well parent must be a Plate"
      rot = plate.get_absolute_rotation()
      if rot.x % 360 != 0 or rot.y % 360 != 0:
        raise ValueError("Plate rotation around x or y is not supported for 96 head operations")
      if rot.z % 360 == 180:
        ref_well = plate.get_well("H12")
      elif rot.z % 360 == 0:
        ref_well = plate.get_well("A1")
      else:
        raise ValueError("96 head only supports plate rotations of 0 or 180 degrees around z")

      position = (
        ref_well.get_location_wrt(self.deck)
        + ref_well.center()
        + Coordinate(z=ref_well.material_z_thickness)
        + dispense.offset
      )
    else:
      # dispense in the center of the container
      # but we have to get the position of the center of tip A1
      x_width = (12 - 1) * 9  # 12 tips in a row, 9 mm between them
      y_width = (8 - 1) * 9  # 8 tips in a column, 9 mm between them
      x_position = (dispense.container.get_absolute_size_x() - x_width) / 2
      y_position = (dispense.container.get_absolute_size_y() - y_width) / 2 + y_width
      position = (
        dispense.container.get_location_wrt(self.deck, z="cavity_bottom")
        + Coordinate(x=x_position, y=y_position)
        + dispense.offset
      )
    self._check_96_position_legal(position, skip_z=True)
    tip = next(tip for tip in dispense.tips if tip is not None)

    liquid_height = position.z + (dispense.liquid_height or 0)

    liquid_to_be_dispensed = Liquid.WATER  # default to water.
    if len(dispense.liquids[0]) > 0 and dispense.liquids[0][-1][0] is not None:
      # [channel][liquid][PyLabRobot.resources.liquid.Liquid]
      liquid_to_be_dispensed = dispense.liquids[0][-1][0]
    hlc = hlc or get_star_liquid_class(
      tip_volume=tip.maximal_volume,
      is_core=True,
      is_tip=True,
      has_filter=tip.has_filter,
      # get last liquid in pipette, first to be dispensed
      liquid=liquid_to_be_dispensed,
      jet=jet,
      blow_out=blow_out,  # see comment in method docstring
    )

    if hlc is not None:
      volume = hlc.compute_corrected_volume(dispense.volume)
    else:
      volume = dispense.volume

    transport_air_volume = transport_air_volume or (
      hlc.dispense_air_transport_volume if hlc is not None else 0
    )
    blow_out_air_volume = dispense.blow_out_air_volume or (
      hlc.dispense_blow_out_volume if hlc is not None else 0
    )
    flow_rate = dispense.flow_rate or (hlc.dispense_flow_rate if hlc is not None else 120)
    swap_speed = swap_speed or (hlc.dispense_swap_speed if hlc is not None else 100)
    settling_time = settling_time or (hlc.dispense_settling_time if hlc is not None else 5)

    return await self.dispense_core_96(
      dispensing_mode=dispense_mode,
      x_position=abs(round(position.x * 10)),
      x_direction=0 if position.x >= 0 else 1,
      y_position=round(position.y * 10),
      minimum_traverse_height_at_beginning_of_a_command=round(
        (minimum_traverse_height_at_beginning_of_a_command or self._channel_traversal_height) * 10
      ),
      min_z_endpos=round((min_z_endpos or self._channel_traversal_height) * 10),
      lld_search_height=round(lld_search_height * 10),
      liquid_surface_no_lld=round(liquid_height * 10),
      pull_out_distance_transport_air=round(pull_out_distance_transport_air * 10),
      minimum_height=round((minimum_height or position.z) * 10),
      second_section_height=round(second_section_height * 10),
      second_section_ratio=round(second_section_ratio * 10),
      immersion_depth=round(immersion_depth * 10),
      immersion_depth_direction=immersion_depth_direction or (0 if (immersion_depth >= 0) else 1),
      surface_following_distance=round(surface_following_distance * 10),
      dispense_volume=round(volume * 10),
      dispense_speed=round(flow_rate * 10),
      transport_air_volume=round(transport_air_volume * 10),
      blow_out_air_volume=round(blow_out_air_volume * 10),
      lld_mode=int(use_lld),
      gamma_lld_sensitivity=gamma_lld_sensitivity,
      swap_speed=round(swap_speed * 10),
      settling_time=round(settling_time * 10),
      mixing_volume=round(dispense.mix.volume * 10) if dispense.mix is not None else 0,
      mixing_cycles=dispense.mix.repetitions if dispense.mix is not None else 0,
      mix_position_from_liquid_surface=round(mix_position_from_liquid_surface * 10),
      mix_surface_following_distance=round(mix_surface_following_distance * 10),
      speed_of_mixing=round(dispense.mix.flow_rate * 10) if dispense.mix is not None else 1200,
      channel_pattern=[True] * 12 * 8,
      limit_curve_index=limit_curve_index,
      tadm_algorithm=False,
      recording_mode=0,
      cut_off_speed=round(cut_off_speed * 10),
      stop_back_volume=round(stop_back_volume * 10),
    )

  async def iswap_move_picked_up_resource(
    self,
    center: Coordinate,
    grip_direction: GripDirection,
    minimum_traverse_height_at_beginning_of_a_command: Optional[float] = None,
    collision_control_level: int = 1,
    acceleration_index_high_acc: int = 4,
    acceleration_index_low_acc: int = 1,
  ):
    """After a resource is picked up, move it to a new location but don't release it yet.
    Low level component of :meth:`move_resource`
    """

    assert self.iswap_installed, "iswap must be installed"

    await self.move_plate_to_position(
      x_position=round(center.x * 10),
      x_direction=0,
      y_position=round(center.y * 10),
      y_direction=0,
      z_position=round(center.z * 10),
      z_direction=0,
      grip_direction={
        GripDirection.FRONT: 1,
        GripDirection.RIGHT: 2,
        GripDirection.BACK: 3,
        GripDirection.LEFT: 4,
      }[grip_direction],
      minimum_traverse_height_at_beginning_of_a_command=round(
        (minimum_traverse_height_at_beginning_of_a_command or self._iswap_traversal_height) * 10
      ),
      collision_control_level=collision_control_level,
      acceleration_index_high_acc=acceleration_index_high_acc,
      acceleration_index_low_acc=acceleration_index_low_acc,
    )

  async def core_pick_up_resource(
    self,
    resource: Resource,
    pickup_distance_from_top: float,
    offset: Coordinate = Coordinate.zero(),
    minimum_traverse_height_at_beginning_of_a_command: Optional[float] = None,
    minimum_z_position_at_the_command_end: Optional[float] = None,
    grip_strength: int = 15,
    z_speed: float = 50.0,
    y_gripping_speed: float = 5.0,
    front_channel: int = 7,
  ):
    """Pick up resource with CoRe gripper tool
    Low level component of :meth:`move_resource`

    Args:
      resource: Resource to pick up.
      offset: Offset from resource position in mm.
      pickup_distance_from_top: Distance from top of resource to pick up.
      minimum_traverse_height_at_beginning_of_a_command: Minimum traverse height at beginning of a
        command [mm] (refers to all channels independent of tip pattern parameter 'tm'). Must be
        between 0 and 360.
      grip_strength: Grip strength (0 = weak, 99 = strong). Must be between 0 and 99. Default 15.
      z_speed: Z speed [mm/s]. Must be between 0.4 and 128.7. Default 50.0.
      y_gripping_speed: Y gripping speed [mm/s]. Must be between 0 and 370.0. Default 5.0.
      front_channel: Channel 1. Must be between 1 and self._num_channels - 1. Default 7.
    """

    # Get center of source plate. Also gripping height and plate width.
    center = resource.get_location_wrt(self.deck, x="c", y="c", z="b") + offset
    grip_height = center.z + resource.get_absolute_size_z() - pickup_distance_from_top
    grip_width = resource.get_absolute_size_y()  # grip width is y size of resource

    if self.core_parked:
      await self.pick_up_core_gripper_tools(front_channel=front_channel)

    await self.core_get_plate(
      x_position=round(center.x * 10),
      x_direction=0,
      y_position=round(center.y * 10),
      y_gripping_speed=round(y_gripping_speed * 10),
      z_position=round(grip_height * 10),
      z_speed=round(z_speed * 10),
      open_gripper_position=round(grip_width * 10) + 30,
      plate_width=round(grip_width * 10) - 30,
      grip_strength=grip_strength,
      minimum_traverse_height_at_beginning_of_a_command=round(
        (minimum_traverse_height_at_beginning_of_a_command or self._iswap_traversal_height) * 10
      ),
      minimum_z_position_at_the_command_end=round(
        (minimum_z_position_at_the_command_end or self._iswap_traversal_height) * 10
      ),
    )

  async def core_move_picked_up_resource(
    self,
    center: Coordinate,
    minimum_traverse_height_at_beginning_of_a_command: Optional[float] = None,
    acceleration_index: int = 4,
    z_speed: float = 50.0,
  ):
    """After a resource is picked up, move it to a new location but don't release it yet.
    Low level component of :meth:`move_resource`

    Args:
      location: Location to move to.
      minimum_traverse_height_at_beginning_of_a_command: Minimum traverse height at beginning of a
        command [0.1mm] (refers to all channels independent of tip pattern parameter 'tm'). Must be
        between 0 and 3600. Default 3600.
      acceleration_index: Acceleration index (0 = 0.1 mm/s2, 1 = 0.2 mm/s2, 2 = 0.5 mm/s2,
        3 = 1.0 mm/s2, 4 = 2.0 mm/s2, 5 = 5.0 mm/s2, 6 = 10.0 mm/s2, 7 = 20.0 mm/s2). Must be
        between 0 and 7. Default 4.
      z_speed: Z speed [0.1mm/s]. Must be between 3 and 1600. Default 500.
    """

    await self.core_move_plate_to_position(
      x_position=round(center.x * 10),
      x_direction=0,
      x_acceleration_index=acceleration_index,
      y_position=round(center.y * 10),
      z_position=round(center.z * 10),
      z_speed=round(z_speed * 10),
      minimum_traverse_height_at_beginning_of_a_command=round(
        (minimum_traverse_height_at_beginning_of_a_command or self._iswap_traversal_height) * 10
      ),
    )

  async def core_release_picked_up_resource(
    self,
    location: Coordinate,
    resource: Resource,
    pickup_distance_from_top: float,
    minimum_traverse_height_at_beginning_of_a_command: Optional[float] = None,
    z_position_at_the_command_end: Optional[float] = None,
    return_tool: bool = True,
  ):
    """Place resource with CoRe gripper tool
    Low level component of :meth:`move_resource`

    Args:
      resource: Location to place.
      pickup_distance_from_top: Distance from top of resource to place.
      offset: Offset from resource position in mm.
      minimum_traverse_height_at_beginning_of_a_command: Minimum traverse height at beginning of a
        command [mm] (refers to all channels independent of tip pattern parameter 'tm'). Must be
        between 0 and 360.0.
      z_position_at_the_command_end: Minimum z-Position at end of a command [mm] (refers to all
        channels independent of tip pattern parameter 'tm'). Must be between 0 and 360.0
      return_tool: Return tool to wasteblock mount after placing. Default True.
    """

    # Get center of destination location. Also gripping height and plate width.
    grip_height = location.z + resource.get_absolute_size_z() - pickup_distance_from_top
    grip_width = resource.get_absolute_size_y()

    await self.core_put_plate(
      x_position=round(location.x * 10),
      x_direction=0,
      y_position=round(location.y * 10),
      z_position=round(grip_height * 10),
      z_press_on_distance=0,
      z_speed=500,
      open_gripper_position=round(grip_width * 10) + 30,
      minimum_traverse_height_at_beginning_of_a_command=round(
        (minimum_traverse_height_at_beginning_of_a_command or self._iswap_traversal_height) * 10
      ),
      z_position_at_the_command_end=round(
        (z_position_at_the_command_end or self._iswap_traversal_height) * 10
      ),
      return_tool=return_tool,
    )

  async def pick_up_resource(
    self,
    pickup: ResourcePickup,
    use_arm: Literal["iswap", "core"] = "iswap",
    core_front_channel: int = 7,
    iswap_grip_strength: int = 4,
    core_grip_strength: int = 15,
    minimum_traverse_height_at_beginning_of_a_command: Optional[float] = None,
    z_position_at_the_command_end: Optional[float] = None,
    plate_width_tolerance: float = 2.0,
    open_gripper_position: Optional[float] = None,
    hotel_depth=160.0,
    hotel_clearance_height=7.5,
    high_speed=False,
    plate_width: Optional[float] = None,
    use_unsafe_hotel: bool = False,
    iswap_collision_control_level: int = 0,
    iswap_fold_up_sequence_at_the_end_of_process: bool = False,
    # deprecated
    channel_1: Optional[int] = None,
    channel_2: Optional[int] = None,
  ):
    if use_arm == "iswap":
      assert (
        pickup.resource.get_absolute_rotation().x == 0
        and pickup.resource.get_absolute_rotation().y == 0
      )
      assert pickup.resource.get_absolute_rotation().z % 90 == 0
      if plate_width is None:
        if pickup.direction in (GripDirection.FRONT, GripDirection.BACK):
          plate_width = pickup.resource.get_absolute_size_x()
        else:
          plate_width = pickup.resource.get_absolute_size_y()

      center_in_absolute_space = pickup.resource.center().rotated(
        pickup.resource.get_absolute_rotation()
      )
      x, y, z = (
        pickup.resource.get_location_wrt(self.deck, "l", "f", "t")
        + center_in_absolute_space
        + pickup.offset
      )
      z -= pickup.pickup_distance_from_top

      traverse_height_at_beginning = (
        minimum_traverse_height_at_beginning_of_a_command or self._iswap_traversal_height
      )
      z_position_at_the_command_end = z_position_at_the_command_end or self._iswap_traversal_height

      if open_gripper_position is None:
        if use_unsafe_hotel:
          open_gripper_position = plate_width + 5
        else:
          open_gripper_position = plate_width + 3

      if use_unsafe_hotel:
        await self.unsafe.get_from_hotel(
          hotel_center_x_coord=round(abs(x) * 10),
          hotel_center_y_coord=round(abs(y) * 10),
          # hotel_center_z_coord=int((z * 10)+0.5), # use sensible rounding (.5 goes up)
          hotel_center_z_coord=round(abs(z) * 10),
          hotel_center_x_direction=0 if x >= 0 else 1,
          hotel_center_y_direction=0 if y >= 0 else 1,
          hotel_center_z_direction=0 if z >= 0 else 1,
          clearance_height=round(hotel_clearance_height * 10),
          hotel_depth=round(hotel_depth * 10),
          grip_direction=pickup.direction,
          open_gripper_position=round(open_gripper_position * 10),
          traverse_height_at_beginning=round(traverse_height_at_beginning * 10),
          z_position_at_end=round(z_position_at_the_command_end * 10),
          high_acceleration_index=4 if high_speed else 1,
          low_acceleration_index=1,
          plate_width=round(plate_width * 10),
          plate_width_tolerance=round(plate_width_tolerance * 10),
        )
      else:
        await self.iswap_get_plate(
          x_position=round(abs(x) * 10),
          y_position=round(abs(y) * 10),
          z_position=round(abs(z) * 10),
          x_direction=0 if x >= 0 else 1,
          y_direction=0 if y >= 0 else 1,
          z_direction=0 if z >= 0 else 1,
          grip_direction={
            GripDirection.FRONT: 1,
            GripDirection.RIGHT: 2,
            GripDirection.BACK: 3,
            GripDirection.LEFT: 4,
          }[pickup.direction],
          minimum_traverse_height_at_beginning_of_a_command=round(
            traverse_height_at_beginning * 10
          ),
          z_position_at_the_command_end=round(z_position_at_the_command_end * 10),
          grip_strength=iswap_grip_strength,
          open_gripper_position=round(open_gripper_position * 10),
          plate_width=round(plate_width * 10) - 33,
          plate_width_tolerance=round(plate_width_tolerance * 10),
          collision_control_level=iswap_collision_control_level,
          acceleration_index_high_acc=4 if high_speed else 1,
          acceleration_index_low_acc=1,
          iswap_fold_up_sequence_at_the_end_of_process=iswap_fold_up_sequence_at_the_end_of_process,
        )
    elif use_arm == "core":
      if use_unsafe_hotel:
        raise ValueError("Cannot use iswap hotel mode with core grippers")

      if channel_1 is not None or channel_2 is not None:
        warnings.warn(
          "The channel_1 and channel_2 parameters are deprecated and will be removed in future versions. "
          "Please use the core_front_channel parameter instead.",
          DeprecationWarning,
        )
        assert (
          channel_1 is not None and channel_2 is not None
        ), "Both channel_1 and channel_2 must be provided"
        assert channel_1 + 1 == channel_2, "channel_2 must be channel_1 + 1"
        core_front_channel = (
          channel_2 - 1
        )  # core_front_channel is the first channel of the gripper tool

      await self.core_pick_up_resource(
        resource=pickup.resource,
        pickup_distance_from_top=pickup.pickup_distance_from_top,
        offset=pickup.offset,
        minimum_traverse_height_at_beginning_of_a_command=self._iswap_traversal_height,
        minimum_z_position_at_the_command_end=self._iswap_traversal_height,
        front_channel=core_front_channel,
        grip_strength=core_grip_strength,
      )
    else:
      raise ValueError(f"use_arm must be either 'iswap' or 'core', not {use_arm}")

  async def move_picked_up_resource(
    self, move: ResourceMove, use_arm: Literal["iswap", "core"] = "iswap"
  ):
    center = (
      move.location
      + move.resource.get_anchor("c", "c", "t")
      - Coordinate(z=move.pickup_distance_from_top)
      + move.offset
    )

    if use_arm == "iswap":
      await self.iswap_move_picked_up_resource(
        center=center,
        grip_direction=move.gripped_direction,
        minimum_traverse_height_at_beginning_of_a_command=self._iswap_traversal_height,
        collision_control_level=1,
        acceleration_index_high_acc=4,
        acceleration_index_low_acc=1,
      )
    else:
      await self.core_move_picked_up_resource(
        center=center,
        minimum_traverse_height_at_beginning_of_a_command=self._iswap_traversal_height,
        acceleration_index=4,
      )

  async def drop_resource(
    self,
    drop: ResourceDrop,
    use_arm: Literal["iswap", "core"] = "iswap",
    return_core_gripper: bool = True,
    minimum_traverse_height_at_beginning_of_a_command: Optional[float] = None,
    z_position_at_the_command_end: Optional[float] = None,
    open_gripper_position: Optional[float] = None,
    hotel_depth=160.0,
    hotel_clearance_height=7.5,
    hotel_high_speed=False,
    use_unsafe_hotel: bool = False,
    iswap_collision_control_level: int = 0,
    iswap_fold_up_sequence_at_the_end_of_process: bool = False,
  ):
    # Get center of source plate in absolute space.
    # The computation of the center has to be rotated so that the offset is in absolute space.
    # center_in_absolute_space will be the vector pointing from the destination origin to the
    # center of the moved the resource after drop.
    # This means that the center vector has to be rotated from the child local space by the
    # new child absolute rotation. The moved resource's rotation will be the original child
    # rotation plus the rotation applied by the movement.
    # The resource is moved by drop.rotation
    # The new resource absolute location is
    # drop.resource.get_absolute_rotation().z + drop.rotation
    center_in_absolute_space = drop.resource.center().rotated(
      Rotation(z=drop.resource.get_absolute_rotation().z + drop.rotation)
    )
    x, y, z = drop.destination + center_in_absolute_space + drop.offset

    if use_arm == "iswap":
      traversal_height_start = (
        minimum_traverse_height_at_beginning_of_a_command or self._iswap_traversal_height
      )
      z_position_at_the_command_end = z_position_at_the_command_end or self._iswap_traversal_height
      assert (
        drop.resource.get_absolute_rotation().x == 0
        and drop.resource.get_absolute_rotation().y == 0
      )
      assert drop.resource.get_absolute_rotation().z % 90 == 0

      # Use the pickup direction to determine how wide the plate is gripped.
      # Note that the plate is still in the original orientation at this point,
      # so get_absolute_size_{x,y}() will return the size of the plate in the original orientation.
      if (
        drop.pickup_direction == GripDirection.FRONT or drop.pickup_direction == GripDirection.BACK
      ):
        plate_width = drop.resource.get_absolute_size_x()
      elif (
        drop.pickup_direction == GripDirection.RIGHT or drop.pickup_direction == GripDirection.LEFT
      ):
        plate_width = drop.resource.get_absolute_size_y()
      else:
        raise ValueError("Invalid grip direction")

      z = z + drop.resource.get_absolute_size_z() - drop.pickup_distance_from_top

      if open_gripper_position is None:
        if use_unsafe_hotel:
          open_gripper_position = plate_width + 5
        else:
          open_gripper_position = plate_width + 3

      if use_unsafe_hotel:
        # hotel: down forward down.
        # down to level of the destination + the clearance height (so clearance height can be subtracted)
        # hotel_depth is forward.
        # clearance height is second down.

        await self.unsafe.put_in_hotel(
          hotel_center_x_coord=round(abs(x) * 10),
          hotel_center_y_coord=round(abs(y) * 10),
          hotel_center_z_coord=round(abs(z) * 10),
          hotel_center_x_direction=0 if x >= 0 else 1,
          hotel_center_y_direction=0 if y >= 0 else 1,
          hotel_center_z_direction=0 if z >= 0 else 1,
          clearance_height=round(hotel_clearance_height * 10),
          hotel_depth=round(hotel_depth * 10),
          grip_direction=drop.drop_direction,
          open_gripper_position=round(open_gripper_position * 10),
          traverse_height_at_beginning=round(traversal_height_start * 10),
          z_position_at_end=round(z_position_at_the_command_end * 10),
          high_acceleration_index=4 if hotel_high_speed else 1,
          low_acceleration_index=1,
        )
      else:
        await self.iswap_put_plate(
          x_position=round(abs(x) * 10),
          y_position=round(abs(y) * 10),
          z_position=round(abs(z) * 10),
          x_direction=0 if x >= 0 else 1,
          y_direction=0 if y >= 0 else 1,
          z_direction=0 if z >= 0 else 1,
          grip_direction={
            GripDirection.FRONT: 1,
            GripDirection.RIGHT: 2,
            GripDirection.BACK: 3,
            GripDirection.LEFT: 4,
          }[drop.drop_direction],
          minimum_traverse_height_at_beginning_of_a_command=round(traversal_height_start * 10),
          z_position_at_the_command_end=round(z_position_at_the_command_end * 10),
          open_gripper_position=round(open_gripper_position * 10),
          collision_control_level=iswap_collision_control_level,
          iswap_fold_up_sequence_at_the_end_of_process=iswap_fold_up_sequence_at_the_end_of_process,
        )
    elif use_arm == "core":
      if use_unsafe_hotel:
        raise ValueError("Cannot use iswap hotel mode with core grippers")

      await self.core_release_picked_up_resource(
        location=Coordinate(x, y, z),
        resource=drop.resource,
        pickup_distance_from_top=drop.pickup_distance_from_top,
        minimum_traverse_height_at_beginning_of_a_command=self._iswap_traversal_height,
        z_position_at_the_command_end=self._iswap_traversal_height,
        # int(previous_location.z + move.resource.get_size_z() / 2) * 10,
        return_tool=return_core_gripper,
      )
    else:
      raise ValueError(f"use_arm must be either 'iswap' or 'core', not {use_arm}")

  async def prepare_for_manual_channel_operation(self, channel: int):
    """Prepare for manual operation."""

    await self.position_max_free_y_for_n(pipetting_channel_index=channel)

  async def move_channel_x(self, channel: int, x: float):
    """Move a channel in the x direction."""
    await self.position_left_x_arm_(round(x * 10))

  @need_iswap_parked
  async def move_channel_y(self, channel: int, y: float):
    """Move a channel safely in the y direction."""

    # Anti-channel-crash feature
    if channel > 0:
      max_y_pos = await self.request_y_pos_channel_n(channel - 1)
      if y > max_y_pos:
        raise ValueError(
          f"channel {channel} y-target must be <= {max_y_pos} mm "
          f"(channel {channel - 1} y-position is {round(y, 2)} mm)"
        )
    else:
      if self.iswap_installed:
        max_y_pos = await self.iswap_rotation_drive_request_y()
        limit = "iswap module y-position"
      else:
        # STAR machines do not allow channels y > 635 mm
        max_y_pos = 635
        limit = "machine limit"
      if y > max_y_pos:
        raise ValueError(f"channel {channel} y-target must be <= {max_y_pos} mm ({limit})")

    if channel < (self.num_channels - 1):
      min_y_pos = await self.request_y_pos_channel_n(channel + 1)
      if y < min_y_pos:
        raise ValueError(
          f"channel {channel} y-target must be >= {min_y_pos} mm "
          f"(channel {channel + 1} y-position is {round(y, 2)} mm)"
        )
    else:
      # STAR machines do not allow channels y < 6 mm
      min_y_pos = 6
      if y < min_y_pos:
        raise ValueError(f"channel {channel} y-target must be >= {min_y_pos} mm (machine limit)")

    await self.position_single_pipetting_channel_in_y_direction(
      pipetting_channel_index=channel + 1, y_position=round(y * 10)
    )

  async def move_channel_z(self, channel: int, z: float):
    """Move a channel in the z direction."""
    await self.position_single_pipetting_channel_in_z_direction(
      pipetting_channel_index=channel + 1, z_position=round(z * 10)
    )

  async def move_channel_x_relative(self, channel: int, distance: float):
    """Move a channel in the x direction by a relative amount."""
    current_x = await self.request_x_pos_channel_n(channel)
    await self.move_channel_x(channel, current_x + distance)

  async def move_channel_y_relative(self, channel: int, distance: float):
    """Move a channel in the y direction by a relative amount."""
    current_y = await self.request_y_pos_channel_n(channel)
    await self.move_channel_y(channel, current_y + distance)

  async def move_channel_z_relative(self, channel: int, distance: float):
    """Move a channel in the z direction by a relative amount."""
    current_z = await self.request_z_pos_channel_n(channel)
    await self.move_channel_z(channel, current_z + distance)

  def can_pick_up_tip(self, channel_idx: int, tip: Tip) -> bool:
    if not isinstance(tip, HamiltonTip):
      return False
    if tip.tip_size in {TipSize.XL}:
      return False
    return True

  async def core_check_resource_exists_at_location_center(
    self,
    location: Coordinate,
    resource: Resource,
    gripper_y_margin: float = 0.5,
    offset: Coordinate = Coordinate.zero(),
    minimum_traverse_height_at_beginning_of_a_command: float = 275.0,
    z_position_at_the_command_end: float = 275.0,
    enable_recovery: bool = True,
    audio_feedback: bool = True,
  ) -> bool:
    """Check existence of resource with CoRe gripper tool
    a "Get plate using CO-RE gripper" + error handling
    Which channels are used for resource check is dependent on which channels have been used for
    `STARBackend.get_core(p1: int, p2: int)` (channel indices are 0-based) which is a prerequisite
    for this check function.

    Args:
      location: Location to check for resource
      resource: Resource to check for.
      gripper_y_margin = Distance between the front / back wall of the resource
        and the grippers during "bumping" / checking
      offset: Offset from resource position in mm.
      minimum_traverse_height_at_beginning_of_a_command: Minimum traverse height at beginning of
        a command [mm] (refers to all channels independent of tip pattern parameter 'tm').
        Must be between 0 and 360.0.
      z_position_at_the_command_end: Minimum z-Position at end of a command [mm] (refers to
        all channels independent of tip pattern parameter 'tm'). Must be between 0 and 360.0.
      enable_recovery: if True will ask for user input if resource was not found
      audio_feedback: enable controlling computer to emit different sounds when
        finding/not finding the resource

    Returns:
      True if resource was found, False if resource was not found
    """

    center = location + resource.centers()[0] + offset
    y_width_to_gripper_bump = resource.get_absolute_size_y() - gripper_y_margin * 2
    assert 9 <= y_width_to_gripper_bump <= round(resource.get_absolute_size_y()), (
      f"width between channels must be between 9 and {resource.get_absolute_size_y()} mm"
      " (i.e. the minimal distance between channels and the max y size of the resource"
    )

    # Check if CoRe gripper currently in use
    cores_used = not self._core_parked
    if not cores_used:
      raise ValueError("CoRe grippers not yet picked up.")

    # Enable recovery of failed checks
    resource_found = False
    try_counter = 0
    while not resource_found:
      try:
        await self.core_get_plate(
          x_position=round(center.x * 10),
          y_position=round(center.y * 10),
          z_position=round(center.z * 10),
          open_gripper_position=round(y_width_to_gripper_bump * 10),
          plate_width=round(y_width_to_gripper_bump * 10),
          # Set default values based on VENUS check_plate commands
          y_gripping_speed=50,
          x_direction=0,
          z_speed=600,
          grip_strength=20,
          # Enable mods of channel z position for check acceleration
          minimum_traverse_height_at_beginning_of_a_command=round(
            minimum_traverse_height_at_beginning_of_a_command * 10
          ),
          minimum_z_position_at_the_command_end=round(z_position_at_the_command_end * 10),
        )
      except STARFirmwareError as exc:
        for module_error in exc.errors.values():
          if module_error.trace_information == 62:
            resource_found = True
          else:
            raise ValueError(f"Unexpected error encountered: {exc}") from exc
      else:
        if audio_feedback:
          audio.play_not_found()
        if enable_recovery:
          print(
            f"\nWARNING: Resource '{resource.name}' not found at center"
            f" location {(center.x, center.y, center.z)} during check no {try_counter}."
          )
          user_prompt = input(
            "Have you checked resource is present?"
            "\n [ yes ] -> machine will check location again"
            "\n [ abort ] -> machine will abort run\n Answer:"
          )
          if user_prompt == "yes":
            try_counter += 1
          elif user_prompt == "abort":
            raise ValueError(
              f"Resource '{resource.name}' not found at center"
              f" location {(center.x,center.y,center.z)}"
              " & error not resolved -> aborted resource movement."
            )
        else:
          # Resource was not found
          return False

    # Resource was found
    if audio_feedback:
      audio.play_got_item()
    return True

  def _position_96_head_in_resource(self, resource: Resource) -> Coordinate:
    """The firmware command expects location of tip A1 of the head. We center the head in the given
    resource."""
    head_size_x = 9 * 11  # 12 channels, 9mm spacing in between
    head_size_y = 9 * 7  #   8 channels, 9mm spacing in between
    channel_size = 9
    loc = resource.get_location_wrt(self.deck)
    loc.x += (resource.get_size_x() - head_size_x) / 2 + channel_size / 2
    loc.y += (resource.get_size_y() - head_size_y) / 2 + channel_size / 2
    return loc

  def _check_96_position_legal(self, c: Coordinate, skip_z=False) -> None:
    """Validate that a coordinate is within the allowed range for the 96 head.

    Args:
      c: The coordinate of the A1 position of the head.
      skip_z: If True, the z coordinate is not checked. This is useful for commands that handle
        the z coordinate separately, such as the big four.

    Raises:
      ValueError: If one or more components are out of range. The error message contains all offending components.
    """

    errors = []
    if not (-271.0 <= c.x <= 974.0):
      errors.append(f"x={c.x}")
    if not (108.0 <= c.y <= 560.0):
      errors.append(f"y={c.y}")
    if not (180.5 <= c.z <= 342.5) and not skip_z:
      errors.append(f"z={c.z}")

    if len(errors) > 0:
      raise ValueError(
        "Illegal 96 head position: "
        + ", ".join(errors)
        + " (allowed ranges: x [-271, 974], y [108, 560], z [180.5, 342.5])"
      )

  # ============== Firmware Commands ==============

  # -------------- 3.2 System general commands --------------

  async def pre_initialize_instrument(self):
    """Pre-initialize instrument"""
    return await self.send_command(module="C0", command="VI", read_timeout=300)

  async def define_tip_needle(
    self,
    tip_type_table_index: int,
    has_filter: bool,
    tip_length: int,
    maximum_tip_volume: int,
    tip_size: TipSize,
    pickup_method: TipPickupMethod,
  ):
    """Tip/needle definition.

    Args:
      tip_type_table_index: tip_table_index
      has_filter: with(out) filter
      tip_length: Tip length [0.1mm]
      maximum_tip_volume: Maximum volume of tip [0.1ul]
                          Note! it's automatically limited to max. channel capacity
      tip_type: Type of tip collar (Tip type identification)
      pickup_method: pick up method.
                      Attention! The values set here are temporary and apply only until
                      power OFF or RESET. After power ON the default values apply. (see Table 3)
    """

    assert 0 <= tip_type_table_index <= 99, "tip_type_table_index must be between 0 and 99"
    assert 0 <= tip_type_table_index <= 99, "tip_type_table_index must be between 0 and 99"
    assert 1 <= tip_length <= 1999, "tip_length must be between 1 and 1999"
    assert 1 <= maximum_tip_volume <= 56000, "maximum_tip_volume must be between 1 and 56000"

    return await self.send_command(
      module="C0",
      command="TT",
      tt=f"{tip_type_table_index:02}",
      tf=has_filter,
      tl=f"{tip_length:04}",
      tv=f"{maximum_tip_volume:05}",
      tg=tip_size.value,
      tu=pickup_method.value,
    )

  # -------------- 3.2.1 System query --------------

  async def request_error_code(self):
    """Request error code

    Here the last saved error messages can be retrieved. The error buffer is automatically voided
    when a new command is started. All configured nodes are displayed.

    Returns:
      TODO:
      X0##/##: X0 slave
      ..##/## see node definitions ( chapter 5)
    """

    return await self.send_command(module="C0", command="RE")

  async def request_firmware_version(self):
    """Request firmware version

    Returns: TODO: Rfid0001rf1.0S 2009-06-24 A
    """

    return await self.send_command(module="C0", command="RF")

  async def request_parameter_value(self):
    """Request parameter value

    Returns: TODO: Raid1111er00/00yg1200
    """

    return await self.send_command(module="C0", command="RA")

  class BoardType(enum.Enum):
    C167CR_SINGLE_PROCESSOR_BOARD = 0
    C167CR_DUAL_PROCESSOR_BOARD = 1
    LPC2468_XE167_DUAL_PROCESSOR_BOARD = 2
    LPC2468_SINGLE_PROCESSOR_BOARD = 5
    UNKNOWN = -1

  async def request_electronic_board_type(self):
    """Request electronic board type

    Returns:
      The board type.
    """

    resp = await self.send_command(module="C0", command="QB")
    try:
      return STARBackend.BoardType(resp["qb"])
    except ValueError:
      return STARBackend.BoardType.UNKNOWN

  # TODO: parse response.
  async def request_supply_voltage(self):
    """Request supply voltage

    Request supply voltage (for LDPB only)
    """

    return await self.send_command(module="C0", command="MU")

  async def request_instrument_initialization_status(self) -> bool:
    """Request instrument initialization status"""

    resp = await self.send_command(module="C0", command="QW", fmt="qw#")
    return resp is not None and resp["qw"] == 1

  async def request_autoload_initialization_status(self) -> bool:
    """Request autoload initialization status"""

    resp = await self.send_command(module="I0", command="QW", fmt="qw#")
    return resp is not None and resp["qw"] == 1

  async def request_name_of_last_faulty_parameter(self):
    """Request name of last faulty parameter

    Returns: TODO:
      Name of last parameter with syntax error
      (optional) received value separated with blank
      (optional) minimal permitted value separated with blank (optional)
      maximal permitted value separated with blank example with min max data:
      Vpid2233er00/00vpth 00000 03500 example without min max data: Vpid2233er00/00vpcd
    """

    return await self.send_command(module="C0", command="VP", fmt="vp&&")

  async def request_master_status(self):
    """Request master status

    Returns: TODO: see page 19 (SFCO.0036)
    """

    return await self.send_command(module="C0", command="RQ")

  async def request_number_of_presence_sensors_installed(self):
    """Request number of presence sensors installed

    Returns:
      number of sensors installed (1...103)
    """

    resp = await self.send_command(module="C0", command="SR")
    return resp["sr"]

  async def request_eeprom_data_correctness(self):
    """Request EEPROM data correctness

    Returns: TODO: (SFCO.0149)
    """

    return await self.send_command(module="C0", command="QV")

  # -------------- 3.3 Settings --------------

  # -------------- 3.3.1 Volatile Settings --------------

  async def set_single_step_mode(self, single_step_mode: bool = False):
    """Set Single step mode

    Args:
      single_step_mode: Single Step Mode. Default False.
    """

    return await self.send_command(
      module="C0",
      command="AM",
      am=single_step_mode,
    )

  async def trigger_next_step(self):
    """Trigger next step (Single step mode)"""

    # TODO: this command has no reply!!!!
    return await self.send_command(module="C0", command="NS")

  async def halt(self):
    """Halt

    Intermediate sequences not yet carried out and the commands in
    the command stack are discarded. Sequence already in process is
    completed.
    """

    return await self.send_command(module="C0", command="HD")

  async def save_all_cycle_counters(self):
    """Save all cycle counters

    Save all cycle counters of the instrument
    """

    return await self.send_command(module="C0", command="AZ")

  async def set_not_stop(self, non_stop):
    """Set not stop mode

    Args:
      non_stop: True if non stop mode should be turned on after command is sent.
    """

    if non_stop:
      # TODO: this command has no reply!!!!
      return await self.send_command(module="C0", command="AB")
    else:
      return await self.send_command(module="C0", command="AW")

  # -------------- 3.3.2 Non volatile settings (stored in EEPROM) --------------

  async def store_installation_data(
    self,
    date: datetime.datetime = datetime.datetime.now(),
    serial_number: str = "0000",
  ):
    """Store installation data

    Args:
      date: installation date.
    """

    assert len(serial_number) == 4, "serial number must be 4 chars long"

    return await self.send_command(module="C0", command="SI", si=date, sn=serial_number)

  async def store_verification_data(
    self,
    verification_subject: int = 0,
    date: datetime.datetime = datetime.datetime.now(),
    verification_status: bool = False,
  ):
    """Store verification data

    Args:
      verification_subject: verification subject. Default 0. Must be between 0 and 24.
      date: verification date.
      verification_status: verification status.
    """

    assert 0 <= verification_subject <= 24, "verification_subject must be between 0 and 24"

    return await self.send_command(
      module="C0",
      command="AV",
      vo=verification_subject,
      vd=date,
      vs=verification_status,
    )

  async def additional_time_stamp(self):
    """Additional time stamp"""

    return await self.send_command(module="C0", command="AT")

  async def set_x_offset_x_axis_iswap(self, x_offset: int):
    """Set X-offset X-axis <-> iSWAP

    Args:
      x_offset: X-offset [0.1mm]
    """

    return await self.send_command(module="C0", command="AG", x_offset=x_offset)

  async def set_x_offset_x_axis_core_96_head(self, x_offset: int):
    """Set X-offset X-axis <-> CoRe 96 head

    Args:
      x_offset: X-offset [0.1mm]
    """

    return await self.send_command(module="C0", command="AF", x_offset=x_offset)

  async def set_x_offset_x_axis_core_nano_pipettor_head(self, x_offset: int):
    """Set X-offset X-axis <-> CoRe 96 head

    Args:
      x_offset: X-offset [0.1mm]
    """

    return await self.send_command(module="C0", command="AF", x_offset=x_offset)

  async def save_download_date(self, date: datetime.datetime = datetime.datetime.now()):
    """Save Download date

    Args:
      date: download date. Default now.
    """

    return await self.send_command(
      module="C0",
      command="AO",
      ao=date,
    )

  async def save_technical_status_of_assemblies(self, processor_board: str, power_supply: str):
    """Save technical status of assemblies

    Args:
      processor_board: Processor board. Art.Nr./Rev./Ser.No. (000000/00/0000)
      power_supply: Power supply. Art.Nr./Rev./Ser.No. (000000/00/0000)
    """

    return await self.send_command(
      module="C0",
      command="BT",
      qt=processor_board + " " + power_supply,
    )

  async def set_instrument_configuration(
    self,
    configuration_data_1: Optional[str] = None,  # TODO: configuration byte
    configuration_data_2: Optional[str] = None,  # TODO: configuration byte
    configuration_data_3: Optional[str] = None,  # TODO: configuration byte
    instrument_size_in_slots_x_range: int = 54,
    auto_load_size_in_slots: int = 54,
    tip_waste_x_position: int = 13400,
    right_x_drive_configuration_byte_1: int = 0,
    right_x_drive_configuration_byte_2: int = 0,
    minimal_iswap_collision_free_position: int = 3500,
    maximal_iswap_collision_free_position: int = 11400,
    left_x_arm_width: int = 3700,
    right_x_arm_width: int = 3700,
    num_pip_channels: int = 0,
    num_xl_channels: int = 0,
    num_robotic_channels: int = 0,
    minimal_raster_pitch_of_pip_channels: int = 90,
    minimal_raster_pitch_of_xl_channels: int = 360,
    minimal_raster_pitch_of_robotic_channels: int = 360,
    pip_maximal_y_position: int = 6065,
    left_arm_minimal_y_position: int = 60,
    right_arm_minimal_y_position: int = 60,
  ):
    """Set instrument configuration

    Args:
      configuration_data_1: configuration data 1.
      configuration_data_2: configuration data 2.
      configuration_data_3: configuration data 3.
      instrument_size_in_slots_x_range: instrument size in slots (X range).
                                          Must be between 10 and 99. Default 54.
      auto_load_size_in_slots: auto load size in slots. Must be between 10
                                and 54. Default 54.
      tip_waste_x_position: tip waste X-position. Must be between 1000 and
                            25000. Default 13400.
      right_x_drive_configuration_byte_1: right X drive configuration byte 1 (see
        xl parameter bits). Must be between 0 and 1.  Default 0. # TODO: this.
      right_x_drive_configuration_byte_2: right X drive configuration byte 2 (see
        xn parameter bits). Must be between 0 and 1.  Default 0. # TODO: this.
      minimal_iswap_collision_free_position: minimal iSWAP collision free position for
        direct X access. For explanation of calculation see Fig. 4. Must be between 0 and 30000.
        Default 3500.
      maximal_iswap_collision_free_position: maximal iSWAP collision free position for
        direct X access. For explanation of calculation see Fig. 4. Must be between 0 and 30000.
        Default 11400
      left_x_arm_width: width of left X arm [0.1 mm]. Must be between 0 and 9999. Default 3700.
      right_x_arm_width: width of right X arm [0.1 mm]. Must be between 0 and 9999. Default 3700.
      num_pip_channels: number of PIP channels. Must be between 0 and 16. Default 0.
      num_xl_channels: number of XL channels. Must be between 0 and 8. Default 0.
      num_robotic_channels: number of Robotic channels. Must be between 0 and 8. Default 0.
      minimal_raster_pitch_of_pip_channels: minimal raster pitch of PIP channels [0.1 mm]. Must
                                            be between 0 and 999. Default 90.
      minimal_raster_pitch_of_xl_channels: minimal raster pitch of XL channels [0.1 mm]. Must be
                                            between 0 and 999. Default 360.
      minimal_raster_pitch_of_robotic_channels: minimal raster pitch of Robotic channels [0.1 mm].
                                                Must be between 0 and 999. Default 360.
      pip_maximal_y_position: PIP maximal Y position [0.1 mm]. Must be between 0 and 9999.
                              Default 6065.
      left_arm_minimal_y_position: left arm minimal Y position [0.1 mm]. Must be between 0 and 9999.
                                    Default 60.
      right_arm_minimal_y_position: right arm minimal Y position [0.1 mm]. Must be between 0
                                    and 9999. Default 60.
    """

    assert (
      1 <= instrument_size_in_slots_x_range <= 9
    ), "instrument_size_in_slots_x_range must be between 1 and 99"
    assert 1 <= auto_load_size_in_slots <= 54, "auto_load_size_in_slots must be between 1 and 54"
    assert 1000 <= tip_waste_x_position <= 25000, "tip_waste_x_position must be between 1 and 25000"
    assert (
      0 <= right_x_drive_configuration_byte_1 <= 1
    ), "right_x_drive_configuration_byte_1 must be between 0 and 1"
    assert (
      0 <= right_x_drive_configuration_byte_2 <= 1
    ), "right_x_drive_configuration_byte_2 must be between 0 and  must1"
    assert (
      0 <= minimal_iswap_collision_free_position <= 30000
    ), "minimal_iswap_collision_free_position must be between 0 and 30000"
    assert (
      0 <= maximal_iswap_collision_free_position <= 30000
    ), "maximal_iswap_collision_free_position must be between 0 and 30000"
    assert 0 <= left_x_arm_width <= 9999, "left_x_arm_width must be between 0 and 9999"
    assert 0 <= right_x_arm_width <= 9999, "right_x_arm_width must be between 0 and 9999"
    assert 0 <= num_pip_channels <= 16, "num_pip_channels must be between 0 and 16"
    assert 0 <= num_xl_channels <= 8, "num_xl_channels must be between 0 and 8"
    assert 0 <= num_robotic_channels <= 8, "num_robotic_channels must be between 0 and 8"
    assert (
      0 <= minimal_raster_pitch_of_pip_channels <= 999
    ), "minimal_raster_pitch_of_pip_channels must be between 0 and 999"
    assert (
      0 <= minimal_raster_pitch_of_xl_channels <= 999
    ), "minimal_raster_pitch_of_xl_channels must be between 0 and 999"
    assert (
      0 <= minimal_raster_pitch_of_robotic_channels <= 999
    ), "minimal_raster_pitch_of_robotic_channels must be between 0 and 999"
    assert 0 <= pip_maximal_y_position <= 9999, "pip_maximal_y_position must be between 0 and 9999"
    assert (
      0 <= left_arm_minimal_y_position <= 9999
    ), "left_arm_minimal_y_position must be between 0 and 9999"
    assert (
      0 <= right_arm_minimal_y_position <= 9999
    ), "right_arm_minimal_y_position must be between 0 and 9999"

    return await self.send_command(
      module="C0",
      command="AK",
      kb=configuration_data_1,
      ka=configuration_data_2,
      ke=configuration_data_3,
      xt=instrument_size_in_slots_x_range,
      xa=auto_load_size_in_slots,
      xw=tip_waste_x_position,
      xr=right_x_drive_configuration_byte_1,
      xo=right_x_drive_configuration_byte_2,
      xm=minimal_iswap_collision_free_position,
      xx=maximal_iswap_collision_free_position,
      xu=left_x_arm_width,
      xv=right_x_arm_width,
      kp=num_pip_channels,
      kc=num_xl_channels,
      kr=num_robotic_channels,
      ys=minimal_raster_pitch_of_pip_channels,
      kl=minimal_raster_pitch_of_xl_channels,
      km=minimal_raster_pitch_of_robotic_channels,
      ym=pip_maximal_y_position,
      yu=left_arm_minimal_y_position,
      yx=right_arm_minimal_y_position,
    )

  async def save_pip_channel_validation_status(self, validation_status: bool = False):
    """Save PIP channel validation status

    Args:
      validation_status: PIP channel validation status. Default False.
    """

    return await self.send_command(
      module="C0",
      command="AJ",
      tq=validation_status,
    )

  async def save_xl_channel_validation_status(self, validation_status: bool = False):
    """Save XL channel validation status

    Args:
      validation_status: XL channel validation status. Default False.
    """

    return await self.send_command(
      module="C0",
      command="AE",
      tx=validation_status,
    )

  # TODO: response
  async def configure_node_names(self):
    """Configure node names"""

    return await self.send_command(module="C0", command="AJ")

  async def set_deck_data(self, data_index: int = 0, data_stream: str = "0"):
    """set deck data

    Args:
      data_index: data index. Must be between 0 and 9. Default 0.
      data_stream: data stream (12 characters). Default <class 'str'>.
    """

    assert 0 <= data_index <= 9, "data_index must be between 0 and 9"
    assert len(data_stream) == 12, "data_stream must be 12 chars"

    return await self.send_command(
      module="C0",
      command="DD",
      vi=data_index,
      vj=data_stream,
    )

  # -------------- 3.3.3 Settings query (stored in EEPROM) --------------

  async def request_technical_status_of_assemblies(self):
    """Request Technical status of assemblies"""

    # TODO: parse res
    return await self.send_command(module="C0", command="QT")

  async def request_installation_data(self):
    """Request installation data"""

    # TODO: parse res
    return await self.send_command(module="C0", command="RI")

  async def request_device_serial_number(self) -> str:
    """Request device serial number"""
    return (await self.send_command("C0", "RI", fmt="si####sn&&&&sn&&&&"))["sn"]  # type: ignore

  async def request_download_date(self):
    """Request download date"""

    # TODO: parse res
    return await self.send_command(module="C0", command="RO")

  async def request_verification_data(self, verification_subject: int = 0):
    """Request download date

    Args:
      verification_subject: verification subject. Must be between 0 and 24. Default 0.
    """

    assert 0 <= verification_subject <= 24, "verification_subject must be between 0 and 24"

    # TODO: parse results.
    return await self.send_command(module="C0", command="RO", vo=verification_subject)

  async def request_additional_timestamp_data(self):
    """Request additional timestamp data"""

    # TODO: parse res
    return await self.send_command(module="C0", command="RS")

  async def request_pip_channel_validation_status(self):
    """Request PIP channel validation status"""

    # TODO: parse res
    return await self.send_command(module="C0", command="RJ")

  async def request_xl_channel_validation_status(self):
    """Request XL channel validation status"""

    # TODO: parse res
    return await self.send_command(module="C0", command="UJ")

  async def request_machine_configuration(self):
    """Request machine configuration"""

    # TODO: parse res
    return await self.send_command(module="C0", command="RM", fmt="kb**kp**")

  async def request_extended_configuration(self):
    """Request extended configuration"""

    return await self.send_command(
      module="C0",
      command="QM",
      fmt="ka******ke********xt##xa##xw#####xl**xn**xr**xo**xm#####xx#####xu####xv####kc#kr#ys###"
      + "kl###km###ym####yu####yx####",
    )

  async def request_node_names(self):
    """Request node names"""

    # TODO: parse res
    return await self.send_command(module="C0", command="RK")

  async def request_deck_data(self):
    """Request deck data"""

    # TODO: parse res
    return await self.send_command(module="C0", command="VD")

  # -------------- 3.4 X-Axis control --------------

  # -------------- 3.4.1 Movements --------------

  async def position_left_x_arm_(self, x_position: int = 0):
    """Position left X-Arm

    Collision risk!

    Args:
      x_position: X-Position [0.1mm]. Must be between 0 and 30000. Default 0.
    """

    assert 0 <= x_position <= 30000, "x_position_ must be between 0 and 30000"

    return await self.send_command(
      module="C0",
      command="JX",
      xs=f"{x_position:05}",
    )

  async def position_right_x_arm_(self, x_position: int = 0):
    """Position right X-Arm

    Collision risk!

    Args:
      x_position: X-Position [0.1mm]. Must be between 0 and 30000. Default 0.
    """

    assert 0 <= x_position <= 30000, "x_position_ must be between 0 and 30000"

    return await self.send_command(
      module="C0",
      command="JS",
      xs=f"{x_position:05}",
    )

  async def move_left_x_arm_to_position_with_all_attached_components_in_z_safety_position(
    self, x_position: int = 0
  ):
    """Move left X-arm to position with all attached components in Z-safety position

    Args:
      x_position: X-Position [0.1mm]. Must be between 0 and 30000. Default 0.
    """

    assert 0 <= x_position <= 30000, "x_position must be between 0 and 30000"

    return await self.send_command(
      module="C0",
      command="KX",
      xs=x_position,
    )

  async def move_right_x_arm_to_position_with_all_attached_components_in_z_safety_position(
    self, x_position: int = 0
  ):
    """Move right X-arm to position with all attached components in Z-safety position

    Args:
      x_position: X-Position [0.1mm]. Must be between 0 and 30000. Default 0.
    """

    assert 0 <= x_position <= 30000, "x_position must be between 0 and 30000"

    return await self.send_command(
      module="C0",
      command="KR",
      xs=x_position,
    )

  # -------------- 3.4.2 X-Area reservation for external access --------------

  async def occupy_and_provide_area_for_external_access(
    self,
    taken_area_identification_number: int = 0,
    taken_area_left_margin: int = 0,
    taken_area_left_margin_direction: int = 0,
    taken_area_size: int = 0,
    arm_preposition_mode_related_to_taken_areas: int = 0,
  ):
    """Occupy and provide area for external access

    Args:
      taken_area_identification_number: taken area identification number. Must be between 0 and
        9999. Default 0.
      taken_area_left_margin: taken area left margin. Must be between 0 and 99. Default 0.
      taken_area_left_margin_direction: taken area left margin direction. 1 = negative. Must be
        between 0 and 1. Default 0.
      taken_area_size: taken area size. Must be between 0 and 50000. Default 0.
      arm_preposition_mode_related_to_taken_areas: 0) left arm to left & right arm to right.
        1) all arms left.  2) all arms right.
    """

    assert (
      0 <= taken_area_identification_number <= 9999
    ), "taken_area_identification_number must be between 0 and 9999"
    assert 0 <= taken_area_left_margin <= 99, "taken_area_left_margin must be between 0 and 99"
    assert (
      0 <= taken_area_left_margin_direction <= 1
    ), "taken_area_left_margin_direction must be between 0 and 1"
    assert 0 <= taken_area_size <= 50000, "taken_area_size must be between 0 and 50000"
    assert (
      0 <= arm_preposition_mode_related_to_taken_areas <= 2
    ), "arm_preposition_mode_related_to_taken_areas must be between 0 and 2"

    return await self.send_command(
      module="C0",
      command="BA",
      aq=taken_area_identification_number,
      al=taken_area_left_margin,
      ad=taken_area_left_margin_direction,
      ar=taken_area_size,
      ap=arm_preposition_mode_related_to_taken_areas,
    )

  async def release_occupied_area(self, taken_area_identification_number: int = 0):
    """Release occupied area

    Args:
      taken_area_identification_number: taken area identification number.
                                        Must be between 0 and 9999. Default 0.
    """

    assert (
      0 <= taken_area_identification_number <= 999
    ), "taken_area_identification_number must be between 0 and 9999"

    return await self.send_command(
      module="C0",
      command="BB",
      aq=taken_area_identification_number,
    )

  async def release_all_occupied_areas(self):
    """Release all occupied areas"""

    return await self.send_command(module="C0", command="BC")

  # -------------- 3.4.3 X-query --------------

  async def request_left_x_arm_position(self) -> float:
    """Request left X-Arm position"""
    resp_dmm = await self.send_command(module="C0", command="RX", fmt="rx#####")
    return cast(float, resp_dmm["rx"]) / 10

  async def request_right_x_arm_position(self) -> float:
    """Request right X-Arm position"""

    resp_dmm = await self.send_command(module="C0", command="QX", fmt="rx#####")
    return cast(float, resp_dmm["rx"]) / 10

  async def request_maximal_ranges_of_x_drives(self):
    """Request maximal ranges of X drives"""

    return await self.send_command(module="C0", command="RU")

  async def request_present_wrap_size_of_installed_arms(self):
    """Request present wrap size of installed arms"""

    return await self.send_command(module="C0", command="UA")

  async def request_left_x_arm_last_collision_type(self):
    """Request left X-Arm last collision type (after error 27)

    Returns:
      False if present positions collide (not reachable),
      True if position is never reachable.
    """

    resp = await self.send_command(module="C0", command="XX", fmt="xq#")
    return resp["xq"] == 1

  async def request_right_x_arm_last_collision_type(self) -> bool:
    """Request right X-Arm last collision type (after error 27)

    Returns:
      False if present positions collide (not reachable),
      True if position is never reachable.
    """

    resp = await self.send_command(module="C0", command="XR", fmt="xq#")
    return cast(int, resp["xq"]) == 1

  # -------------- 3.5 Pipetting channel commands --------------

  # -------------- 3.5.1 Initialization --------------

  async def initialize_pip(self):
    """Wrapper around initialize_pipetting_channels firmware command."""
    dy = (4050 - 2175) // (self.num_channels - 1)
    y_positions = [4050 - i * dy for i in range(self.num_channels)]

    await self.initialize_pipetting_channels(
      x_positions=[self.extended_conf["xw"]],  # Tip eject waste X position.
      y_positions=y_positions,
      begin_of_tip_deposit_process=int(self._channel_traversal_height * 10),
      end_of_tip_deposit_process=1220,
      z_position_at_end_of_a_command=3600,
      tip_pattern=[True] * self.num_channels,
      tip_type=4,  # TODO: get from tip types
      discarding_method=0,
    )

  async def initialize_pipetting_channels(
    self,
    x_positions: List[int] = [0],
    y_positions: List[int] = [0],
    begin_of_tip_deposit_process: int = 0,
    end_of_tip_deposit_process: int = 0,
    z_position_at_end_of_a_command: int = 3600,
    tip_pattern: List[bool] = [True],
    tip_type: int = 16,
    discarding_method: int = 1,
  ):
    """Initialize pipetting channels

    Initialize pipetting channels (discard tips)

    Args:
      x_positions: X-Position [0.1mm] (discard position). Must be between 0 and 25000. Default 0.
      y_positions: y-Position [0.1mm] (discard position). Must be between 0 and 6500. Default 0.
      begin_of_tip_deposit_process: Begin of tip deposit process (Z-discard range) [0.1mm]. Must be
        between 0 and 3600. Default 0.
      end_of_tip_deposit_process: End of tip deposit process (Z-discard range) [0.1mm]. Must be
        between 0 and 3600. Default 0.
      z-position_at_end_of_a_command: Z-Position at end of a command [0.1mm]. Must be between 0 and
        3600. Default 3600.
      tip_pattern: Tip pattern ( channels involved). Default True.
      tip_type: Tip type (recommended is index of longest tip see command 'TT') [0.1mm]. Must be
        between 0 and 99. Default 16.
      discarding_method: discarding method. 0 = place & shift (tp/ tz = tip cone end height), 1 =
        drop (no shift) (tp/ tz = stop disk height). Must be between 0 and 1. Default 1.
    """

    assert all(0 <= xp <= 25000 for xp in x_positions), "x_positions must be between 0 and 25000"
    assert all(0 <= yp <= 6500 for yp in y_positions), "y_positions must be between 0 and 6500"
    assert (
      0 <= begin_of_tip_deposit_process <= 3600
    ), "begin_of_tip_deposit_process must be between 0 and 3600"
    assert (
      0 <= end_of_tip_deposit_process <= 3600
    ), "end_of_tip_deposit_process must be between 0 and 3600"
    assert (
      0 <= z_position_at_end_of_a_command <= 3600
    ), "z_position_at_end_of_a_command must be between 0 and 3600"
    assert 0 <= tip_type <= 99, "tip must be between 0 and 99"
    assert 0 <= discarding_method <= 1, "discarding_method must be between 0 and 1"

    return await self.send_command(
      module="C0",
      command="DI",
      read_timeout=120,
      xp=[f"{xp:05}" for xp in x_positions],
      yp=[f"{yp:04}" for yp in y_positions],
      tp=f"{begin_of_tip_deposit_process:04}",
      tz=f"{end_of_tip_deposit_process:04}",
      te=f"{z_position_at_end_of_a_command:04}",
      tm=[f"{tm:01}" for tm in tip_pattern],
      tt=f"{tip_type:02}",
      ti=discarding_method,
    )

  # -------------- 3.5.2 Tip handling commands using PIP --------------

  @need_iswap_parked
  async def pick_up_tip(
    self,
    x_positions: List[int],
    y_positions: List[int],
    tip_pattern: List[bool],
    tip_type_idx: int,
    begin_tip_pick_up_process: int = 0,
    end_tip_pick_up_process: int = 0,
    minimum_traverse_height_at_beginning_of_a_command: int = 3600,
    pickup_method: TipPickupMethod = TipPickupMethod.OUT_OF_RACK,
  ):
    """Tip Pick-up

    Args:
      x_positions: x positions [0.1mm]. Must be between 0 and 25000. Default 0.
      y_positions: y positions [0.1mm]. Must be between 0 and 6500. Default 0.
      tip_pattern: Tip pattern (channels involved).
      tip_type_idx: Tip type.
      begin_tip_pick_up_process: Begin of tip picking up process (Z- range) [0.1mm]. Must be
          between 0 and 3600. Default 0.
      end_tip_pick_up_process: End of tip picking up process (Z- range) [0.1mm]. Must be
          between 0 and 3600. Default 0.
      minimum_traverse_height_at_beginning_of_a_command: Minimum traverse height at beginning
          of a command 0.1mm] (refers to all channels independent of tip pattern parameter 'tm').
          Must be between 0 and 3600. Default 3600.
      pickup_method: Pick up method.
    """

    assert all(0 <= xp <= 25000 for xp in x_positions), "x_positions must be between 0 and 25000"
    assert all(0 <= yp <= 6500 for yp in y_positions), "y_positions must be between 0 and 6500"
    assert (
      0 <= begin_tip_pick_up_process <= 3600
    ), "begin_tip_pick_up_process must be between 0 and 3600"
    assert (
      0 <= end_tip_pick_up_process <= 3600
    ), "end_tip_pick_up_process must be between 0 and 3600"
    assert (
      0 <= minimum_traverse_height_at_beginning_of_a_command <= 3600
    ), "minimum_traverse_height_at_beginning_of_a_command must be between 0 and 3600"

    return await self.send_command(
      module="C0",
      command="TP",
      tip_pattern=tip_pattern,
      read_timeout=max(120, self.read_timeout),
      xp=[f"{x:05}" for x in x_positions],
      yp=[f"{y:04}" for y in y_positions],
      tm=tip_pattern,
      tt=f"{tip_type_idx:02}",
      tp=f"{begin_tip_pick_up_process:04}",
      tz=f"{end_tip_pick_up_process:04}",
      th=f"{minimum_traverse_height_at_beginning_of_a_command:04}",
      td=pickup_method.value,
    )

  @need_iswap_parked
  async def discard_tip(
    self,
    x_positions: List[int],
    y_positions: List[int],
    tip_pattern: List[bool],
    begin_tip_deposit_process: int = 0,
    end_tip_deposit_process: int = 0,
    minimum_traverse_height_at_beginning_of_a_command: int = 3600,
    z_position_at_end_of_a_command: int = 3600,
    discarding_method: TipDropMethod = TipDropMethod.DROP,
  ):
    """discard tip

    Args:
      x_positions: x positions [0.1mm]. Must be between 0 and 25000. Default 0.
      y_positions: y positions [0.1mm]. Must be between 0 and 6500. Default 0.
      tip_pattern: Tip pattern (channels involved). Must be between 0 and 1. Default 1.
      begin_tip_deposit_process: Begin of tip deposit process (Z- range) [0.1mm]. Must be between
          0 and 3600. Default 0.
      end_tip_deposit_process: End of tip deposit process (Z- range) [0.1mm]. Must be between 0
          and 3600.
      minimum_traverse_height_at_beginning_of_a_command: Minimum traverse height at beginning of a
          command 0.1mm] (refers to all channels independent of tip pattern parameter 'tm'). Must
          be between 0 and 3600.
      z-position_at_end_of_a_command: Z-Position at end of a command [0.1mm].
          Must be between 0 and 3600.
      discarding_method: Pick up method Pick up method. 0 = auto selection (see command TT
          parameter tu) 1 = pick up out of rack. 2 = pick up out of wash liquid (slowly). Must be
          between 0 and 2.

    If discarding is PLACE_SHIFT (0), tp/ tz = tip cone end height.
    Otherwise, tp/ tz = stop disk height.
    """

    assert all(0 <= xp <= 25000 for xp in x_positions), "x_positions must be between 0 and 25000"
    assert all(0 <= yp <= 6500 for yp in y_positions), "y_positions must be between 0 and 6500"
    assert (
      0 <= begin_tip_deposit_process <= 3600
    ), "begin_tip_deposit_process must be between 0 and 3600"
    assert (
      0 <= end_tip_deposit_process <= 3600
    ), "end_tip_deposit_process must be between 0 and 3600"
    assert (
      0 <= minimum_traverse_height_at_beginning_of_a_command <= 3600
    ), "minimum_traverse_height_at_beginning_of_a_command must be between 0 and 3600"
    assert (
      0 <= z_position_at_end_of_a_command <= 3600
    ), "z_position_at_end_of_a_command must be between 0 and 3600"

    return await self.send_command(
      module="C0",
      command="TR",
      tip_pattern=tip_pattern,
      read_timeout=max(120, self.read_timeout),
      xp=[f"{x:05}" for x in x_positions],
      yp=[f"{y:04}" for y in y_positions],
      tm=tip_pattern,
      tp=begin_tip_deposit_process,
      tz=end_tip_deposit_process,
      th=minimum_traverse_height_at_beginning_of_a_command,
      te=z_position_at_end_of_a_command,
      ti=discarding_method.value,
    )

  # TODO:(command:TW) Tip Pick-up for DC wash procedure

  # -------------- 3.5.3 Liquid handling commands using PIP --------------

  # TODO:(command:DC) Set multiple dispense values using PIP

  @need_iswap_parked
  async def aspirate_pip(
    self,
    aspiration_type: List[int] = [0],
    tip_pattern: List[bool] = [True],
    x_positions: List[int] = [0],
    y_positions: List[int] = [0],
    minimum_traverse_height_at_beginning_of_a_command: int = 3600,
    min_z_endpos: int = 3600,
    lld_search_height: List[int] = [0],
    clot_detection_height: List[int] = [60],
    liquid_surface_no_lld: List[int] = [3600],
    pull_out_distance_transport_air: List[int] = [50],
    second_section_height: List[int] = [0],
    second_section_ratio: List[int] = [0],
    minimum_height: List[int] = [3600],
    immersion_depth: List[int] = [0],
    immersion_depth_direction: List[int] = [0],
    surface_following_distance: List[int] = [0],
    aspiration_volumes: List[int] = [0],
    aspiration_speed: List[int] = [500],
    transport_air_volume: List[int] = [0],
    blow_out_air_volume: List[int] = [200],
    pre_wetting_volume: List[int] = [0],
    lld_mode: List[int] = [1],
    gamma_lld_sensitivity: List[int] = [1],
    dp_lld_sensitivity: List[int] = [1],
    aspirate_position_above_z_touch_off: List[int] = [5],
    detection_height_difference_for_dual_lld: List[int] = [0],
    swap_speed: List[int] = [100],
    settling_time: List[int] = [5],
    mix_volume: List[int] = [0],
    mix_cycles: List[int] = [0],
    mix_position_from_liquid_surface: List[int] = [250],
    mix_speed: List[int] = [500],
    mix_surface_following_distance: List[int] = [0],
    limit_curve_index: List[int] = [0],
    tadm_algorithm: bool = False,
    recording_mode: int = 0,
    # For second section aspiration only
    use_2nd_section_aspiration: List[bool] = [False],
    retract_height_over_2nd_section_to_empty_tip: List[int] = [60],
    dispensation_speed_during_emptying_tip: List[int] = [468],
    dosing_drive_speed_during_2nd_section_search: List[int] = [468],
    z_drive_speed_during_2nd_section_search: List[int] = [215],
    cup_upper_edge: List[int] = [3600],
    ratio_liquid_rise_to_tip_deep_in: List[int] = [16246],
    immersion_depth_2nd_section: List[int] = [30],
  ):
    """aspirate pip

    Aspiration of liquid using PIP.

    It's not really clear what second section aspiration is, but it does not seem to be used
    very often. Probably safe to ignore it.

    LLD restrictions!
      - "dP and Dual LLD" are used in aspiration only. During dispensation LLD is set to OFF.
      - "side touch off" turns LLD & "Z touch off" to OFF , is not available for simultaneous
        Asp/Disp. command

    Args:
      aspiration_type: Type of aspiration (0 = simple;1 = sequence; 2 = cup emptied).
                        Must be between 0 and 2. Default 0.
      tip_pattern: Tip pattern (channels involved). Default True.
      x_positions: x positions [0.1mm]. Must be between 0 and 25000. Default 0.
      y_positions: y positions [0.1mm]. Must be between 0 and 6500. Default 0.
      minimum_traverse_height_at_beginning_of_a_command: Minimum traverse height at beginning of
          a command 0.1mm] (refers to all channels independent of tip pattern parameter 'tm').
          Must be between 0 and 3600. Default 3600.
      min_z_endpos: Minimum z-Position at end of a command [0.1 mm] (refers to all channels
          independent of tip pattern parameter 'tm'). Must be between 0 and 3600. Default 3600.
      lld_search_height: LLD search height [0.1 mm]. Must be between 0 and 3600. Default 0.
      clot_detection_height: Check height of clot detection above current surface (as computed)
          of the liquid [0.1mm]. Must be between 0 and 500. Default 60.
      liquid_surface_no_lld: Liquid surface at function without LLD [0.1mm]. Must be between 0
          and 3600. Default 3600.
      pull_out_distance_transport_air: pull out distance to take transport air in function
          without LLD [0.1mm]. Must be between 0 and 3600. Default 50.
      second_section_height: Tube 2nd section height measured from "zx" [0.1mm]. Must be
          between 0 and 3600. Default 0.
      second_section_ratio: Tube 2nd section ratio (see Fig. 2 in fw guide). Must be between
          0 and 10000. Default 0.
      minimum_height: Minimum height (maximum immersion depth) [0.1 mm]. Must be between 0 and
          3600. Default 3600.
      immersion_depth: Immersion depth [0.1mm]. Must be between 0 and 3600. Default 0.
      immersion_depth_direction: Direction of immersion depth (0 = go deeper, 1 = go up out
          of liquid). Must be between 0 and 1. Default 0.
      surface_following_distance: Surface following distance during aspiration [0.1mm]. Must
          be between 0 and 3600. Default 0.
      aspiration_volumes: Aspiration volume [0.1ul]. Must be between 0 and 12500. Default 0.
      aspiration_speed: Aspiration speed [0.1ul/s]. Must be between 4 and 5000. Default 500.
      transport_air_volume: Transport air volume [0.1ul]. Must be between 0 and 500. Default 0.
      blow_out_air_volume: Blow-out air volume [0.1ul]. Must be between 0 and 9999. Default 200.
      pre_wetting_volume: Pre-wetting volume. Must be between 0 and 999. Default 0.
      lld_mode: LLD mode (0 = off, 1 = gamma, 2 = dP, 3 = dual, 4 = Z touch off). Must be
            between 0 and 4. Default 1.
      gamma_lld_sensitivity: gamma LLD sensitivity (1= high, 4=low). Must be between 1 and
            4. Default 1.
      dp_lld_sensitivity: delta p LLD sensitivity (1= high, 4=low). Must be between 1 and
            4. Default 1.
      aspirate_position_above_z_touch_off: aspirate position above Z touch off [0.1mm]. Must
            be between 0 and 100. Default 5.
      detection_height_difference_for_dual_lld: Difference in detection height for dual
            LLD [0.1 mm]. Must be between 0 and 99. Default 0.
      swap_speed: Swap speed (on leaving liquid) [0.1mm/s]. Must be between 3 and 1600.
            Default 100.
      settling_time: Settling time [0.1s]. Must be between 0 and 99. Default 5.
      mix_volume: mix volume [0.1ul]. Must be between 0 and 12500. Default 0
      mix_cycles: Number of mix cycles. Must be between 0 and 99. Default 0.
      mix_position_from_liquid_surface: mix position in Z- direction from
          liquid surface (LLD or absolute terms) [0.1mm]. Must be between 0 and 900. Default 250.
      mix_speed: Speed of mix [0.1ul/s]. Must be between 4 and 5000.
          Default 500.
      mix_surface_following_distance: Surface following distance during
          mix [0.1mm]. Must be between 0 and 3600. Default 0.
      limit_curve_index: limit curve index. Must be between 0 and 999. Default 0.
      tadm_algorithm: TADM algorithm. Default False.
      recording_mode: Recording mode 0 : no 1 : TADM errors only 2 : all TADM measurement. Must
          be between 0 and 2. Default 0.
      use_2nd_section_aspiration: 2nd section aspiration. Default False.
      retract_height_over_2nd_section_to_empty_tip: Retract height over 2nd section to empty
          tip [0.1mm]. Must be between 0 and 3600. Default 60.
      dispensation_speed_during_emptying_tip: Dispensation speed during emptying tip [0.1ul/s]
            Must be between 4 and 5000. Default 468.
      dosing_drive_speed_during_2nd_section_search: Dosing drive speed during 2nd section
          search [0.1ul/s]. Must be between 4 and 5000. Default 468.
      z_drive_speed_during_2nd_section_search: Z drive speed during 2nd section search [0.1mm/s].
          Must be between 3 and 1600. Default 215.
      cup_upper_edge: Cup upper edge [0.1mm]. Must be between 0 and 3600. Default 3600.
      ratio_liquid_rise_to_tip_deep_in: Ratio liquid rise to tip deep in [1/100000]. Must be
          between 0 and 50000. Default 16246.
      immersion_depth_2nd_section: Immersion depth 2nd section [0.1mm]. Must be between 0 and
          3600. Default 30.
    """

    assert all(0 <= x <= 2 for x in aspiration_type), "aspiration_type must be between 0 and 2"
    assert all(0 <= xp <= 25000 for xp in x_positions), "x_positions must be between 0 and 25000"
    assert all(0 <= yp <= 6500 for yp in y_positions), "y_positions must be between 0 and 6500"
    assert (
      0 <= minimum_traverse_height_at_beginning_of_a_command <= 3600
    ), "minimum_traverse_height_at_beginning_of_a_command must be between 0 and 3600"
    assert 0 <= min_z_endpos <= 3600, "min_z_endpos must be between 0 and 3600"
    assert all(
      0 <= x <= 3600 for x in lld_search_height
    ), "lld_search_height must be between 0 and 3600"
    assert all(
      0 <= x <= 500 for x in clot_detection_height
    ), "clot_detection_height must be between 0 and 500"
    assert all(
      0 <= x <= 3600 for x in liquid_surface_no_lld
    ), "liquid_surface_no_lld must be between 0 and 3600"
    assert all(
      0 <= x <= 3600 for x in pull_out_distance_transport_air
    ), "pull_out_distance_transport_air must be between 0 and 3600"
    assert all(
      0 <= x <= 3600 for x in second_section_height
    ), "second_section_height must be between 0 and 3600"
    assert all(
      0 <= x <= 10000 for x in second_section_ratio
    ), "second_section_ratio must be between 0 and 10000"
    assert all(0 <= x <= 3600 for x in minimum_height), "minimum_height must be between 0 and 3600"
    assert all(
      0 <= x <= 3600 for x in immersion_depth
    ), "immersion_depth must be between 0 and 3600"
    assert all(
      0 <= x <= 1 for x in immersion_depth_direction
    ), "immersion_depth_direction must be between 0 and 1"
    assert all(
      0 <= x <= 3600 for x in surface_following_distance
    ), "surface_following_distance must be between 0 and 3600"
    assert all(
      0 <= x <= 12500 for x in aspiration_volumes
    ), "aspiration_volumes must be between 0 and 12500"
    assert all(
      4 <= x <= 5000 for x in aspiration_speed
    ), "aspiration_speed must be between 4 and 5000"
    assert all(
      0 <= x <= 500 for x in transport_air_volume
    ), "transport_air_volume must be between 0 and 500"
    assert all(
      0 <= x <= 9999 for x in blow_out_air_volume
    ), "blow_out_air_volume must be between 0 and 9999"
    assert all(
      0 <= x <= 999 for x in pre_wetting_volume
    ), "pre_wetting_volume must be between 0 and 999"
    assert all(0 <= x <= 4 for x in lld_mode), "lld_mode must be between 0 and 4"
    assert all(
      1 <= x <= 4 for x in gamma_lld_sensitivity
    ), "gamma_lld_sensitivity must be between 1 and 4"
    assert all(
      1 <= x <= 4 for x in dp_lld_sensitivity
    ), "dp_lld_sensitivity must be between 1 and 4"
    assert all(
      0 <= x <= 100 for x in aspirate_position_above_z_touch_off
    ), "aspirate_position_above_z_touch_off must be between 0 and 100"
    assert all(
      0 <= x <= 99 for x in detection_height_difference_for_dual_lld
    ), "detection_height_difference_for_dual_lld must be between 0 and 99"
    assert all(3 <= x <= 1600 for x in swap_speed), "swap_speed must be between 3 and 1600"
    assert all(0 <= x <= 99 for x in settling_time), "settling_time must be between 0 and 99"
    assert all(0 <= x <= 12500 for x in mix_volume), "mix_volume must be between 0 and 12500"
    assert all(0 <= x <= 99 for x in mix_cycles), "mix_cycles must be between 0 and 99"
    assert all(
      0 <= x <= 900 for x in mix_position_from_liquid_surface
    ), "mix_position_from_liquid_surface must be between 0 and 900"
    assert all(4 <= x <= 5000 for x in mix_speed), "mix_speed must be between 4 and 5000"
    assert all(
      0 <= x <= 3600 for x in mix_surface_following_distance
    ), "mix_surface_following_distance must be between 0 and 3600"
    assert all(
      0 <= x <= 999 for x in limit_curve_index
    ), "limit_curve_index must be between 0 and 999"
    assert 0 <= recording_mode <= 2, "recording_mode must be between 0 and 2"
    assert all(
      0 <= x <= 3600 for x in retract_height_over_2nd_section_to_empty_tip
    ), "retract_height_over_2nd_section_to_empty_tip must be between 0 and 3600"
    assert all(
      4 <= x <= 5000 for x in dispensation_speed_during_emptying_tip
    ), "dispensation_speed_during_emptying_tip must be between 4 and 5000"
    assert all(
      4 <= x <= 5000 for x in dosing_drive_speed_during_2nd_section_search
    ), "dosing_drive_speed_during_2nd_section_search must be between 4 and 5000"
    assert all(
      3 <= x <= 1600 for x in z_drive_speed_during_2nd_section_search
    ), "z_drive_speed_during_2nd_section_search must be between 3 and 1600"
    assert all(0 <= x <= 3600 for x in cup_upper_edge), "cup_upper_edge must be between 0 and 3600"
    assert all(
      0 <= x <= 5000 for x in ratio_liquid_rise_to_tip_deep_in
    ), "ratio_liquid_rise_to_tip_deep_in must be between 0 and 50000"
    assert all(
      0 <= x <= 3600 for x in immersion_depth_2nd_section
    ), "immersion_depth_2nd_section must be between 0 and 3600"

    return await self.send_command(
      module="C0",
      command="AS",
      tip_pattern=tip_pattern,
      read_timeout=max(300, self.read_timeout),
      at=[f"{at:01}" for at in aspiration_type],
      tm=tip_pattern,
      xp=[f"{xp:05}" for xp in x_positions],
      yp=[f"{yp:04}" for yp in y_positions],
      th=f"{minimum_traverse_height_at_beginning_of_a_command:04}",
      te=f"{min_z_endpos:04}",
      lp=[f"{lp:04}" for lp in lld_search_height],
      ch=[f"{ch:03}" for ch in clot_detection_height],
      zl=[f"{zl:04}" for zl in liquid_surface_no_lld],
      po=[f"{po:04}" for po in pull_out_distance_transport_air],
      zu=[f"{zu:04}" for zu in second_section_height],
      zr=[f"{zr:05}" for zr in second_section_ratio],
      zx=[f"{zx:04}" for zx in minimum_height],
      ip=[f"{ip:04}" for ip in immersion_depth],
      it=[f"{it}" for it in immersion_depth_direction],
      fp=[f"{fp:04}" for fp in surface_following_distance],
      av=[f"{av:05}" for av in aspiration_volumes],
      as_=[f"{as_:04}" for as_ in aspiration_speed],
      ta=[f"{ta:03}" for ta in transport_air_volume],
      ba=[f"{ba:04}" for ba in blow_out_air_volume],
      oa=[f"{oa:03}" for oa in pre_wetting_volume],
      lm=[f"{lm}" for lm in lld_mode],
      ll=[f"{ll}" for ll in gamma_lld_sensitivity],
      lv=[f"{lv}" for lv in dp_lld_sensitivity],
      zo=[f"{zo:03}" for zo in aspirate_position_above_z_touch_off],
      ld=[f"{ld:02}" for ld in detection_height_difference_for_dual_lld],
      de=[f"{de:04}" for de in swap_speed],
      wt=[f"{wt:02}" for wt in settling_time],
      mv=[f"{mv:05}" for mv in mix_volume],
      mc=[f"{mc:02}" for mc in mix_cycles],
      mp=[f"{mp:03}" for mp in mix_position_from_liquid_surface],
      ms=[f"{ms:04}" for ms in mix_speed],
      mh=[f"{mh:04}" for mh in mix_surface_following_distance],
      gi=[f"{gi:03}" for gi in limit_curve_index],
      gj=tadm_algorithm,
      gk=recording_mode,
      lk=[1 if lk else 0 for lk in use_2nd_section_aspiration],
      ik=[f"{ik:04}" for ik in retract_height_over_2nd_section_to_empty_tip],
      sd=[f"{sd:04}" for sd in dispensation_speed_during_emptying_tip],
      se=[f"{se:04}" for se in dosing_drive_speed_during_2nd_section_search],
      sz=[f"{sz:04}" for sz in z_drive_speed_during_2nd_section_search],
      io=[f"{io:04}" for io in cup_upper_edge],
      il=[f"{il:05}" for il in ratio_liquid_rise_to_tip_deep_in],
      in_=[f"{in_:04}" for in_ in immersion_depth_2nd_section],
    )

  @need_iswap_parked
  async def dispense_pip(
    self,
    tip_pattern: List[bool],
    dispensing_mode: List[int] = [0],
    x_positions: List[int] = [0],
    y_positions: List[int] = [0],
    minimum_height: List[int] = [3600],
    lld_search_height: List[int] = [0],
    liquid_surface_no_lld: List[int] = [3600],
    pull_out_distance_transport_air: List[int] = [50],
    immersion_depth: List[int] = [0],
    immersion_depth_direction: List[int] = [0],
    surface_following_distance: List[int] = [0],
    second_section_height: List[int] = [0],
    second_section_ratio: List[int] = [0],
    minimum_traverse_height_at_beginning_of_a_command: int = 3600,
    min_z_endpos: int = 3600,  #
    dispense_volumes: List[int] = [0],
    dispense_speed: List[int] = [500],
    cut_off_speed: List[int] = [250],
    stop_back_volume: List[int] = [0],
    transport_air_volume: List[int] = [0],
    blow_out_air_volume: List[int] = [200],
    lld_mode: List[int] = [1],
    side_touch_off_distance: int = 1,
    dispense_position_above_z_touch_off: List[int] = [5],
    gamma_lld_sensitivity: List[int] = [1],
    dp_lld_sensitivity: List[int] = [1],
    swap_speed: List[int] = [100],
    settling_time: List[int] = [5],
    mix_volume: List[int] = [0],
    mix_cycles: List[int] = [0],
    mix_position_from_liquid_surface: List[int] = [250],
    mix_speed: List[int] = [500],
    mix_surface_following_distance: List[int] = [0],
    limit_curve_index: List[int] = [0],
    tadm_algorithm: bool = False,
    recording_mode: int = 0,
  ):
    """dispense pip

    Dispensing of liquid using PIP.

    LLD restrictions!
      - "dP and Dual LLD" are used in aspiration only. During dispensation all pressure-based
        LLD is set to OFF.
      - "side touch off" turns LLD & "Z touch off" to OFF , is not available for simultaneous
        Asp/Disp. command

    Args:
      dispensing_mode: Type of dispensing mode 0 = Partial volume in jet mode
        1 = Blow out in jet mode 2 = Partial volume at surface
        3 = Blow out at surface 4 = Empty tip at fix position.
      tip_pattern: Tip pattern (channels involved). Default True.
      x_positions: x positions [0.1mm]. Must be between 0 and 25000. Default 0.
      y_positions: y positions [0.1mm]. Must be between 0 and 6500. Default 0.
      minimum_height: Minimum height (maximum immersion depth) [0.1 mm]. Must be between 0 and
        3600. Default 3600.
      lld_search_height: LLD search height [0.1 mm]. Must be between 0 and 3600. Default 0.
      liquid_surface_no_lld: Liquid surface at function without LLD [0.1mm]. Must be between 0 and
        3600. Default 3600.
      pull_out_distance_transport_air: pull out distance to take transport air in function without
        LLD [0.1mm]. Must be between 0 and 3600. Default 50.
      immersion_depth: Immersion depth [0.1mm]. Must be between 0 and 3600. Default 0.
      immersion_depth_direction: Direction of immersion depth (0 = go deeper, 1 = go up out of
        liquid). Must be between 0 and 1. Default 0.
      surface_following_distance: Surface following distance during aspiration [0.1mm]. Must be
        between 0 and 3600. Default 0.
      second_section_height: Tube 2nd section height measured from "zx" [0.1mm]. Must be between
        0 and 3600. Default 0.
      second_section_ratio: Tube 2nd section ratio (see Fig. 2 in fw guide). Must be between 0 and
        10000. Default 0.
      minimum_traverse_height_at_beginning_of_a_command: Minimum traverse height at beginning of a
        command 0.1mm] (refers to all channels independent of tip pattern parameter 'tm'). Must be
        between 0 and 3600. Default 3600.
      min_z_endpos: Minimum z-Position at end of a command [0.1 mm] (refers to all channels
        independent of tip pattern parameter 'tm'). Must be between 0 and 3600.  Default 3600.
      dispense_volumes: Dispense volume [0.1ul]. Must be between 0 and 12500. Default 0.
      dispense_speed: Dispense speed [0.1ul/s]. Must be between 4 and 5000. Default 500.
      cut_off_speed: Cut-off speed [0.1ul/s]. Must be between 4 and 5000. Default 250.
      stop_back_volume: Stop back volume [0.1ul]. Must be between 0 and 180. Default 0.
      transport_air_volume: Transport air volume [0.1ul]. Must be between 0 and 500. Default 0.
      blow_out_air_volume: Blow-out air volume [0.1ul]. Must be between 0 and 9999. Default 200.
      lld_mode: LLD mode (0 = off, 1 = gamma, 2 = dP, 3 = dual, 4 = Z touch off). Must be between 0
        and 4. Default 1.
      side_touch_off_distance: side touch off distance [0.1 mm] (0 = OFF). Must be between 0 and 45.
        Default 1.
      dispense_position_above_z_touch_off: dispense position above Z touch off [0.1 s] (0 = OFF)
        Turns LLD & Z touch off to OFF if ON!. Must be between 0 and 100. Default 5.
      gamma_lld_sensitivity: gamma LLD sensitivity (1= high, 4=low). Must be between 1 and 4.
        Default 1.
      dp_lld_sensitivity: delta p LLD sensitivity (1= high, 4=low). Must be between 1 and 4.
        Default 1.
      swap_speed: Swap speed (on leaving liquid) [0.1mm/s]. Must be between 3 and 1600.
        Default 100.
      settling_time: Settling time [0.1s]. Must be between 0 and 99. Default 5.
      mix_volume: Mix volume [0.1ul]. Must be between 0 and 12500. Default 0.
      mix_cycles: Number of mix cycles. Must be between 0 and 99. Default 0.
      mix_position_from_liquid_surface: Mix position in Z- direction from liquid surface (LLD or
        absolute terms) [0.1mm]. Must be between 0 and 900.  Default 250.
      mix_speed: Speed of mixing [0.1ul/s]. Must be between 4 and 5000. Default 500.
      mix_surface_following_distance: Surface following distance during mixing [0.1mm]. Must be
        between 0 and 3600. Default 0.
      limit_curve_index: limit curve index. Must be between 0 and 999. Default 0.
      tadm_algorithm: TADM algorithm. Default False.
      recording_mode: Recording mode 0 : no 1 : TADM errors only 2 : all TADM measurement. Must
        be between 0 and 2. Default 0.
    """

    assert all(0 <= x <= 4 for x in dispensing_mode), "dispensing_mode must be between 0 and 4"
    assert all(0 <= xp <= 25000 for xp in x_positions), "x_positions must be between 0 and 25000"
    assert all(0 <= yp <= 6500 for yp in y_positions), "y_positions must be between 0 and 6500"
    assert any(0 <= x <= 3600 for x in minimum_height), "minimum_height must be between 0 and 3600"
    assert any(
      0 <= x <= 3600 for x in lld_search_height
    ), "lld_search_height must be between 0 and 3600"
    assert any(
      0 <= x <= 3600 for x in liquid_surface_no_lld
    ), "liquid_surface_no_lld must be between 0 and 3600"
    assert any(
      0 <= x <= 3600 for x in pull_out_distance_transport_air
    ), "pull_out_distance_transport_air must be between 0 and 3600"
    assert any(
      0 <= x <= 3600 for x in immersion_depth
    ), "immersion_depth must be between 0 and 3600"
    assert any(
      0 <= x <= 1 for x in immersion_depth_direction
    ), "immersion_depth_direction must be between 0 and 1"
    assert any(
      0 <= x <= 3600 for x in surface_following_distance
    ), "surface_following_distance must be between 0 and 3600"
    assert any(
      0 <= x <= 3600 for x in second_section_height
    ), "second_section_height must be between 0 and 3600"
    assert any(
      0 <= x <= 10000 for x in second_section_ratio
    ), "second_section_ratio must be between 0 and 10000"
    assert (
      0 <= minimum_traverse_height_at_beginning_of_a_command <= 3600
    ), "minimum_traverse_height_at_beginning_of_a_command must be between 0 and 3600"
    assert 0 <= min_z_endpos <= 3600, "min_z_endpos must be between 0 and 3600"
    assert any(
      0 <= x <= 12500 for x in dispense_volumes
    ), "dispense_volume must be between 0 and 12500"
    assert any(4 <= x <= 5000 for x in dispense_speed), "dispense_speed must be between 4 and 5000"
    assert any(4 <= x <= 5000 for x in cut_off_speed), "cut_off_speed must be between 4 and 5000"
    assert any(
      0 <= x <= 180 for x in stop_back_volume
    ), "stop_back_volume must be between 0 and 180"
    assert any(
      0 <= x <= 500 for x in transport_air_volume
    ), "transport_air_volume must be between 0 and 500"
    assert any(
      0 <= x <= 9999 for x in blow_out_air_volume
    ), "blow_out_air_volume must be between 0 and 9999"
    assert any(0 <= x <= 4 for x in lld_mode), "lld_mode must be between 0 and 4"
    assert 0 <= side_touch_off_distance <= 45, "side_touch_off_distance must be between 0 and 45"
    assert any(
      0 <= x <= 100 for x in dispense_position_above_z_touch_off
    ), "dispense_position_above_z_touch_off must be between 0 and 100"
    assert any(
      1 <= x <= 4 for x in gamma_lld_sensitivity
    ), "gamma_lld_sensitivity must be between 1 and 4"
    assert any(
      1 <= x <= 4 for x in dp_lld_sensitivity
    ), "dp_lld_sensitivity must be between 1 and 4"
    assert any(3 <= x <= 1600 for x in swap_speed), "swap_speed must be between 3 and 1600"
    assert any(0 <= x <= 99 for x in settling_time), "settling_time must be between 0 and 99"
    assert any(0 <= x <= 12500 for x in mix_volume), "mix_volume must be between 0 and 12500"
    assert any(0 <= x <= 99 for x in mix_cycles), "mix_cycles must be between 0 and 99"
    assert any(
      0 <= x <= 900 for x in mix_position_from_liquid_surface
    ), "mix_position_from_liquid_surface must be between 0 and 900"
    assert any(4 <= x <= 5000 for x in mix_speed), "mix_speed must be between 4 and 5000"
    assert any(
      0 <= x <= 3600 for x in mix_surface_following_distance
    ), "mix_surface_following_distance must be between 0 and 3600"
    assert any(
      0 <= x <= 999 for x in limit_curve_index
    ), "limit_curve_index must be between 0 and 999"
    assert 0 <= recording_mode <= 2, "recording_mode must be between 0 and 2"

    return await self.send_command(
      module="C0",
      command="DS",
      tip_pattern=tip_pattern,
      read_timeout=max(300, self.read_timeout),
      dm=[f"{dm:01}" for dm in dispensing_mode],
      tm=[f"{tm:01}" for tm in tip_pattern],
      xp=[f"{xp:05}" for xp in x_positions],
      yp=[f"{yp:04}" for yp in y_positions],
      zx=[f"{zx:04}" for zx in minimum_height],
      lp=[f"{lp:04}" for lp in lld_search_height],
      zl=[f"{zl:04}" for zl in liquid_surface_no_lld],
      po=[f"{po:04}" for po in pull_out_distance_transport_air],
      ip=[f"{ip:04}" for ip in immersion_depth],
      it=[f"{it:01}" for it in immersion_depth_direction],
      fp=[f"{fp:04}" for fp in surface_following_distance],
      zu=[f"{zu:04}" for zu in second_section_height],
      zr=[f"{zr:05}" for zr in second_section_ratio],
      th=f"{minimum_traverse_height_at_beginning_of_a_command:04}",
      te=f"{min_z_endpos:04}",
      dv=[f"{dv:05}" for dv in dispense_volumes],
      ds=[f"{ds:04}" for ds in dispense_speed],
      ss=[f"{ss:04}" for ss in cut_off_speed],
      rv=[f"{rv:03}" for rv in stop_back_volume],
      ta=[f"{ta:03}" for ta in transport_air_volume],
      ba=[f"{ba:04}" for ba in blow_out_air_volume],
      lm=[f"{lm:01}" for lm in lld_mode],
      dj=f"{side_touch_off_distance:02}",  #
      zo=[f"{zo:03}" for zo in dispense_position_above_z_touch_off],
      ll=[f"{ll:01}" for ll in gamma_lld_sensitivity],
      lv=[f"{lv:01}" for lv in dp_lld_sensitivity],
      de=[f"{de:04}" for de in swap_speed],
      wt=[f"{wt:02}" for wt in settling_time],
      mv=[f"{mv:05}" for mv in mix_volume],
      mc=[f"{mc:02}" for mc in mix_cycles],
      mp=[f"{mp:03}" for mp in mix_position_from_liquid_surface],
      ms=[f"{ms:04}" for ms in mix_speed],
      mh=[f"{mh:04}" for mh in mix_surface_following_distance],
      gi=[f"{gi:03}" for gi in limit_curve_index],
      gj=tadm_algorithm,  #
      gk=recording_mode,  #
    )

  # TODO:(command:DA) Simultaneous aspiration & dispensation of liquid

  # TODO:(command:DF) Dispense on fly using PIP (Partial volume in jet mode)

  # TODO:(command:LW) DC Wash procedure using PIP

  # -------------- 3.5.5 CoRe gripper commands --------------

  def _get_core_front_back(self):
    core_grippers = self.deck.get_resource("core_grippers")
    assert isinstance(core_grippers, HamiltonCoreGrippers), "core_grippers must be CoReGrippers"
    back_channel_y_center = int(
      (
        core_grippers.get_location_wrt(self.deck).y
        + core_grippers.back_channel_y_center
        + self.core_adjustment.y
      )
    )
    front_channel_y_center = int(
      (
        core_grippers.get_location_wrt(self.deck).y
        + core_grippers.front_channel_y_center
        + self.core_adjustment.y
      )
    )
    assert (
      back_channel_y_center > front_channel_y_center
    ), "back_channel_y_center must be greater than front_channel_y_center"
    assert front_channel_y_center > 6, "front_channel_y_center must be less than 6mm"
    return back_channel_y_center, front_channel_y_center

  def _get_core_x(self) -> float:
    """Get the X coordinate for the CoRe grippers based on deck size and adjustment."""
    core_grippers = self.deck.get_resource("core_grippers")
    assert isinstance(core_grippers, HamiltonCoreGrippers), "core_grippers must be CoReGrippers"
    return core_grippers.get_location_wrt(self.deck).x + self.core_adjustment.x

  async def get_core(self, p1: int, p2: int):
    warnings.warn("Deprecated. Use pick_up_core_gripper_tools instead.", DeprecationWarning)
    assert p1 + 1 == p2, "p2 must be p1 + 1"
    return await self.pick_up_core_gripper_tools(front_channel=p2 - 1)  # p1 here is 1-indexed

  @need_iswap_parked
  async def pick_up_core_gripper_tools(
    self,
    front_channel: int,
    front_offset: Optional[Coordinate] = None,
    back_offset: Optional[Coordinate] = None,
  ):
    """Get CoRe gripper tool from wasteblock mount."""

    if not 0 < front_channel < self.num_channels:
      raise ValueError(f"front_channel must be between 1 and {self.num_channels - 1} (inclusive)")
    back_channel = front_channel - 1

    # Only enforce x equality if both offsets are explicitly provided.
    if front_offset is not None and back_offset is not None and front_offset.x != back_offset.x:
      raise ValueError("front_offset.x and back_offset.x must be the same")

    xs = self._get_core_x() + (front_offset.x if front_offset is not None else 0)

    back_channel_y_center, front_channel_y_center = self._get_core_front_back()
    if back_offset is not None:
      back_channel_y_center += back_offset.y
    if front_offset is not None:
      front_channel_y_center += front_offset.y

    if front_offset is not None and back_offset is not None and front_offset.z != back_offset.z:
      raise ValueError("front_offset.z and back_offset.z must be the same")
    z_offset = 0 if front_offset is None else front_offset.z
    begin_z_coord = round(235.0 + self.core_adjustment.z + z_offset)
    end_z_coord = round(225.0 + self.core_adjustment.z + z_offset)

    command_output = await self.send_command(
      module="C0",
      command="ZT",
      xs=f"{round(xs * 10):05}",
      xd="0",
      ya=f"{round(back_channel_y_center * 10):04}",
      yb=f"{round(front_channel_y_center * 10):04}",
      pa=f"{back_channel+1:02}",  # star is 1-indexed
      pb=f"{front_channel+1:02}",  # star is 1-indexed
      tp=f"{round(begin_z_coord * 10):04}",
      tz=f"{round(end_z_coord * 10):04}",
      th=round(self._iswap_traversal_height * 10),
      tt="14",
    )
    self._core_parked = False
    return command_output

  async def put_core(self):
    warnings.warn("Deprecated. Use return_core_gripper_tools instead.", DeprecationWarning)
    return await self.return_core_gripper_tools()

  @need_iswap_parked
  async def return_core_gripper_tools(
    self,
    front_offset: Optional[Coordinate] = None,
    back_offset: Optional[Coordinate] = None,
  ):
    """Put CoRe gripper tool at wasteblock mount."""

    # Only enforce x equality if both offsets are explicitly provided.
    if front_offset is not None and back_offset is not None and back_offset.x != front_offset.x:
      raise ValueError("back_offset.x and front_offset.x must be the same")

    xs = self._get_core_x() + (front_offset.x if front_offset is not None else 0)

    back_channel_y_center, front_channel_y_center = self._get_core_front_back()
    if back_offset is not None:
      back_channel_y_center += back_offset.y
    if front_offset is not None:
      front_channel_y_center += front_offset.y

    if front_offset is not None and back_offset is not None and back_offset.z != front_offset.z:
      raise ValueError("back_offset.z and front_offset.z must be the same")
    z_offset = 0 if front_offset is None else front_offset.z
    begin_z_coord = round(215.0 + self.core_adjustment.z + z_offset)
    end_z_coord = round(205.0 + self.core_adjustment.z + z_offset)

    command_output = await self.send_command(
      module="C0",
      command="ZS",
      xs=f"{round(xs * 10):05}",
      xd="0",
      ya=f"{round(back_channel_y_center * 10):04}",
      yb=f"{round(front_channel_y_center * 10):04}",
      tp=f"{round(begin_z_coord * 10):04}",
      tz=f"{round(end_z_coord * 10):04}",
      th=round(self._iswap_traversal_height * 10),
      te=round(self._iswap_traversal_height * 10),
    )
    self._core_parked = True
    return command_output

  async def core_open_gripper(self):
    """Open CoRe gripper tool."""
    return await self.send_command(module="C0", command="ZO")

  @need_iswap_parked
  async def core_get_plate(
    self,
    x_position: int = 0,
    x_direction: int = 0,
    y_position: int = 0,
    y_gripping_speed: int = 50,
    z_position: int = 0,
    z_speed: int = 500,
    open_gripper_position: int = 0,
    plate_width: int = 0,
    grip_strength: int = 15,
    minimum_traverse_height_at_beginning_of_a_command: int = 2750,
    minimum_z_position_at_the_command_end: int = 2750,
  ):
    """Get plate with CoRe gripper tool from wasteblock mount."""

    assert 0 <= x_position <= 30000, "x_position must be between 0 and 30000"
    assert 0 <= x_direction <= 1, "x_direction must be between 0 and 1"
    assert 0 <= y_position <= 6500, "y_position must be between 0 and 6500"
    assert 0 <= y_gripping_speed <= 3700, "y_gripping_speed must be between 0 and 3700"
    assert 0 <= z_position <= 3600, "z_position must be between 0 and 3600"
    assert 0 <= z_speed <= 1287, "z_speed must be between 0 and 1287"
    assert 0 <= open_gripper_position <= 9999, "open_gripper_position must be between 0 and 9999"
    assert 0 <= plate_width <= 9999, "plate_width must be between 0 and 9999"
    assert 0 <= grip_strength <= 99, "grip_strength must be between 0 and 99"
    assert (
      0 <= minimum_traverse_height_at_beginning_of_a_command <= 3600
    ), "minimum_traverse_height_at_beginning_of_a_command must be between 0 and 3600"
    assert (
      0 <= minimum_z_position_at_the_command_end <= 3600
    ), "minimum_z_position_at_the_command_end must be between 0 and 3600"

    command_output = await self.send_command(
      module="C0",
      command="ZP",
      xs=f"{x_position:05}",
      xd=x_direction,
      yj=f"{y_position:04}",
      yv=f"{y_gripping_speed:04}",
      zj=f"{z_position:04}",
      zy=f"{z_speed:04}",
      yo=f"{open_gripper_position:04}",
      yg=f"{plate_width:04}",
      yw=f"{grip_strength:02}",
      th=f"{minimum_traverse_height_at_beginning_of_a_command:04}",
      te=f"{minimum_z_position_at_the_command_end:04}",
    )

    return command_output

  @need_iswap_parked
  async def core_put_plate(
    self,
    x_position: int = 0,
    x_direction: int = 0,
    y_position: int = 0,
    z_position: int = 0,
    z_press_on_distance: int = 0,
    z_speed: int = 500,
    open_gripper_position: int = 0,
    minimum_traverse_height_at_beginning_of_a_command: int = 2750,
    z_position_at_the_command_end: int = 2750,
    return_tool: bool = True,
  ):
    """Put plate with CoRe gripper tool and return to wasteblock mount."""

    assert 0 <= x_position <= 30000, "x_position must be between 0 and 30000"
    assert 0 <= x_direction <= 1, "x_direction must be between 0 and 1"
    assert 0 <= y_position <= 6500, "y_position must be between 0 and 6500"
    assert 0 <= z_position <= 3600, "z_position must be between 0 and 3600"
    assert 0 <= z_press_on_distance <= 50, "z_press_on_distance must be between 0 and 999"
    assert 0 <= z_speed <= 1600, "z_speed must be between 0 and 1600"
    assert 0 <= open_gripper_position <= 9999, "open_gripper_position must be between 0 and 9999"
    assert (
      0 <= minimum_traverse_height_at_beginning_of_a_command <= 3600
    ), "minimum_traverse_height_at_beginning_of_a_command must be between 0 and 3600"
    assert (
      0 <= z_position_at_the_command_end <= 3600
    ), "z_position_at_the_command_end must be between 0 and 3600"

    command_output = await self.send_command(
      module="C0",
      command="ZR",
      xs=f"{x_position:05}",
      xd=x_direction,
      yj=f"{y_position:04}",
      zj=f"{z_position:04}",
      zi=f"{z_press_on_distance:03}",
      zy=f"{z_speed:04}",
      yo=f"{open_gripper_position:04}",
      th=f"{minimum_traverse_height_at_beginning_of_a_command:04}",
      te=f"{z_position_at_the_command_end:04}",
    )

    if return_tool:
      await self.return_core_gripper_tools()

    return command_output

  @need_iswap_parked
  async def core_move_plate_to_position(
    self,
    x_position: int = 0,
    x_direction: int = 0,
    x_acceleration_index: int = 4,
    y_position: int = 0,
    z_position: int = 0,
    z_speed: int = 500,
    minimum_traverse_height_at_beginning_of_a_command: int = 3600,
  ):
    """Move a plate with CoRe gripper tool."""

    command_output = await self.send_command(
      module="C0",
      command="ZM",
      xs=f"{x_position:05}",
      xd=x_direction,
      xg=x_acceleration_index,
      yj=f"{y_position:04}",
      zj=f"{z_position:04}",
      zy=f"{z_speed:04}",
      th=f"{minimum_traverse_height_at_beginning_of_a_command:04}",
    )

    return command_output

  # TODO:(command:ZB)

  # -------------- 3.5.6 Adjustment & movement commands --------------

  async def position_single_pipetting_channel_in_y_direction(
    self, pipetting_channel_index: int, y_position: int
  ):
    """Position single pipetting channel in Y-direction.

    Args:
      pipetting_channel_index: Index of pipetting channel. Must be between 1 and 16.
      y_position: y position [0.1mm]. Must be between 0 and 6500.
    """

    assert (
      1 <= pipetting_channel_index <= self.num_channels
    ), "pipetting_channel_index must be between 1 and self"
    assert 0 <= y_position <= 6500, "y_position must be between 0 and 6500"

    return await self.send_command(
      module="C0",
      command="KY",
      pn=f"{pipetting_channel_index:02}",
      yj=f"{y_position:04}",
    )

  async def position_single_pipetting_channel_in_z_direction(
    self, pipetting_channel_index: int, z_position: int
  ):
    """Position single pipetting channel in Z-direction.

    Note that this refers to the point of the tip if a tip is mounted!

    Args:
      pipetting_channel_index: Index of pipetting channel. Must be between 1 and 16.
      z_position: y position [0.1mm]. Must be between 0 and 3347. The docs say 3600,but empirically
        3347 is the max.
    """

    assert (
      1 <= pipetting_channel_index <= self.num_channels
    ), "pipetting_channel_index must be between 1 and self.num_channels"
    # docs say 3600, but empirically 3347 is the max
    assert 0 <= z_position <= 3347, "z_position must be between 0 and 3347"

    return await self.send_command(
      module="C0",
      command="KZ",
      pn=f"{pipetting_channel_index:02}",
      zj=f"{z_position:04}",
    )

  async def search_for_teach_in_signal_using_pipetting_channel_n_in_x_direction(
    self, pipetting_channel_index: int, x_position: int
  ):
    """Search for Teach in signal using pipetting channel n in X-direction.

    Args:
      pipetting_channel_index: Index of pipetting channel. Must be between 1 and self.num_channels.
      x_position: x position [0.1mm]. Must be between 0 and 30000.
    """

    assert (
      1 <= pipetting_channel_index <= self.num_channels
    ), "pipetting_channel_index must be between 1 and self.num_channels"
    assert 0 <= x_position <= 30000, "x_position must be between 0 and 30000"

    return await self.send_command(
      module="C0",
      command="XL",
      pn=f"{pipetting_channel_index:02}",
      xs=f"{x_position:05}",
    )

  async def spread_pip_channels(self):
    """Spread PIP channels"""

    return await self.send_command(module="C0", command="JE")

  @need_iswap_parked
  async def move_all_pipetting_channels_to_defined_position(
    self,
    tip_pattern: bool = True,
    x_positions: int = 0,
    y_positions: int = 0,
    minimum_traverse_height_at_beginning_of_command: int = 3600,
    z_endpos: int = 0,
  ):
    """Move all pipetting channels to defined position

    Args:
      tip_pattern: Tip pattern (channels involved). Default True.
      x_positions: x positions [0.1mm]. Must be between 0 and 25000. Default 0.
      y_positions: y positions [0.1mm]. Must be between 0 and 6500. Default 0.
      minimum_traverse_height_at_beginning_of_command: Minimum traverse height at beginning of a
        command 0.1mm] (refers to all channels independent of tip pattern parameter 'tm').  Must be
        between 0 and 3600. Default 3600.
      z_endpos: Z-Position at end of a command [0.1 mm] (refers to all channels independent of tip
        pattern parameter 'tm'). Must be between 0 and 3600. Default 0.
    """

    assert 0 <= x_positions <= 25000, "x_positions must be between 0 and 25000"
    assert 0 <= y_positions <= 6500, "y_positions must be between 0 and 6500"
    assert (
      0 <= minimum_traverse_height_at_beginning_of_command <= 3600
    ), "minimum_traverse_height_at_beginning_of_command must be between 0 and 3600"
    assert 0 <= z_endpos <= 3600, "z_endpos must be between 0 and 3600"

    return await self.send_command(
      module="C0",
      command="JM",
      tm=tip_pattern,
      xp=x_positions,
      yp=y_positions,
      th=minimum_traverse_height_at_beginning_of_command,
      zp=z_endpos,
    )

  # TODO:(command:JR): teach rack using pipetting channel n

  @need_iswap_parked
  async def position_max_free_y_for_n(self, pipetting_channel_index: int):
    """Position all pipetting channels so that there is maximum free Y range for channel n

    Args:
      pipetting_channel_index: Index of pipetting channel. Must be between 0 and self.num_channels.
    """

    assert (
      0 <= pipetting_channel_index < self.num_channels
    ), "pipetting_channel_index must be between 1 and self.num_channels"
    # convert Python's 0-based indexing to Hamilton firmware's 1-based indexing
    pipetting_channel_index = pipetting_channel_index + 1

    return await self.send_command(
      module="C0",
      command="JP",
      pn=f"{pipetting_channel_index:02}",
    )

  async def move_all_channels_in_z_safety(self):
    """Move all pipetting channels in Z-safety position"""

    return await self.send_command(module="C0", command="ZA")

  # -------------- 3.5.7 PIP query --------------

  # TODO:(command:RY): Request Y-Positions of all pipetting channels

  async def request_x_pos_channel_n(self, pipetting_channel_index: int = 0) -> float:
    """Request X-Position of Pipetting channel n (in mm)"""

    resp = await self.request_left_x_arm_position()
    # TODO: check validity for 2 X-arm system

    return round(resp, 1)

  async def request_y_pos_channel_n(self, pipetting_channel_index: int) -> float:
    """Request Y-Position of Pipetting channel n

    Args:
      pipetting_channel_index: Index of pipetting channel. Must be between 0 and 15.
        0 is the backmost channel.
    """

    assert (
      0 <= pipetting_channel_index < self.num_channels
    ), "pipetting_channel_index must be between 0 and self.num_channels"
    # convert Python's 0-based indexing to Hamilton firmware's 1-based indexing
    pipetting_channel_index = pipetting_channel_index + 1

    y_pos_query = await self.send_command(
      module="C0",
      command="RB",
      fmt="rb####",
      pn=f"{pipetting_channel_index:02}",
    )
    # Extract y-coordinate and convert to mm
    return float(y_pos_query["rb"] / 10)

  # TODO:(command:RZ): Request Z-Positions of all pipetting channels

  async def request_z_pos_channel_n(self, pipetting_channel_index: int) -> float:
    """Request Z-Position of Pipetting channel n

    Args:
      pipetting_channel_index: Index of pipetting channel. Must be between 0 and 15.
        0 is the backmost channel.

    Returns:
      Z-Position of channel n [0.1mm]. Taking into account tip presence and length.
    """

    assert 0 <= pipetting_channel_index <= 15, "pipetting_channel_index must be between 0 and 15"
    # convert Python's 0-based indexing to Hamilton firmware's 1-based indexing
    pipetting_channel_index = pipetting_channel_index + 1

    z_pos_query = await self.send_command(
      module="C0",
      command="RD",
      fmt="rd####",
      pn=f"{pipetting_channel_index:02}",
    )
    # Extract z-coordinate and convert to mm
    return float(z_pos_query["rd"] / 10)

  async def request_tip_presence(self) -> List[int]:
    """Request query tip presence on each channel

    Returns:
      0 = no tip, 1 = Tip in gripper (for each channel)
    """

    resp = await self.send_command(module="C0", command="RT", fmt="rt# (n)")
    return cast(List[int], resp.get("rt"))

  async def request_pip_height_last_lld(self):
    """Request PIP height of last LLD

    Returns:
      LLD height of all channels
    """

    return await self.send_command(module="C0", command="RL", fmt="lh#### (n)")

  async def request_tadm_status(self):
    """Request PIP height of last LLD

    Returns:
      TADM channel status 0 = off, 1 = on
    """

    return await self.send_command(module="C0", command="QS", fmt="qs# (n)")

  # TODO:(command:FS) Request PIP channel dispense on fly status
  # TODO:(command:VE) Request PIP channel 2nd section aspiration data

  # -------------- 3.6 XL channel commands --------------

  # TODO: all XL channel commands

  # -------------- 3.6.1 Initialization XL --------------

  # TODO:(command:LI)

  # -------------- 3.6.2 Tip handling commands using XL --------------

  # TODO:(command:LP)
  # TODO:(command:LR)

  # -------------- 3.6.3 Liquid handling commands using XL --------------

  # TODO:(command:LA)
  # TODO:(command:LD)
  # TODO:(command:LB)
  # TODO:(command:LC)

  # -------------- 3.6.4 Wash commands using XL channel --------------

  # TODO:(command:LE)
  # TODO:(command:LF)

  # -------------- 3.6.5 XL CoRe gripper commands --------------

  # TODO:(command:LT)
  # TODO:(command:LS)
  # TODO:(command:LU)
  # TODO:(command:LV)
  # TODO:(command:LM)
  # TODO:(command:LO)
  # TODO:(command:LG)

  # -------------- 3.6.6 Adjustment & movement commands CP --------------

  # TODO:(command:LY)
  # TODO:(command:LZ)
  # TODO:(command:LH)
  # TODO:(command:LJ)
  # TODO:(command:XM)
  # TODO:(command:LL)
  # TODO:(command:LQ)
  # TODO:(command:LK)
  # TODO:(command:UE)

  # -------------- 3.6.7 XL channel query --------------

  # TODO:(command:UY)
  # TODO:(command:UB)
  # TODO:(command:UZ)
  # TODO:(command:UD)
  # TODO:(command:UT)
  # TODO:(command:UL)
  # TODO:(command:US)
  # TODO:(command:UF)

  # -------------- 3.7 Tube gripper commands --------------

  # TODO: all tube gripper commands

  # -------------- 3.7.1 Movements --------------

  # TODO:(command:FC)
  # TODO:(command:FD)
  # TODO:(command:FO)
  # TODO:(command:FT)
  # TODO:(command:FU)
  # TODO:(command:FJ)
  # TODO:(command:FM)
  # TODO:(command:FW)

  # -------------- 3.7.2 Tube gripper query --------------

  # TODO:(command:FQ)
  # TODO:(command:FN)

  # -------------- 3.8 Imaging channel commands --------------

  # TODO: all imaging commands

  # -------------- 3.8.1 Movements --------------

  # TODO:(command:IC)
  # TODO:(command:ID)
  # TODO:(command:IM)
  # TODO:(command:IJ)

  # -------------- 3.8.2 Imaging channel query --------------

  # TODO:(command:IN)

  # -------------- 3.9 Robotic channel commands --------------

  # -------------- 3.9.1 Initialization --------------

  # TODO:(command:OI)

  # -------------- 3.9.2 Cap handling commands --------------

  # TODO:(command:OP)
  # TODO:(command:OQ)

  # -------------- 3.9.3 Adjustment & movement commands --------------

  # TODO:(command:OY)
  # TODO:(command:OZ)
  # TODO:(command:OH)
  # TODO:(command:OJ)
  # TODO:(command:OX)
  # TODO:(command:OM)
  # TODO:(command:OF)
  # TODO:(command:OG)

  # -------------- 3.9.4 Robotic channel query --------------

  # TODO:(command:OA)
  # TODO:(command:OB)
  # TODO:(command:OC)
  # TODO:(command:OD)
  # TODO:(command:OT)

  # -------------- 3.10 CoRe 96 Head commands --------------

  # -------------- 3.10.1 Initialization --------------

  async def initialize_core_96_head(
    self, trash96: Trash, z_position_at_the_command_end: float = 245.0
  ):
    """Initialize CoRe 96 Head

    Args:
      trash96: Trash object where tips should be disposed. The 96 head will be positioned in the
        center of the trash.
      z_position_at_the_command_end: Z position at the end of the command [mm].
    """

    # The firmware command expects location of tip A1 of the head.
    loc = self._position_96_head_in_resource(trash96)
    self._check_96_position_legal(loc, skip_z=True)

    return await self.send_command(
      module="C0",
      command="EI",
      read_timeout=60,
      xs=f"{abs(round(loc.x * 10)):05}",
      xd=0 if loc.x >= 0 else 1,
      yh=f"{abs(round(loc.y * 10)):04}",
      za=f"{round(loc.z * 10):04}",
      ze=f"{round(z_position_at_the_command_end*10):04}",
    )

  async def move_core_96_to_safe_position(self):
    """Move CoRe 96 Head to Z save position"""

    return await self.send_command(module="C0", command="EV")

  async def request_core_96_head_initialization_status(self) -> bool:
    # not available in the C0 docs, so get from module H0 itself instead
    response = await self.send_command(module="H0", command="QW", fmt="qw#")
    return bool(response.get("qw", 0) == 1)  # type?

  # -------------- 3.10.2 Tip handling using CoRe 96 Head --------------

  @need_iswap_parked
  async def pick_up_tips_core96(
    self,
    x_position: int,
    x_direction: int,
    y_position: int,
    tip_type_idx: int,
    tip_pickup_method: int = 2,
    z_deposit_position: int = 3425,
    minimum_traverse_height_at_beginning_of_a_command: int = 3425,
    minimum_height_command_end: int = 3425,
  ):
    """Pick up tips with CoRe 96 head

    Args:
      x_position: x position [0.1mm]. Must be between 0 and 30000. Default 0.
      x_direction: X-direction. 0 = positive 1 = negative. Must be between 0 and 1. Default 0.
      y_position: y position [0.1mm]. Must be between 1080 and 5600. Default 5600.
      tip_size: Tip type.
      tip_pickup_method: Tip pick up method. 0 = pick up from rack. 1 = pick up from C0Re 96 tip
        wash station. 2 = pick up with " full volume blow out"
      z_deposit_position: Z- deposit position [0.1mm] (collar bearing position) Must bet between
        0 and 3425. Default 3425.
      minimum_traverse_height_at_beginning_of_a_command: Minimum traverse height at beginning
        of a command [0.1mm]. Must be between 0 and 3425.
      minimum_height_command_end: Minimal height at command end [0.1 mm] Must be between 0 and 3425.
    """

    assert 0 <= x_position <= 30000, "x_position must be between 0 and 30000"
    assert 0 <= x_direction <= 1, "x_direction must be between 0 and 1"
    assert 1080 <= y_position <= 5600, "y_position must be between 1080 and 5600"
    assert 0 <= z_deposit_position <= 3425, "z_deposit_position must be between 0 and 3425"
    assert (
      0 <= minimum_traverse_height_at_beginning_of_a_command <= 3425
    ), "minimum_traverse_height_at_beginning_of_a_command must be between 0 and 3425"
    assert (
      0 <= minimum_height_command_end <= 3425
    ), "minimum_height_command_end must be between 0 and 3425"

    return await self.send_command(
      module="C0",
      command="EP",
      xs=f"{x_position:05}",
      xd=x_direction,
      yh=f"{y_position:04}",
      tt=f"{tip_type_idx:02}",
      wu=tip_pickup_method,
      za=f"{z_deposit_position:04}",
      zh=f"{minimum_traverse_height_at_beginning_of_a_command:04}",
      ze=f"{minimum_height_command_end:04}",
    )

  @need_iswap_parked
  async def discard_tips_core96(
    self,
    x_position: int,
    x_direction: int,
    y_position: int,
    z_deposit_position: int = 3425,
    minimum_traverse_height_at_beginning_of_a_command: int = 3425,
    minimum_height_command_end: int = 3425,
  ):
    """Drop tips with CoRe 96 head

    Args:
      x_position: x position [0.1mm]. Must be between 0 and 30000. Default 0.
      x_direction: X-direction. 0 = positive 1 = negative. Must be between 0 and 1. Default 0.
      y_position: y position [0.1mm]. Must be between 1080 and 5600. Default 5600.
      tip_type: Tip type.
      tip_pickup_method: Tip pick up method. 0 = pick up from rack. 1 = pick up from C0Re 96
        tip wash station. 2 = pick up with " full volume blow out"
      z_deposit_position: Z- deposit position [0.1mm] (collar bearing position) Must bet between
        0 and 3425. Default 3425.
      minimum_traverse_height_at_beginning_of_a_command: Minimum traverse height at beginning
        of a command [0.1mm]. Must be between 0 and 3425.
      minimum_height_command_end: Minimal height at command end [0.1 mm] Must be between 0 and 3425
    """

    assert 0 <= x_position <= 30000, "x_position must be between 0 and 30000"
    assert 0 <= x_direction <= 1, "x_direction must be between 0 and 1"
    assert 1080 <= y_position <= 5600, "y_position must be between 1080 and 5600"
    assert 0 <= z_deposit_position <= 3425, "z_deposit_position must be between 0 and 3425"
    assert (
      0 <= minimum_traverse_height_at_beginning_of_a_command <= 3425
    ), "minimum_traverse_height_at_beginning_of_a_command must be between 0 and 3425"
    assert (
      0 <= minimum_height_command_end <= 3425
    ), "minimum_height_command_end must be between 0 and 3425"

    return await self.send_command(
      module="C0",
      command="ER",
      xs=f"{x_position:05}",
      xd=x_direction,
      yh=f"{y_position:04}",
      za=f"{z_deposit_position:04}",
      zh=f"{minimum_traverse_height_at_beginning_of_a_command:04}",
      ze=f"{minimum_height_command_end:04}",
    )

  # -------------- 3.10.3 Liquid handling using CoRe 96 Head --------------

  @need_iswap_parked
  async def aspirate_core_96(
    self,
    aspiration_type: int = 0,
    x_position: int = 0,
    x_direction: int = 0,
    y_positions: int = 0,
    minimum_traverse_height_at_beginning_of_a_command: int = 3425,
    min_z_endpos: int = 3425,
    lld_search_height: int = 3425,
    liquid_surface_no_lld: int = 3425,
    pull_out_distance_transport_air: int = 3425,
    minimum_height: int = 3425,
    second_section_height: int = 0,
    second_section_ratio: int = 3425,
    immersion_depth: int = 0,
    immersion_depth_direction: int = 0,
    surface_following_distance: float = 0,
    aspiration_volumes: int = 0,
    aspiration_speed: int = 1000,
    transport_air_volume: int = 0,
    blow_out_air_volume: int = 200,
    pre_wetting_volume: int = 0,
    lld_mode: int = 1,
    gamma_lld_sensitivity: int = 1,
    swap_speed: int = 100,
    settling_time: int = 5,
    mix_volume: int = 0,
    mix_cycles: int = 0,
    mix_position_from_liquid_surface: int = 250,
    mix_surface_following_distance: int = 0,
    speed_of_mix: int = 1000,
    channel_pattern: List[bool] = [True] * 96,
    limit_curve_index: int = 0,
    tadm_algorithm: bool = False,
    recording_mode: int = 0,
    # Deprecated parameters, to be removed in future versions
    # rm: >2026-01:
    liquid_surface_sink_distance_at_the_end_of_aspiration: float = 0,
    minimal_end_height: int = 3425,
    liquid_surface_at_function_without_lld: int = 3425,
    pull_out_distance_to_take_transport_air_in_function_without_lld: int = 50,
    maximum_immersion_depth: int = 3425,
    surface_following_distance_during_mix: int = 0,
    tube_2nd_section_ratio: int = 3425,
    tube_2nd_section_height_measured_from_zm: int = 0,
  ):
    """aspirate CoRe 96

    Aspiration of liquid using CoRe 96

    Args:
      aspiration_type: Type of aspiration (0 = simple; 1 = sequence; 2 = cup emptied). Must be
          between 0 and 2. Default 0.
      x_position: X-Position [0.1mm] of well A1. Must be between 0 and 30000. Default 0.
      x_direction: X-direction. 0 = positive 1 = negative. Must be between 0 and 1. Default 0.
      y_positions: Y-Position [0.1mm] of well A1. Must be between 1080 and 5600. Default 0.
      minimum_traverse_height_at_beginning_of_a_command: Minimum traverse height at beginning of
          a command 0.1mm] (refers to all channels independent of tip pattern parameter 'tm').
          Must be between 0 and 3425. Default 3425.
      min_z_endpos: Minimal height at command end [0.1mm]. Must be between 0 and 3425. Default 3425.
      lld_search_height: LLD search height [0.1mm]. Must be between 0 and 3425. Default 3425.
      liquid_surface_no_lld: Liquid surface at function without LLD [0.1mm]. Must be between 0 and 3425. Default 3425.
      pull_out_distance_transport_air: pull out distance to take transport air in function without LLD [0.1mm]. Must be between 0 and 3425. Default 50.
      minimum_height: Minimum height (maximum immersion depth) [0.1mm]. Must be between 0 and 3425. Default 3425.
      second_section_height: second ratio height. Must be between 0 and 3425. Default 0.
      second_section_ratio: Tube 2nd section ratio (See Fig 2.). Must be between 0 and 10000. Default 3425.
      immersion_depth: Immersion depth [0.1mm]. Must be between 0 and 3600. Default 0.
      immersion_depth_direction: Direction of immersion depth (0 = go deeper, 1 = go up out of
          liquid). Must be between 0 and 1. Default 0.
      surface_following_distance_at_the_end_of_aspiration: Surface following distance during
          aspiration [0.1mm]. Must be between 0 and 990. Default 0. (renamed for clarity from
          'liquid_surface_sink_distance_at_the_end_of_aspiration' in firmware docs)
      aspiration_volumes: Aspiration volume [0.1ul]. Must be between 0 and 11500. Default 0.
      aspiration_speed: Aspiration speed [0.1ul/s]. Must be between 3 and 5000. Default 1000.
      transport_air_volume: Transport air volume [0.1ul]. Must be between 0 and 500. Default 0.
      blow_out_air_volume: Blow-out air volume [0.1ul]. Must be between 0 and 11500. Default 200.
      pre_wetting_volume: Pre-wetting volume. Must be between 0 and 11500. Default 0.
      lld_mode: LLD mode (0 = off, 1 = gamma, 2 = dP, 3 = dual, 4 = Z touch off). Must be between
          0 and 4. Default 1.
      gamma_lld_sensitivity: gamma LLD sensitivity (1= high, 4=low). Must be between 1 and 4.
          Default 1.
      swap_speed: Swap speed (on leaving liquid) [0.1mm/s]. Must be between 3 and 1000. Default 100.
      settling_time: Settling time [0.1s]. Must be between 0 and 99. Default 5.
      mix_volume: mix volume [0.1ul]. Must be between 0 and 11500. Default 0.
      mix_cycles: Number of mix cycles. Must be between 0 and 99. Default 0.
      mix_position_from_liquid_surface: mix position in Z- direction from
          liquid surface (LLD or absolute terms) [0.1mm]. Must be between 0 and 990. Default 250.
      mix_surface_following_distance: surface following distance during
          mix [0.1mm]. Must be between 0 and 990. Default 0.
      speed_of_mix: Speed of mix [0.1ul/s]. Must be between 3 and 5000.
          Default 1000.
      todo: TODO: 24 hex chars. Must be between 4 and 5000.
      limit_curve_index: limit curve index. Must be between 0 and 999. Default 0.
      tadm_algorithm: TADM algorithm. Default False.
      recording_mode: Recording mode 0 : no 1 : TADM errors only 2 : all TADM measurement.
          Must be between 0 and 2. Default 0.
    """

    # # # TODO: delete > 2026-01 # # #
    # deprecated liquid_surface_sink_distance_at_the_end_of_aspiration:
    if liquid_surface_sink_distance_at_the_end_of_aspiration != 0.0:
      surface_following_distance = liquid_surface_sink_distance_at_the_end_of_aspiration
      warnings.warn(
        "The liquid_surface_sink_distance_at_the_end_of_aspiration parameter is deprecated and will be removed in the future. "
        "Use the Hamilton-standard surface_following_distance parameter instead.\n"
        "liquid_surface_sink_distance_at_the_end_of_aspiration currently superseding "
        "surface_following_distance.",
        DeprecationWarning,
      )

    if minimal_end_height != 3425:
      min_z_endpos = minimal_end_height
      warnings.warn(
        "The minimal_end_height parameter is deprecated and will be removed in the future. "
        "Use the Hamilton-standard min_z_endpos parameter instead.\n"
        "minimal_end_height currently superseding min_z_endpos.",
        DeprecationWarning,
      )

    if liquid_surface_at_function_without_lld != 3425:
      liquid_surface_no_lld = liquid_surface_at_function_without_lld
      warnings.warn(
        "The liquid_surface_at_function_without_lld parameter is deprecated and will be removed in the future. "
        "Use the Hamilton-standard liquid_surface_no_lld parameter instead.\n"
        "liquid_surface_at_function_without_lld currently superseding liquid_surface_no_lld.",
        DeprecationWarning,
      )

    if pull_out_distance_to_take_transport_air_in_function_without_lld != 50:
      pull_out_distance_transport_air = (
        pull_out_distance_to_take_transport_air_in_function_without_lld
      )
      warnings.warn(
        "The pull_out_distance_to_take_transport_air_in_function_without_lld parameter is deprecated and will be removed in the future. "
        "Use the Hamilton-standard pull_out_distance_transport_air parameter instead.\n"
        "pull_out_distance_to_take_transport_air_in_function_without_lld currently superseding pull_out_distance_transport_air.",
        DeprecationWarning,
      )

    if maximum_immersion_depth != 3425:
      minimum_height = maximum_immersion_depth
      warnings.warn(
        "The maximum_immersion_depth parameter is deprecated and will be removed in the future. "
        "Use the Hamilton-standard minimum_height parameter instead.\n"
        "minimum_height currently superseding maximum_immersion_depth.",
        DeprecationWarning,
      )

    if surface_following_distance_during_mix != 0:
      mix_surface_following_distance = surface_following_distance_during_mix
      warnings.warn(
        "The surface_following_distance_during_mix parameter is deprecated and will be removed in the future. "
        "Use the Hamilton-standard mix_surface_following_distance parameter instead.\n"
        "surface_following_distance_during_mix currently superseding mix_surface_following_distance.",
        DeprecationWarning,
      )

    if tube_2nd_section_ratio != 3425:
      second_section_ratio = tube_2nd_section_ratio
      warnings.warn(
        "The tube_2nd_section_ratio parameter is deprecated and will be removed in the future. "
        "Use the Hamilton-standard second_section_ratio parameter instead.\n"
        "tube_2nd_section_ratio currently superseding second_section_ratio.",
        DeprecationWarning,
      )

    if tube_2nd_section_height_measured_from_zm != 0:
      second_section_height = tube_2nd_section_height_measured_from_zm
      warnings.warn(
        "The tube_2nd_section_height_measured_from_zm parameter is deprecated and will be removed in the future. "
        "Use the Hamilton-standard tube_2nd_section_height_measured_from_zm parameter instead.\n"
        "tube_2nd_section_height_measured_from_zm currently superseding tube_2nd_section_height_measured_from_zm.",
        DeprecationWarning,
      )
    # # # delete # # #

    assert 0 <= aspiration_type <= 2, "aspiration_type must be between 0 and 2"
    assert 0 <= x_position <= 30000, "x_position must be between 0 and 30000"
    assert 0 <= x_direction <= 1, "x_direction must be between 0 and 1"
    assert 1080 <= y_positions <= 5600, "y_positions must be between 1080 and 5600"
    assert (
      0 <= minimum_traverse_height_at_beginning_of_a_command <= 3425
    ), "minimum_traverse_height_at_beginning_of_a_command must be between 0 and 3425"
    assert 0 <= min_z_endpos <= 3425, "min_z_endpos must be between 0 and 3425"
    assert 0 <= lld_search_height <= 3425, "lld_search_height must be between 0 and 3425"
    assert 0 <= liquid_surface_no_lld <= 3425, "liquid_surface_no_lld must be between 0 and 3425"
    assert (
      0 <= pull_out_distance_transport_air <= 3425
    ), "pull_out_distance_transport_air must be between 0 and 3425"
    assert 0 <= minimum_height <= 3425, "minimum_height must be between 0 and 3425"
    assert 0 <= second_section_height <= 3425, "second_section_height must be between 0 and 3425"
    assert 0 <= second_section_ratio <= 10000, "second_section_ratio must be between 0 and 10000"
    assert 0 <= immersion_depth <= 3600, "immersion_depth must be between 0 and 3600"
    assert 0 <= immersion_depth_direction <= 1, "immersion_depth_direction must be between 0 and 1"
    assert (
      0 <= surface_following_distance <= 990
    ), "surface_following_distance must be between 0 and 990"
    assert 0 <= aspiration_volumes <= 11500, "aspiration_volumes must be between 0 and 11500"
    assert 3 <= aspiration_speed <= 5000, "aspiration_speed must be between 3 and 5000"
    assert 0 <= transport_air_volume <= 500, "transport_air_volume must be between 0 and 500"
    assert 0 <= blow_out_air_volume <= 11500, "blow_out_air_volume must be between 0 and 11500"
    assert 0 <= pre_wetting_volume <= 11500, "pre_wetting_volume must be between 0 and 11500"
    assert 0 <= lld_mode <= 4, "lld_mode must be between 0 and 4"
    assert 1 <= gamma_lld_sensitivity <= 4, "gamma_lld_sensitivity must be between 1 and 4"
    assert 3 <= swap_speed <= 1000, "swap_speed must be between 3 and 1000"
    assert 0 <= settling_time <= 99, "settling_time must be between 0 and 99"
    assert 0 <= mix_volume <= 11500, "mix_volume must be between 0 and 11500"
    assert 0 <= mix_cycles <= 99, "mix_cycles must be between 0 and 99"
    assert (
      0 <= mix_position_from_liquid_surface <= 990
    ), "mix_position_from_liquid_surface must be between 0 and 990"
    assert (
      0 <= mix_surface_following_distance <= 990
    ), "mix_surface_following_distance must be between 0 and 990"
    assert 3 <= speed_of_mix <= 5000, "speed_of_mix must be between 3 and 5000"
    assert 0 <= limit_curve_index <= 999, "limit_curve_index must be between 0 and 999"

    assert 0 <= recording_mode <= 2, "recording_mode must be between 0 and 2"

    # Convert bool list to hex string
    assert len(channel_pattern) == 96, "channel_pattern must be a list of 96 boolean values"
    channel_pattern_bin_str = reversed(["1" if x else "0" for x in channel_pattern])
    channel_pattern_hex = hex(int("".join(channel_pattern_bin_str), 2)).upper()[2:]

    return await self.send_command(
      module="C0",
      command="EA",
      aa=aspiration_type,
      xs=f"{x_position:05}",
      xd=x_direction,
      yh=f"{y_positions:04}",
      zh=f"{minimum_traverse_height_at_beginning_of_a_command:04}",
      ze=f"{min_z_endpos:04}",
      lz=f"{lld_search_height:04}",
      zt=f"{liquid_surface_no_lld:04}",
      pp=f"{pull_out_distance_transport_air:04}",
      zm=f"{minimum_height:04}",
      zv=f"{second_section_height:04}",
      zq=f"{second_section_ratio:05}",
      iw=f"{immersion_depth:03}",
      ix=immersion_depth_direction,
      fh=f"{surface_following_distance:03}",
      af=f"{aspiration_volumes:05}",
      ag=f"{aspiration_speed:04}",
      vt=f"{transport_air_volume:03}",
      bv=f"{blow_out_air_volume:05}",
      wv=f"{pre_wetting_volume:05}",
      cm=lld_mode,
      cs=gamma_lld_sensitivity,
      bs=f"{swap_speed:04}",
      wh=f"{settling_time:02}",
      hv=f"{mix_volume:05}",
      hc=f"{mix_cycles:02}",
      hp=f"{mix_position_from_liquid_surface:03}",
      mj=f"{mix_surface_following_distance:03}",
      hs=f"{speed_of_mix:04}",
      cw=channel_pattern_hex,
      cr=f"{limit_curve_index:03}",
      cj=tadm_algorithm,
      cx=recording_mode,
    )

  @need_iswap_parked
  async def dispense_core_96(
    self,
    dispensing_mode: int = 0,
    x_position: int = 0,
    x_direction: int = 0,
    y_position: int = 0,
    second_section_height: int = 0,
    second_section_ratio: int = 3425,
    lld_search_height: int = 3425,
    liquid_surface_no_lld: int = 3425,
    pull_out_distance_transport_air: int = 50,
    minimum_height: int = 3425,
    immersion_depth: int = 0,
    immersion_depth_direction: int = 0,
    surface_following_distance: float = 0,
    minimum_traverse_height_at_beginning_of_a_command: int = 3425,
    min_z_endpos: int = 3425,
    dispense_volume: int = 0,
    dispense_speed: int = 5000,
    cut_off_speed: int = 250,
    stop_back_volume: int = 0,
    transport_air_volume: int = 0,
    blow_out_air_volume: int = 200,
    lld_mode: int = 1,
    gamma_lld_sensitivity: int = 1,
    side_touch_off_distance: int = 0,
    swap_speed: int = 100,
    settling_time: int = 5,
    mixing_volume: int = 0,
    mixing_cycles: int = 0,
    mix_position_from_liquid_surface: int = 250,
    mix_surface_following_distance: int = 0,
    speed_of_mixing: int = 1000,
    channel_pattern: List[bool] = [True] * 12 * 8,
    limit_curve_index: int = 0,
    tadm_algorithm: bool = False,
    recording_mode: int = 0,
    # Deprecated parameters, to be removed in future versions
    # rm: >2026-01:
    liquid_surface_sink_distance_at_the_end_of_dispense: float = 0,  # surface_following_distance!
    tube_2nd_section_ratio: int = 3425,
    liquid_surface_at_function_without_lld: int = 3425,
    maximum_immersion_depth: int = 3425,
    minimal_end_height: int = 3425,
    mixing_position_from_liquid_surface: int = 250,
    surface_following_distance_during_mixing: int = 0,
    pull_out_distance_to_take_transport_air_in_function_without_lld: int = 50,
    tube_2nd_section_height_measured_from_zm: int = 0,
  ):
    """Dispensing of liquid using CoRe 96

    Args:
      dispensing_mode: Type of dispensing mode 0 = Partial volume in jet mode 1 = Blow out
          in jet mode 2 = Partial volume at surface 3 = Blow out at surface 4 = Empty tip at fix
          position. Must be between 0 and 4. Default 0.
      x_position: X-Position [0.1mm] of well A1. Must be between 0 and 30000. Default 0.
      x_direction: X-direction. 0 = positive 1 = negative. Must be between 0 and 1. Default 0.
      y_position: Y-Position [0.1mm] of well A1. Must be between 1080 and 5600. Default 0.
      minimum_height: Minimum height (maximum immersion depth) [0.1mm]. Must be between 0 and 3425. Default 3425.
      second_section_height: Second ratio height. [0.1mm]. Must be between 0 and 3425. Default 0.
      second_section_ratio: Tube 2nd section ratio (See Fig 2.). Must be between 0 and 10000. Default 3425.
      lld_search_height: LLD search height [0.1mm]. Must be between 0 and 3425. Default 3425.
      liquid_surface_no_lld: Liquid surface at function without LLD [0.1mm]. Must be between 0 and 3425. Default 3425.
      pull_out_distance_transport_air: pull out distance to take transport air in function without LLD [0.1mm]. Must be between 0 and 3425. Default 50.
      immersion_depth: Immersion depth [0.1mm]. Must be between 0 and 3600. Default 0.
      immersion_depth_direction: Direction of immersion depth (0 = go deeper, 1 = go up out of
          liquid). Must be between 0 and 1. Default 0.
      surface_following_distance: Liquid surface following distance during dispense [0.1mm].
          Must be between 0 and 990. Default 0. (renamed for clarity from
          'liquid_surface_sink_distance_at_the_end_of_dispense' in firmware docs)
      minimum_traverse_height_at_beginning_of_a_command: Minimal traverse height at begin of
          command [0.1mm]. Must be between 0 and 3425. Default 3425.
      min_z_endpos: Minimal height at command end [0.1mm]. Must be between 0 and 3425. Default 3425.
      dispense_volume: Dispense volume [0.1ul]. Must be between 0 and 11500. Default 0.
      dispense_speed: Dispense speed [0.1ul/s]. Must be between 3 and 5000. Default 5000.
      cut_off_speed: Cut-off speed [0.1ul/s]. Must be between 3 and 5000. Default 250.
      stop_back_volume: Stop back volume [0.1ul/s]. Must be between 0 and 999. Default 0.
      transport_air_volume: Transport air volume [0.1ul]. Must be between 0 and 500. Default 0.
      blow_out_air_volume: Blow-out air volume [0.1ul]. Must be between 0 and 11500. Default 200.
      lld_mode: LLD mode (0 = off, 1 = gamma, 2 = dP, 3 = dual, 4 = Z touch off). Must be
          between 0 and 4. Default 1.
      gamma_lld_sensitivity: gamma LLD sensitivity (1= high, 4=low). Must be between 1 and 4.
          Default 1.
      side_touch_off_distance: side touch off distance [0.1 mm] 0 = OFF ( > 0 = ON & turns LLD off)
        Must be between 0 and 45. Default 1.
      swap_speed: Swap speed (on leaving liquid) [0.1mm/s]. Must be between 3 and 1000. Default 100.
      settling_time: Settling time [0.1s]. Must be between 0 and 99. Default 5.
      mixing_volume: mix volume [0.1ul]. Must be between 0 and 11500. Default 0.
      mixing_cycles: Number of mixing cycles. Must be between 0 and 99. Default 0.
      mix_position_from_liquid_surface: mix position in Z- direction from liquid surface (LLD or absolute terms) [0.1mm]. Must be between 0 and 990. Default 250.
      mix_surface_following_distance: surface following distance during mixing [0.1mm].  Must be between 0 and 990. Default 0.
      speed_of_mixing: Speed of mixing [0.1ul/s]. Must be between 3 and 5000. Default 1000.
      channel_pattern: list of 96 boolean values
      limit_curve_index: limit curve index. Must be between 0 and 999. Default 0.
      tadm_algorithm: TADM algorithm. Default False.
      recording_mode: Recording mode 0 : no 1 : TADM errors only 2 : all TADM measurement. Must
          be between 0 and 2. Default 0.
    """

    # # # TODO: delete > 2026-01 # # #
    # deprecated liquid_surface_sink_distance_at_the_end_of_aspiration:
    if liquid_surface_sink_distance_at_the_end_of_dispense != 0.0:
      surface_following_distance = liquid_surface_sink_distance_at_the_end_of_dispense
      warnings.warn(
        "The liquid_surface_sink_distance_at_the_end_of_dispense parameter is deprecated and will be removed in the future. "
        "Use the Hamilton-standard surface_following_distance parameter instead.\n"
        "liquid_surface_sink_distance_at_the_end_of_dispense currently superseding surface_following_distance.",
        DeprecationWarning,
      )

    if tube_2nd_section_ratio != 3425:
      second_section_ratio = tube_2nd_section_ratio
      warnings.warn(
        "The tube_2nd_section_ratio parameter is deprecated and will be removed in the future. "
        "Use the Hamilton-standard second_section_ratio parameter instead.\n"
        "second_section_ratio currently superseding tube_2nd_section_ratio.",
        DeprecationWarning,
      )

    if maximum_immersion_depth != 3425:
      minimum_height = maximum_immersion_depth
      warnings.warn(
        "The maximum_immersion_depth parameter is deprecated and will be removed in the future. "
        "Use the Hamilton-standard minimum_height parameter instead.\n"
        "minimum_height currently superseding maximum_immersion_depth.",
        DeprecationWarning,
      )

    if liquid_surface_at_function_without_lld != 3425:
      liquid_surface_no_lld = liquid_surface_at_function_without_lld
      warnings.warn(
        "The liquid_surface_at_function_without_lld parameter is deprecated and will be removed in the future. "
        "Use the Hamilton-standard liquid_surface_no_lld parameter instead.\n"
        "liquid_surface_at_function_without_lld currently superseding liquid_surface_no_lld.",
        DeprecationWarning,
      )

    if minimal_end_height != 3425:
      min_z_endpos = minimal_end_height
      warnings.warn(
        "The minimal_end_height parameter is deprecated and will be removed in the future. "
        "Use the Hamilton-standard min_z_endpos parameter instead.\n"
        "minimal_end_height currently superseding min_z_endpos.",
        DeprecationWarning,
      )

    if mixing_position_from_liquid_surface != 250:
      mix_position_from_liquid_surface = mixing_position_from_liquid_surface
      warnings.warn(
        "The mixing_position_from_liquid_surface parameter is deprecated and will be removed in the future. "
        "Use the Hamilton-standard mix_position_from_liquid_surface parameter instead.\n"
        "mixing_position_from_liquid_surface currently superseding mix_position_from_liquid_surface.",
        DeprecationWarning,
      )

    if surface_following_distance_during_mixing != 0:
      mix_surface_following_distance = surface_following_distance_during_mixing
      warnings.warn(
        "The surface_following_distance_during_mixing parameter is deprecated and will be removed in the future. "
        "Use the Hamilton-standard mix_surface_following_distance parameter instead.\n"
        "mix_surface_following_distance currently superseding surface_following_distance_during_mixing.",
        DeprecationWarning,
      )

    if pull_out_distance_to_take_transport_air_in_function_without_lld != 50:
      pull_out_distance_transport_air = (
        pull_out_distance_to_take_transport_air_in_function_without_lld
      )
      warnings.warn(
        "The pull_out_distance_to_take_transport_air_in_function_without_lld parameter is deprecated and will be removed in the future. "
        "Use the Hamilton-standard pull_out_distance_transport_air parameter instead.\n"
        "pull_out_distance_to_take_transport_air_in_function_without_lld currently superseding pull_out_distance_transport_air.",
        DeprecationWarning,
      )

    if tube_2nd_section_height_measured_from_zm != 0:
      second_section_height = tube_2nd_section_height_measured_from_zm
      warnings.warn(
        "The tube_2nd_section_height_measured_from_zm parameter is deprecated and will be removed in the future. "
        "Use the Hamilton-standard second_section_height parameter instead.\n"
        "tube_2nd_section_height_measured_from_zm currently superseding second_section_height.",
        DeprecationWarning,
      )
    # # # delete # # #

    assert 0 <= dispensing_mode <= 4, "dispensing_mode must be between 0 and 4"
    assert 0 <= x_position <= 30000, "x_position must be between 0 and 30000"
    assert 0 <= x_direction <= 1, "x_direction must be between 0 and 1"
    assert 1080 <= y_position <= 5600, "y_position must be between 1080 and 5600"
    assert 0 <= minimum_height <= 3425, "minimum_height must be between 0 and 3425"
    assert 0 <= second_section_height <= 3425, "second_section_height must be between 0 and 3425"
    assert 0 <= second_section_ratio <= 10000, "second_section_ratio must be between 0 and 10000"
    assert 0 <= lld_search_height <= 3425, "lld_search_height must be between 0 and 3425"
    assert 0 <= liquid_surface_no_lld <= 3425, "liquid_surface_no_lld must be between 0 and 3425"
    assert (
      0 <= pull_out_distance_transport_air <= 3425
    ), "pull_out_distance_transport_air must be between 0 and 3425"
    assert 0 <= immersion_depth <= 3600, "immersion_depth must be between 0 and 3600"
    assert 0 <= immersion_depth_direction <= 1, "immersion_depth_direction must be between 0 and 1"
    assert (
      0 <= surface_following_distance <= 990
    ), "surface_following_distance must be between 0 and 990"
    assert (
      0 <= minimum_traverse_height_at_beginning_of_a_command <= 3425
    ), "minimum_traverse_height_at_beginning_of_a_command must be between 0 and 3425"
    assert 0 <= min_z_endpos <= 3425, "min_z_endpos must be between 0 and 3425"
    assert 0 <= dispense_volume <= 11500, "dispense_volume must be between 0 and 11500"
    assert 3 <= dispense_speed <= 5000, "dispense_speed must be between 3 and 5000"
    assert 3 <= cut_off_speed <= 5000, "cut_off_speed must be between 3 and 5000"
    assert 0 <= stop_back_volume <= 999, "stop_back_volume must be between 0 and 999"
    assert 0 <= transport_air_volume <= 500, "transport_air_volume must be between 0 and 500"
    assert 0 <= blow_out_air_volume <= 11500, "blow_out_air_volume must be between 0 and 11500"
    assert 0 <= lld_mode <= 4, "lld_mode must be between 0 and 4"
    assert 1 <= gamma_lld_sensitivity <= 4, "gamma_lld_sensitivity must be between 1 and 4"
    assert 0 <= side_touch_off_distance <= 45, "side_touch_off_distance must be between 0 and 45"
    assert 3 <= swap_speed <= 1000, "swap_speed must be between 3 and 1000"
    assert 0 <= settling_time <= 99, "settling_time must be between 0 and 99"
    assert 0 <= mixing_volume <= 11500, "mixing_volume must be between 0 and 11500"
    assert 0 <= mixing_cycles <= 99, "mixing_cycles must be between 0 and 99"
    assert (
      0 <= mix_position_from_liquid_surface <= 990
    ), "mix_position_from_liquid_surface must be between 0 and 990"
    assert (
      0 <= mix_surface_following_distance <= 990
    ), "mix_surface_following_distance must be between 0 and 990"
    assert 3 <= speed_of_mixing <= 5000, "speed_of_mixing must be between 3 and 5000"
    assert 0 <= limit_curve_index <= 999, "limit_curve_index must be between 0 and 999"
    assert 0 <= recording_mode <= 2, "recording_mode must be between 0 and 2"

    # Convert bool list to hex string
    assert len(channel_pattern) == 96, "channel_pattern must be a list of 96 boolean values"
    channel_pattern_bin_str = reversed(["1" if x else "0" for x in channel_pattern])
    channel_pattern_hex = hex(int("".join(channel_pattern_bin_str), 2)).upper()[2:]

    return await self.send_command(
      module="C0",
      command="ED",
      da=dispensing_mode,
      xs=f"{x_position:05}",
      xd=x_direction,
      yh=f"{y_position:04}",
      zm=f"{minimum_height:04}",
      zv=f"{second_section_height:04}",
      zq=f"{second_section_ratio:05}",
      lz=f"{lld_search_height:04}",
      zt=f"{liquid_surface_no_lld:04}",
      pp=f"{pull_out_distance_transport_air:04}",
      iw=f"{immersion_depth:03}",
      ix=immersion_depth_direction,
      fh=f"{surface_following_distance:03}",
      zh=f"{minimum_traverse_height_at_beginning_of_a_command:04}",
      ze=f"{min_z_endpos:04}",
      df=f"{dispense_volume:05}",
      dg=f"{dispense_speed:04}",
      es=f"{cut_off_speed:04}",
      ev=f"{stop_back_volume:03}",
      vt=f"{transport_air_volume:03}",
      bv=f"{blow_out_air_volume:05}",
      cm=lld_mode,
      cs=gamma_lld_sensitivity,
      ej=f"{side_touch_off_distance:02}",
      bs=f"{swap_speed:04}",
      wh=f"{settling_time:02}",
      hv=f"{mixing_volume:05}",
      hc=f"{mixing_cycles:02}",
      hp=f"{mix_position_from_liquid_surface:03}",
      mj=f"{mix_surface_following_distance:03}",
      hs=f"{speed_of_mixing:04}",
      cw=channel_pattern_hex,
      cr=f"{limit_curve_index:03}",
      cj=tadm_algorithm,
      cx=recording_mode,
    )

  # -------------- 3.10.4 Adjustment & movement commands --------------

  async def move_core_96_head_to_defined_position(
    self,
    x: float,
    y: float,
    z: float = 342.5,
    minimum_height_at_beginning_of_a_command: float = 342.5,
  ):
    """Move CoRe 96 Head to defined position

    Args:
      x: X-Position [1mm] of well A1. Must be between -300.0 and 300.0. Default 0.
      y: Y-Position [1mm]. Must be between 108.0 and 560.0. Default 0.
      z: Z-Position [1mm]. Must be between 0 and 560.0. Default 0.
      minimum_height_at_beginning_of_a_command: Minimum height at beginning of a command [1mm]
        (refers to all channels independent of tip pattern parameter 'tm'). Must be between 0 and
        342.5. Default 342.5.
    """

    # TODO: these are values for a STARBackend. Find them for a STARlet.
    self._check_96_position_legal(Coordinate(x, y, z))
    assert (
      0 <= minimum_height_at_beginning_of_a_command <= 342.5
    ), "minimum_height_at_beginning_of_a_command must be between 0 and 342.5"

    return await self.send_command(
      module="C0",
      command="EM",
      xs=f"{abs(round(x*10)):05}",
      xd=0 if x >= 0 else 1,
      yh=f"{round(y*10):04}",
      za=f"{round(z*10):04}",
      zh=f"{round(minimum_height_at_beginning_of_a_command*10):04}",
    )

  async def move_core_96_head_x(self, x_position: float):
    """Move CoRe 96 Head X to absolute position"""
    loc = await self.request_position_of_core_96_head()
    await self.move_core_96_head_to_defined_position(
      x=x_position,
      y=loc["yh"],
      z=loc["za"],
      minimum_height_at_beginning_of_a_command=loc["za"] - 10,
    )

  async def move_core_96_head_y(self, y_position: float):
    """Move CoRe 96 Head Y to absolute position"""
    loc = await self.request_position_of_core_96_head()
    await self.move_core_96_head_to_defined_position(
      x=loc["xs"],
      y=y_position,
      z=loc["za"],
      minimum_height_at_beginning_of_a_command=loc["za"],
    )

  async def move_core_96_head_z(self, z_position: float):
    """Move CoRe 96 Head Z to absolute position"""
    loc = await self.request_position_of_core_96_head()
    await self.move_core_96_head_to_defined_position(
      x=loc["xs"],
      y=loc["yh"],
      z=z_position,
      minimum_height_at_beginning_of_a_command=loc["za"] - 10,
    )

  # -------------- 3.10.5 Wash procedure commands using CoRe 96 Head --------------

  # TODO:(command:EG) Washing tips using CoRe 96 Head
  # TODO:(command:EU) Empty washed tips (end of wash procedure only)

  # -------------- 3.10.6 Query CoRe 96 Head --------------

  async def request_tip_presence_in_core_96_head(self):
    """Request Tip presence in CoRe 96 Head

    Returns:
      qh: 0 = no tips, 1 = TipRack are picked up
    """

    return await self.send_command(module="C0", command="QH", fmt="qh#")

  async def request_position_of_core_96_head(self):
    """Request position of CoRe 96 Head (A1 considered to tip length)

    Returns:
      xs: A1 X direction [1mm]
      xd: X direction 0 = positive 1 = negative
      yh: A1 Y direction [1mm]
      za: Z height [1mm]
    """

    resp = await self.send_command(module="C0", command="QI", fmt="xs#####xd#yh####za####")
    resp["xs"] = resp["xs"] / 10
    resp["yh"] = resp["yh"] / 10
    resp["za"] = resp["za"] / 10
    return resp

  async def request_core_96_head_channel_tadm_status(self):
    """Request CoRe 96 Head channel TADM Status

    Returns:
      qx: TADM channel status 0 = off 1 = on
    """

    return await self.send_command(module="C0", command="VC", fmt="qx#")

  async def request_core_96_head_channel_tadm_error_status(self):
    """Request CoRe 96 Head channel TADM error status

    Returns:
      vb: error pattern 0 = no error
    """

    return await self.send_command(module="C0", command="VB", fmt="vb" + "&" * 24)

  # -------------- 3.11 384 Head commands --------------

  # -------------- 3.11.1 Initialization --------------

  # -------------- 3.11.2 Tip handling using 384 Head --------------

  # -------------- 3.11.3 Liquid handling using 384 Head --------------

  # -------------- 3.11.4 Adjustment & movement commands --------------

  # -------------- 3.11.5 Wash procedure commands using 384 Head --------------

  # -------------- 3.11.6 Query 384 Head --------------

  # -------------- 3.12 Nano pipettor commands --------------

  # TODO: all nano pipettor commands

  # -------------- 3.12.1 Initialization --------------

  # TODO:(command:NI)
  # TODO:(command:NV)
  # TODO:(command:NP)

  # -------------- 3.12.2 Nano pipettor liquid handling commands --------------

  # TODO:(command:NA)
  # TODO:(command:ND)
  # TODO:(command:NF)

  # -------------- 3.12.3 Nano pipettor wash & clean commands --------------

  # TODO:(command:NW)
  # TODO:(command:NU)

  # -------------- 3.12.4 Nano pipettor adjustment & movements --------------

  # TODO:(command:NM)
  # TODO:(command:NT)

  # -------------- 3.12.5 Nano pipettor query --------------

  # TODO:(command:QL)
  # TODO:(command:QN)
  # TODO:(command:RN)
  # TODO:(command:QQ)
  # TODO:(command:QR)
  # TODO:(command:QO)
  # TODO:(command:RR)
  # TODO:(command:QU)

  # -------------- 3.13 Auto load commands --------------

  # -------------- 3.13.1 Initialization --------------

  async def initialize_auto_load(self):
    """Initialize Auto load module"""

    return await self.send_command(module="C0", command="II")

  async def move_auto_load_to_z_save_position(self):
    """Move auto load to Z save position"""

    return await self.send_command(module="C0", command="IV")

  # -------------- 3.13.2 Carrier handling --------------

  # TODO:(command:CI) Identify carrier (determine carrier type)

  async def request_single_carrier_presence(self, carrier_position: int):
    """Request single carrier presence

    Args:
      carrier_position: Carrier position (slot number)

    Returns:
      True if present, False otherwise
    """

    assert 1 <= carrier_position <= 54, "carrier_position must be between 1 and 54"
    carrier_position_str = str(carrier_position).zfill(2)
    resp = await self.send_command(
      module="C0",
      command="CT",
      fmt="ct#",
      cp=carrier_position_str,
    )
    assert resp is not None
    return resp["ct"] == 1

  # Move autoload/scanner X-drive into slot number
  async def move_autoload_to_slot(self, slot_number: int):
    """Move autoload to specific slot/track position"""

    assert 1 <= slot_number <= 54, "slot_number must be between 1 and 54"
    slot_no_as_safe_str = str(slot_number).zfill(2)

    return await self.send_command(module="I0", command="XP", xp=slot_no_as_safe_str)

  # Park autoload
  async def park_autoload(self):
    """Park autoload"""

    # Identify max number of x positions for your liquid handler
    max_x_pos = str(self.extended_conf["xt"]).zfill(2)

    # Park autoload to max x position available
    return await self.send_command(module="I0", command="XP", xp=max_x_pos)

  # TODO:(command:CA) Push out carrier to loading tray (after identification CI)

  async def unload_carrier(self, carrier: Carrier):
    """Use autoload to unload carrier."""
    # Identify carrier end rail
    track_width = 22.5
    carrier_width = carrier.get_location_wrt(self.deck).x - 100 + carrier.get_absolute_size_x()
    carrier_end_rail = int(carrier_width / track_width)
    assert 1 <= carrier_end_rail <= 54, "carrier loading rail must be between 1 and 54"

    carrier_end_rail_str = str(carrier_end_rail).zfill(2)

    # Unload and read out barcodes
    resp = await self.send_command(
      module="C0",
      command="CR",
      cp=carrier_end_rail_str,
    )
    # Park autoload
    await self.park_autoload()
    return resp

  async def load_carrier(
    self,
    carrier: Carrier,
    barcode_reading: bool = False,
    barcode_reading_direction: Literal["horizontal", "vertical"] = "horizontal",
    barcode_symbology: Literal[
      "ISBT Standard",
      "Code 128 (Subset B and C)",
      "Code 39",
      "Codebar",
      "Code 2of5 Interleaved",
      "UPC A/E",
      "YESN/EAN 8",
      "Code 93",
    ] = "Code 128 (Subset B and C)",
    no_container_per_carrier: int = 5,
    park_autoload_after: bool = True,
  ):
    """
    Use autoload to load carrier.

    Args:
      carrier: Carrier to load
      barcode_reading: Whether to read barcodes. Default False.
      barcode_reading_direction: Barcode reading direction. Either "vertical" or "horizontal",
        default "horizontal".
      barcode_symbology: Barcode symbology. Default "Code 128 (Subset B and C)".
      no_container_per_carrier: Number of containers per carrier. Default 5.
      park_autoload_after: Whether to park autoload after loading. Default True.
    """

    barcode_reading_direction_dict = {
      "vertical": "0",
      "horizontal": "1",
    }
    barcode_symbology_dict = {
      "ISBT Standard": "70",
      "Code 128 (Subset B and C)": "71",
      "Code 39": "72",
      "Codebar": "73",
      "Code 2of5 Interleaved": "74",
      "UPC A/E": "75",
      "YESN/EAN 8": "76",
      "Code 93": "",
    }
    # Identify carrier end rail
    track_width = 22.5
    carrier_width = carrier.get_location_wrt(self.deck).x - 100 + carrier.get_absolute_size_x()
    carrier_end_rail = int(carrier_width / track_width)
    assert 1 <= carrier_end_rail <= 54, "carrier loading rail must be between 1 and 54"

    # Determine presence of carrier at defined position
    presence_check = await self.request_single_carrier_presence(carrier_end_rail)
    carrier_end_rail_str = str(carrier_end_rail).zfill(2)

    if presence_check != 1:
      raise ValueError(
        f"""No carrier found at position {carrier_end_rail},
                       have you placed the carrier onto the correct autoload tray position?"""
      )

    # Set carrier type for identification purposes
    await self.send_command(module="C0", command="CI", cp=carrier_end_rail_str)

    # Load carrier
    # with barcoding
    if barcode_reading:
      # Choose barcode symbology
      await self.send_command(
        module="C0",
        command="CB",
        bt=barcode_symbology_dict[barcode_symbology],
      )
      # Load and read out barcodes
      resp = await self.send_command(
        module="C0",
        command="CL",
        bd=barcode_reading_direction_dict[barcode_reading_direction],
        bp="0616",  # Barcode reading direction (0 = vertical 1 = horizontal)
        co="0960",  # Distance between containers (pattern) [0.1 mm]
        cf="380",  # Width of reading window [0.1 mm]
        cv="1281",  # Carrier reading speed [0.1 mm]/s
        cn=str(no_container_per_carrier).zfill(2),  # No of containers (cups, plates) in a carrier
      )
    else:  # without barcoding
      resp = await self.send_command(module="C0", command="CL", cn="00")

    if park_autoload_after:
      await self.park_autoload()
    return resp

  async def set_loading_indicators(self, bit_pattern: List[bool], blink_pattern: List[bool]):
    """Set loading indicators (LEDs)

    The docs here are a little weird because 2^54 < 7FFFFFFFFFFFFF.

    Args:
      bit_pattern: On if True, off otherwise
      blink_pattern: Blinking if True, steady otherwise
    """

    assert len(bit_pattern) == 54, "bit pattern must be length 54"
    assert len(blink_pattern) == 54, "bit pattern must be length 54"

    def pattern2hex(pattern: List[bool]) -> str:
      bit_string = "".join(["1" if x else "0" for x in pattern])
      return hex(int(bit_string, base=2))[2:].upper().zfill(14)

    bit_pattern_hex = pattern2hex(bit_pattern)
    blink_pattern_hex = pattern2hex(blink_pattern)

    return await self.send_command(
      module="C0",
      command="CP",
      cl=bit_pattern_hex,
      cb=blink_pattern_hex,
    )

  # TODO:(command:CS) Check for presence of carriers on loading tray

  async def set_barcode_type(
    self,
    ISBT_Standard: bool = True,
    code128: bool = True,
    code39: bool = True,
    codebar: bool = True,
    code2_5: bool = True,
    UPC_AE: bool = True,
    EAN8: bool = True,
  ):
    """Set bar code type: which types of barcodes will be scanned for.

    Args:
      ISBT_Standard: ISBT_Standard. Default True.
      code128: Code128. Default True.
      code39: Code39. Default True.
      codebar: Codebar. Default True.
      code2_5: Code2_5. Default True.
      UPC_AE: UPC_AE. Default True.
      EAN8: EAN8. Default True.
    """

    # Encode values into bit pattern. Last bit is always one.
    bt = ""
    for t in [
      ISBT_Standard,
      code128,
      code39,
      codebar,
      code2_5,
      UPC_AE,
      EAN8,
      True,
    ]:
      bt += "1" if t else "0"

    # Convert bit pattern to hex.
    bt_hex = hex(int(bt, base=2))

    return await self.send_command(module="C0", command="CB", bt=bt_hex)

  # TODO:(command:CW) Unload carrier finally

  async def set_carrier_monitoring(self, should_monitor: bool = False):
    """Set carrier monitoring

    Args:
      should_monitor: whether carrier should be monitored.

    Returns:
      True if present, False otherwise
    """

    return await self.send_command(module="C0", command="CU", cu=should_monitor)

  # TODO:(command:CN) Take out the carrier to identification position

  # -------------- 3.13.3 Auto load query --------------

  # TODO:(command:RC) Query presence of carrier on deck

  async def request_auto_load_slot_position(self):
    """Request auto load slot position.

    Returns:
      slot position (0..54)
    """

    return await self.send_command(module="C0", command="QA", fmt="qa##")

  # TODO:(command:CQ) Request auto load module type

  # -------------- 3.14 G1-3/ CR Needle Washer commands --------------

  # TODO: All needle washer commands

  # TODO:(command:WI)
  # TODO:(command:WI)
  # TODO:(command:WS)
  # TODO:(command:WW)
  # TODO:(command:WR)
  # TODO:(command:WC)
  # TODO:(command:QF)

  # -------------- 3.15 Pump unit commands --------------

  async def request_pump_settings(self, pump_station: int = 1):
    """Set carrier monitoring

    Args:
      carrier_position: pump station number (1..3)

    Returns:
      0 = CoRe 96 wash station (single chamber)
      1 = DC wash station (single chamber rev 02 ) 2 = ReReRe (single chamber)
      3 = CoRe 96 wash station (dual chamber)
      4 = DC wash station (dual chamber)
      5 = ReReRe (dual chamber)
    """

    assert 1 <= pump_station <= 3, "pump_station must be between 1 and 3"

    return await self.send_command(module="C0", command="ET", fmt="et#", ep=pump_station)

  # -------------- 3.15.1 DC Wash commands (only for revision up to 01) --------------

  # TODO:(command:FA) Start DC wash procedure
  # TODO:(command:FB) Stop DC wash procedure
  # TODO:(command:FP) Prime DC wash station

  # -------------- 3.15.2 Single chamber pump unit only --------------

  # TODO:(command:EW) Start circulation (single chamber only)
  # TODO:(command:EC) Check circulation (single chamber only)
  # TODO:(command:ES) Stop circulation (single chamber only)
  # TODO:(command:EF) Prime (single chamber only)
  # TODO:(command:EE) Drain & refill (single chamber only)
  # TODO:(command:EB) Fill (single chamber only)
  # TODO:(command:QE) Request single chamber pump station prime status

  # -------------- 3.15.3 Dual chamber pump unit only --------------

  async def initialize_dual_pump_station_valves(self, pump_station: int = 1):
    """Initialize pump station valves (dual chamber only)

    Args:
      carrier_position: pump station number (1..3)
    """

    assert 1 <= pump_station <= 3, "pump_station must be between 1 and 3"

    return await self.send_command(module="C0", command="EJ", ep=pump_station)

  async def fill_selected_dual_chamber(
    self,
    pump_station: int = 1,
    drain_before_refill: bool = False,
    wash_fluid: int = 1,
    chamber: int = 2,
    waste_chamber_suck_time_after_sensor_change: int = 0,
  ):
    """Initialize pump station valves (dual chamber only)

    Args:
      carrier_position: pump station number (1..3)
      drain_before_refill: drain chamber before refill. Default False.
      wash_fluid: wash fluid (1 or 2)
      chamber: chamber (1 or 2)
      drain_before_refill: waste chamber suck time after sensor change [s] (for error handling only)
    """

    assert 1 <= pump_station <= 3, "pump_station must be between 1 and 3"
    assert 1 <= wash_fluid <= 2, "wash_fluid must be between 1 and 2"
    assert 1 <= chamber <= 2, "chamber must be between 1 and 2"

    # wash fluid <-> chamber connection
    # 0 = wash fluid 1 <-> chamber 2
    # 1 = wash fluid 1 <-> chamber 1
    # 2 = wash fluid 2 <-> chamber 1
    # 3 = wash fluid 2 <-> chamber 2
    connection = {(1, 2): 0, (1, 1): 1, (2, 1): 2, (2, 2): 3}[wash_fluid, chamber]

    return await self.send_command(
      module="C0",
      command="EH",
      ep=pump_station,
      ed=drain_before_refill,
      ek=connection,
      eu=f"{waste_chamber_suck_time_after_sensor_change:02}",
      wait=False,
    )

  # TODO:(command:EK) Drain selected chamber

  async def drain_dual_chamber_system(self, pump_station: int = 1):
    """Drain system (dual chamber only)

    Args:
      carrier_position: pump station number (1..3)
    """

    assert 1 <= pump_station <= 3, "pump_station must be between 1 and 3"

    return await self.send_command(module="C0", command="EL", ep=pump_station)

  # TODO:(command:QD) Request dual chamber pump station prime status

  # -------------- 3.16 Incubator commands --------------

  # TODO: all incubator commands
  # TODO:(command:HC)
  # TODO:(command:HI)
  # TODO:(command:HF)
  # TODO:(command:RP)

  # -------------- 3.17 iSWAP commands --------------

  # -------------- 3.17.1 Pre & Initialization commands --------------

  async def initialize_iswap(self):
    """Initialize iSWAP (for standalone configuration only)"""

    return await self.send_command(module="C0", command="FI")

  async def initialize_autoload(self):
    """Initialize autoload (for standalone configuration only)"""

    return await self.send_command(module="C0", command="II")

  async def position_components_for_free_iswap_y_range(self):
    """Position all components so that there is maximum free Y range for iSWAP"""

    return await self.send_command(module="C0", command="FY")

  async def move_iswap_x_relative(self, step_size: float, allow_splitting: bool = False):
    """
    Args:
      step_size: X Step size [1mm] Between -99.9 and 99.9 if allow_splitting is False.
      allow_splitting: Allow splitting of the movement into multiple steps. Default False.
    """

    direction = 0 if step_size >= 0 else 1
    max_step_size = 99.9
    if abs(step_size) > max_step_size:
      if not allow_splitting:
        raise ValueError("step_size must be less than 99.9")
      await self.move_iswap_x_relative(
        step_size=max_step_size if step_size > 0 else -max_step_size, allow_splitting=True
      )
      remaining_steps = step_size - max_step_size if step_size > 0 else step_size + max_step_size
      return await self.move_iswap_x_relative(remaining_steps, allow_splitting)

    return await self.send_command(
      module="C0", command="GX", gx=str(round(abs(step_size) * 10)).zfill(3), xd=direction
    )

  async def move_iswap_y_relative(self, step_size: float, allow_splitting: bool = False):
    """
    Args:
      step_size: Y Step size [1mm] Between -99.9 and 99.9 if allow_splitting is False.
      allow_splitting: Allow splitting of the movement into multiple steps. Default False.
    """

    # check if iswap will hit the first (backmost) channel
    # we only need to check for positive step sizes because the iswap is always behind the first channel
    if step_size < 0:
      y_pos_channel_0 = await self.request_y_pos_channel_n(0)
      current_y_pos_iswap = await self.iswap_rotation_drive_request_y()
      if current_y_pos_iswap + step_size < y_pos_channel_0:
        raise ValueError(
          f"iSWAP will hit the first (backmost) channel. Current iSWAP Y position: {current_y_pos_iswap} mm, "
          f"first channel Y position: {y_pos_channel_0} mm, requested step size: {step_size} mm"
        )

    direction = 0 if step_size >= 0 else 1
    max_step_size = 99.9
    if abs(step_size) > max_step_size:
      if not allow_splitting:
        raise ValueError("step_size must be less than 99.9")
      await self.move_iswap_y_relative(
        step_size=max_step_size if step_size > 0 else -max_step_size, allow_splitting=True
      )
      remaining_steps = step_size - max_step_size if step_size > 0 else step_size + max_step_size
      return await self.move_iswap_y_relative(remaining_steps, allow_splitting)

    return await self.send_command(
      module="C0", command="GY", gy=str(round(abs(step_size) * 10)).zfill(3), yd=direction
    )

  async def move_iswap_z_relative(self, step_size: float, allow_splitting: bool = False):
    """
    Args:
      step_size: Z Step size [1mm] Between -99.9 and 99.9 if allow_splitting is False.
      allow_splitting: Allow splitting of the movement into multiple steps. Default False.
    """

    direction = 0 if step_size >= 0 else 1
    max_step_size = 99.9
    if abs(step_size) > max_step_size:
      if not allow_splitting:
        raise ValueError("step_size must be less than 99.9")
      await self.move_iswap_z_relative(
        step_size=max_step_size if step_size > 0 else -max_step_size, allow_splitting=True
      )
      remaining_steps = step_size - max_step_size if step_size > 0 else step_size + max_step_size
      return await self.move_iswap_z_relative(remaining_steps, allow_splitting)

    return await self.send_command(
      module="C0", command="GZ", gz=str(round(abs(step_size) * 10)).zfill(3), zd=direction
    )

  async def move_iswap_x(self, x_position: float):
    """Move iSWAP X to absolute position"""
    loc = await self.request_iswap_position()
    await self.move_iswap_x_relative(
      step_size=x_position - loc.x,
      allow_splitting=True,
    )

  async def move_iswap_y(self, y_position: float):
    """Move iSWAP Y to absolute position"""
    loc = await self.request_iswap_position()
    await self.move_iswap_y_relative(
      step_size=y_position - loc.y,
      allow_splitting=True,
    )

  async def move_iswap_z(self, z_position: float):
    """Move iSWAP Z to absolute position"""
    loc = await self.request_iswap_position()
    await self.move_iswap_z_relative(
      step_size=z_position - loc.z,
      allow_splitting=True,
    )

  async def open_not_initialized_gripper(self):
    return await self.send_command(module="C0", command="GI")

  async def iswap_open_gripper(self, open_position: Optional[int] = None):
    """Open gripper

    Args:
      open_position: Open position [0.1mm] (0.1 mm = 16 increments) The gripper moves to pos + 20.
                     Must be between 0 and 9999. Default 1320 for iSWAP 4.0 (landscape). Default to
                     910 for iSWAP 3 (portrait).
    """

    if open_position is None:
      open_position = 910 if (await self.get_iswap_version()).startswith("3") else 1320

    assert 0 <= open_position <= 9999, "open_position must be between 0 and 9999"

    return await self.send_command(module="C0", command="GF", go=f"{open_position:04}")

  async def iswap_close_gripper(
    self,
    grip_strength: int = 5,
    plate_width: int = 0,
    plate_width_tolerance: int = 0,
  ):
    """Close gripper

    The gripper should be at the position gb+gt+20 before sending this command.

    Args:
      grip_strength: Grip strength. 0 = low . 9 = high. Default 5.
      plate_width: Plate width [0.1mm]
                   (gb should be > min. Pos. + stop ramp + gt -> gb > 760 + 5 + g )
      plate_width_tolerance: Plate width tolerance [0.1mm]. Must be between 0 and 99. Default 20.
    """

    return await self.send_command(
      module="C0",
      command="GC",
      gw=grip_strength,
      gb=plate_width,
      gt=plate_width_tolerance,
    )

  # -------------- 3.17.2 Stack handling commands CP --------------

  async def park_iswap(
    self,
    minimum_traverse_height_at_beginning_of_a_command: int = 2840,
  ):
    """Close gripper

    The gripper should be at the position gb+gt+20 before sending this command.

    Args:
      minimum_traverse_height_at_beginning_of_a_command: Minimum traverse height at beginning
                of a command [0.1mm]. Must be between 0 and 3600. Default 3600.
    """

    assert (
      0 <= minimum_traverse_height_at_beginning_of_a_command <= 3600
    ), "minimum_traverse_height_at_beginning_of_a_command must be between 0 and 3600"

    command_output = await self.send_command(
      module="C0",
      command="PG",
      th=minimum_traverse_height_at_beginning_of_a_command,
    )

    # Once the command has completed successfully, set _iswap_parked to True
    self._iswap_parked = True
    return command_output

  async def iswap_get_plate(
    self,
    x_position: int = 0,
    x_direction: int = 0,
    y_position: int = 0,
    y_direction: int = 0,
    z_position: int = 0,
    z_direction: int = 0,
    grip_direction: int = 1,
    minimum_traverse_height_at_beginning_of_a_command: int = 3600,
    z_position_at_the_command_end: int = 3600,
    grip_strength: int = 5,
    open_gripper_position: int = 860,
    plate_width: int = 860,
    plate_width_tolerance: int = 860,
    collision_control_level: int = 1,
    acceleration_index_high_acc: int = 4,
    acceleration_index_low_acc: int = 1,
    iswap_fold_up_sequence_at_the_end_of_process: bool = False,
  ):
    """Get plate using iswap.

    Args:
      x_position: Plate center in X direction  [0.1mm]. Must be between 0 and 30000. Default 0.
      x_direction: X-direction. 0 = positive 1 = negative. Must be between 0 and 1. Default 0.
      y_position: Plate center in Y direction [0.1mm]. Must be between 0 and 6500. Default 0.
      y_direction: Y-direction. 0 = positive 1 = negative. Must be between 0 and 1. Default 0.
      z_position: Plate gripping height in Z direction. Must be between 0 and 3600. Default 0.
      z_direction: Z-direction. 0 = positive 1 = negative. Must be between 0 and 1. Default 0.
      grip_direction: Grip direction. 1 = negative Y, 2 = positive X, 3 = positive Y,
            4 =negative X. Must be between 1 and 4. Default 1.
      minimum_traverse_height_at_beginning_of_a_command: Minimum traverse height at beginning of
            a command 0.1mm]. Must be between 0 and 3600. Default 3600.
      z_position_at_the_command_end: Z-Position at the command end [0.1mm]. Must be between 0
            and 3600. Default 3600.
      grip_strength: Grip strength 0 = low .. 9 = high. Must be between 1 and 9. Default 5.
      open_gripper_position: Open gripper position [0.1mm]. Must be between 0 and 9999.
            Default 860.
      plate_width: plate width [0.1mm]. Must be between 0 and 9999. Default 860.
      plate_width_tolerance: plate width tolerance [0.1mm]. Must be between 0 and 99. Default 860.
      collision_control_level: collision control level 1 = high 0 = low. Must be between 0 and 1.
                               Default 1.
      acceleration_index_high_acc: acceleration index high acc. Must be between 0 and 4. Default 4.
      acceleration_index_low_acc: acceleration index high acc. Must be between 0 and 4. Default 1.
      iswap_fold_up_sequence_at_the_end_of_process: fold up sequence at the end of process. Default False.
    """

    assert 0 <= x_position <= 30000, "x_position must be between 0 and 30000"
    assert 0 <= x_direction <= 1, "x_direction must be between 0 and 1"
    assert 0 <= y_position <= 6500, "y_position must be between 0 and 6500"
    assert 0 <= y_direction <= 1, "y_direction must be between 0 and 1"
    assert 0 <= z_position <= 3600, "z_position must be between 0 and 3600"
    assert 0 <= z_direction <= 1, "z_direction must be between 0 and 1"
    assert 1 <= grip_direction <= 4, "grip_direction must be between 1 and 4"
    assert (
      0 <= minimum_traverse_height_at_beginning_of_a_command <= 3600
    ), "minimum_traverse_height_at_beginning_of_a_command must be between 0 and 3600"
    assert (
      0 <= z_position_at_the_command_end <= 3600
    ), "z_position_at_the_command_end must be between 0 and 3600"
    assert 1 <= grip_strength <= 9, "grip_strength must be between 1 and 9"
    assert 0 <= open_gripper_position <= 9999, "open_gripper_position must be between 0 and 9999"
    assert 0 <= plate_width <= 9999, "plate_width must be between 0 and 9999"
    assert 0 <= plate_width_tolerance <= 99, "plate_width_tolerance must be between 0 and 99"
    assert 0 <= collision_control_level <= 1, "collision_control_level must be between 0 and 1"
    assert (
      0 <= acceleration_index_high_acc <= 4
    ), "acceleration_index_high_acc must be between 0 and 4"
    assert (
      0 <= acceleration_index_low_acc <= 4
    ), "acceleration_index_low_acc must be between 0 and 4"

    command_output = await self.send_command(
      module="C0",
      command="PP",
      xs=f"{x_position:05}",
      xd=x_direction,
      yj=f"{y_position:04}",
      yd=y_direction,
      zj=f"{z_position:04}",
      zd=z_direction,
      gr=grip_direction,
      th=f"{minimum_traverse_height_at_beginning_of_a_command:04}",
      te=f"{z_position_at_the_command_end:04}",
      gw=grip_strength,
      go=f"{open_gripper_position:04}",
      gb=f"{plate_width:04}",
      gt=f"{plate_width_tolerance:02}",
      ga=collision_control_level,
      # xe=f"{acceleration_index_high_acc} {acceleration_index_low_acc}",
      gc=iswap_fold_up_sequence_at_the_end_of_process,
    )

    # Once the command has completed successfully, set _iswap_parked to false
    self._iswap_parked = False
    return command_output

  async def iswap_put_plate(
    self,
    x_position: int = 0,
    x_direction: int = 0,
    y_position: int = 0,
    y_direction: int = 0,
    z_position: int = 0,
    z_direction: int = 0,
    grip_direction: int = 1,
    minimum_traverse_height_at_beginning_of_a_command: int = 3600,
    z_position_at_the_command_end: int = 3600,
    open_gripper_position: int = 860,
    collision_control_level: int = 1,
    acceleration_index_high_acc: int = 4,
    acceleration_index_low_acc: int = 1,
    iswap_fold_up_sequence_at_the_end_of_process: bool = False,
  ):
    """put plate

    Args:
      x_position: Plate center in X direction  [0.1mm]. Must be between 0 and 30000. Default 0.
      x_direction: X-direction. 0 = positive 1 = negative. Must be between 0 and 1. Default 0.
      y_position: Plate center in Y direction [0.1mm]. Must be between 0 and 6500. Default 0.
      y_direction: Y-direction. 0 = positive 1 = negative. Must be between 0 and 1. Default 0.
      z_position: Plate gripping height in Z direction. Must be between 0 and 3600. Default 0.
      z_direction: Z-direction. 0 = positive 1 = negative. Must be between 0 and 1. Default 0.
      grip_direction: Grip direction. 1 = negative Y, 2 = positive X, 3 = positive Y, 4 = negative
            X. Must be between 1 and 4. Default 1.
      minimum_traverse_height_at_beginning_of_a_command: Minimum traverse height at beginning of a
            command 0.1mm]. Must be between 0 and 3600. Default 3600.
      z_position_at_the_command_end: Z-Position at the command end [0.1mm]. Must be between 0 and
            3600. Default 3600.
      open_gripper_position: Open gripper position [0.1mm]. Must be between 0 and 9999. Default
            860.
      collision_control_level: collision control level 1 = high 0 = low. Must be between 0 and 1.
            Default 1.
      acceleration_index_high_acc: acceleration index high acc. Must be between 0 and 4.
            Default 4.
      acceleration_index_low_acc: acceleration index high acc. Must be between 0 and 4.
            Default 1.
      iswap_fold_up_sequence_at_the_end_of_process: fold up sequence at the end of process. Default False.
    """

    assert 0 <= x_position <= 30000, "x_position must be between 0 and 30000"
    assert 0 <= x_direction <= 1, "x_direction must be between 0 and 1"
    assert 0 <= y_position <= 6500, "y_position must be between 0 and 6500"
    assert 0 <= y_direction <= 1, "y_direction must be between 0 and 1"
    assert 0 <= z_position <= 3600, "z_position must be between 0 and 3600"
    assert 0 <= z_direction <= 1, "z_direction must be between 0 and 1"
    assert 1 <= grip_direction <= 4, "grip_direction must be between 1 and 4"
    assert (
      0 <= minimum_traverse_height_at_beginning_of_a_command <= 3600
    ), "minimum_traverse_height_at_beginning_of_a_command must be between 0 and 3600"
    assert (
      0 <= z_position_at_the_command_end <= 3600
    ), "z_position_at_the_command_end must be between 0 and 3600"
    assert 0 <= open_gripper_position <= 9999, "open_gripper_position must be between 0 and 9999"
    assert 0 <= collision_control_level <= 1, "collision_control_level must be between 0 and 1"
    assert (
      0 <= acceleration_index_high_acc <= 4
    ), "acceleration_index_high_acc must be between 0 and 4"
    assert (
      0 <= acceleration_index_low_acc <= 4
    ), "acceleration_index_low_acc must be between 0 and 4"

    command_output = await self.send_command(
      module="C0",
      command="PR",
      xs=f"{x_position:05}",
      xd=x_direction,
      yj=f"{y_position:04}",
      yd=y_direction,
      zj=f"{z_position:04}",
      zd=z_direction,
      th=f"{minimum_traverse_height_at_beginning_of_a_command:04}",
      te=f"{z_position_at_the_command_end:04}",
      gr=grip_direction,
      go=f"{open_gripper_position:04}",
      ga=collision_control_level,
      # xe=f"{acceleration_index_high_acc} {acceleration_index_low_acc}"
      gc=iswap_fold_up_sequence_at_the_end_of_process,
    )

    # Once the command has completed successfully, set _iswap_parked to false
    self._iswap_parked = False
    return command_output

  async def request_iswap_rotation_drive_position_increments(self) -> int:
    """Query the iSWAP rotation drive position (units: increments) from the firmware."""
    response = await self.send_command(module="R0", command="RW", fmt="rw######")
    return cast(int, response["rw"])

  async def request_iswap_rotation_drive_orientation(self) -> "RotationDriveOrientation":
    """
    Request the iSWAP rotation drive orientation.
    This is the orientation of the iSWAP rotation drive (relative to the machine).

    Uses empirically determined increment values:
      FRONT: -25 ± 50
      RIGHT: +29068 ± 50
      LEFT:  -29116 ± 50

    Returns:
      RotationDriveOrientation: The interpreted rotation orientation (LEFT, FRONT, RIGHT).
    """
    # Map motor increments to rotation orientations (constant lookup table).
    rotation_orientation_to_motor_increment_dict = {
      STARBackend.RotationDriveOrientation.FRONT: range(-75, 26),
      STARBackend.RotationDriveOrientation.RIGHT: range(29018, 29119),
      STARBackend.RotationDriveOrientation.LEFT: range(-29166, -29065),
      STARBackend.RotationDriveOrientation.PARKED_RIGHT: range(29450, 29550),
      # TODO: add range for STAR(let)s with "PARKED_LEFT" setting
    }

    motor_position_increments = await self.request_iswap_rotation_drive_position_increments()

    for orientation, increment_range in rotation_orientation_to_motor_increment_dict.items():
      if motor_position_increments in increment_range:
        return orientation

    raise ValueError(
      f"Unknown rotation orientation: {motor_position_increments}. "
      f"Expected one of {list(rotation_orientation_to_motor_increment_dict.values())}."
    )

  async def request_iswap_wrist_drive_position_increments(self) -> int:
    """Query the iSWAP wrist drive position (units: increments) from the firmware."""
    response = await self.send_command(module="R0", command="RT", fmt="rt######")
    return cast(int, response["rt"])

  async def request_iswap_wrist_drive_orientation(self) -> "WristDriveOrientation":
    """
    Request the iSWAP wrist drive orientation.
    This is the orientation of the iSWAP wrist drive (always in relation to the iSWAP arm/rotation drive).

    e.g.:
    1) iSWAP RotationDriveOrientation.FRONT (i.e. pointing to the front of the machine) + iSWAP WristDriveOrientation.STRAIGHT (i.e. wrist is also pointing to the front)

    2) iSWAP RotationDriveOrientation.LEFT (i.e. pointing to the left of the machine) + iSWAP WristDriveOrientation.STRAIGHT (i.e. wrist is also pointing to the left)

    3) iSWAP RotationDriveOrientation.FRONT (i.e. pointing to the front of the machine) + iSWAP WristDriveOrientation.RIGHT (i.e. wrist is pointing to the left !)

    The relative wrist orientation is reported as a motor position increment by the STAR firmware. This value is mapped to a `WristDriveOrientation` enum member.

    Returns:
      WristDriveOrientation: The interpreted wrist orientation (e.g., RIGHT, STRAIGHT, LEFT, REVERSE).
    """

    # Map motor increments to wrist orientations (constant lookup table).
    wrist_orientation_to_motor_increment_dict = {
      STARBackend.WristDriveOrientation.RIGHT: range(-26_627, -26_527),
      STARBackend.WristDriveOrientation.STRAIGHT: range(-8_804, -8_704),
      STARBackend.WristDriveOrientation.LEFT: range(9_051, 9_151),
      STARBackend.WristDriveOrientation.REVERSE: range(26_802, 26_902),
    }

    motor_position_increments = await self.request_iswap_wrist_drive_position_increments()

    for orientation, increment_range in wrist_orientation_to_motor_increment_dict.items():
      if motor_position_increments in increment_range:
        return orientation

    raise ValueError(
      f"Unknown wrist orientation: {motor_position_increments}. "
      f"Expected one of {list(wrist_orientation_to_motor_increment_dict)}."
    )

  async def iswap_rotate(
    self,
    rotation_drive: "RotationDriveOrientation",
    grip_direction: GripDirection,
    gripper_velocity: int = 55_000,
    gripper_acceleration: int = 170,
    gripper_protection: Literal[0, 1, 2, 3, 4, 5, 6, 7] = 5,
    wrist_velocity: int = 48_000,
    wrist_acceleration: int = 145,
    wrist_protection: Literal[0, 1, 2, 3, 4, 5, 6, 7] = 5,
  ):
    """
    Rotate the iswap to a predefined position.
    Velocity units are "incr/sec"
    Acceleration units are "1_000 incr/sec**2"
    For a list of the possible positions see the pylabrobot documentation on the R0 module.
    """
    assert 20 <= gripper_velocity <= 75_000
    assert 5 <= gripper_acceleration <= 200
    assert 20 <= wrist_velocity <= 65_000
    assert 20 <= wrist_acceleration <= 200

    position = 0

    if rotation_drive == STARBackend.RotationDriveOrientation.LEFT:
      position += 10
    elif rotation_drive == STARBackend.RotationDriveOrientation.FRONT:
      position += 20
    elif rotation_drive == STARBackend.RotationDriveOrientation.RIGHT:
      position += 30
    else:
      raise ValueError(f"Invalid rotation drive orientation: {rotation_drive}")

    if grip_direction == GripDirection.FRONT:
      position += 1
    elif grip_direction == GripDirection.RIGHT:
      position += 2
    elif grip_direction == GripDirection.BACK:
      position += 3
    elif grip_direction == GripDirection.LEFT:
      position += 4
    else:
      raise ValueError("Invalid grip direction")

    return await self.send_command(
      module="R0",
      command="PD",
      pd=position,
      wv=f"{gripper_velocity:05}",
      wr=f"{gripper_acceleration:03}",
      ww=gripper_protection,
      tv=f"{wrist_velocity:05}",
      tr=f"{wrist_acceleration:03}",
      tw=wrist_protection,
    )

  async def iswap_dangerous_release_break(self):
    return await self.send_command(module="R0", command="BA")

  async def iswap_reengage_break(self):
    return await self.send_command(module="R0", command="BO")

  async def iswap_initialize_z_axis(self):
    return await self.send_command(module="R0", command="ZI")

  async def move_plate_to_position(
    self,
    x_position: int = 0,
    x_direction: int = 0,
    y_position: int = 0,
    y_direction: int = 0,
    z_position: int = 0,
    z_direction: int = 0,
    grip_direction: int = 1,
    minimum_traverse_height_at_beginning_of_a_command: int = 3600,
    collision_control_level: int = 1,
    acceleration_index_high_acc: int = 4,
    acceleration_index_low_acc: int = 1,
  ):
    """Move plate to position.

    Args:
      x_position: Plate center in X direction  [0.1mm]. Must be between 0 and 30000. Default 0.
      x_direction: X-direction. 0 = positive 1 = negative. Must be between 0 and 1. Default 0.
      y_position: Plate center in Y direction [0.1mm]. Must be between 0 and 6500. Default 0.
      y_direction: Y-direction. 0 = positive 1 = negative. Must be between 0 and 1. Default 0.
      z_position: Plate gripping height in Z direction. Must be between 0 and 3600. Default 0.
      z_direction: Z-direction. 0 = positive 1 = negative. Must be between 0 and 1. Default 0.
      grip_direction: Grip direction. 1 = negative Y, 2 = positive X, 3 = positive Y, 4 = negative
            X. Must be between 1 and 4. Default 1.
      minimum_traverse_height_at_beginning_of_a_command: Minimum traverse height at beginning of a
            command 0.1mm]. Must be between 0 and 3600. Default 3600.
      collision_control_level: collision control level 1 = high 0 = low. Must be between 0 and 1.
            Default 1.
      acceleration_index_high_acc: acceleration index high acc. Must be between 0 and 4. Default 4.
      acceleration_index_low_acc: acceleration index low acc. Must be between 0 and 4. Default 1.
    """

    assert 0 <= x_position <= 30000, "x_position must be between 0 and 30000"
    assert 0 <= x_direction <= 1, "x_direction must be between 0 and 1"
    assert 0 <= y_position <= 6500, "y_position must be between 0 and 6500"
    assert 0 <= y_direction <= 1, "y_direction must be between 0 and 1"
    assert 0 <= z_position <= 3600, "z_position must be between 0 and 3600"
    assert 0 <= z_direction <= 1, "z_direction must be between 0 and 1"
    assert 1 <= grip_direction <= 4, "grip_direction must be between 1 and 4"
    assert (
      0 <= minimum_traverse_height_at_beginning_of_a_command <= 3600
    ), "minimum_traverse_height_at_beginning_of_a_command must be between 0 and 3600"
    assert 0 <= collision_control_level <= 1, "collision_control_level must be between 0 and 1"
    assert (
      0 <= acceleration_index_high_acc <= 4
    ), "acceleration_index_high_acc must be between 0 and 4"
    assert (
      0 <= acceleration_index_low_acc <= 4
    ), "acceleration_index_low_acc must be between 0 and 4"

    command_output = await self.send_command(
      module="C0",
      command="PM",
      xs=f"{x_position:05}",
      xd=x_direction,
      yj=f"{y_position:04}",
      yd=y_direction,
      zj=f"{z_position:04}",
      zd=z_direction,
      gr=grip_direction,
      th=f"{minimum_traverse_height_at_beginning_of_a_command:04}",
      ga=collision_control_level,
      xe=f"{acceleration_index_high_acc} {acceleration_index_low_acc}",
    )
    # Once the command has completed successfully, set _iswap_parked to false
    self._iswap_parked = False
    return command_output

  async def collapse_gripper_arm(
    self,
    minimum_traverse_height_at_beginning_of_a_command: int = 3600,
    iswap_fold_up_sequence_at_the_end_of_process: bool = False,
  ):
    """Collapse gripper arm

    Args:
      minimum_traverse_height_at_beginning_of_a_command: Minimum traverse height at beginning of a
                                                         command 0.1mm]. Must be between 0 and 3600.
                                                         Default 3600.
      iswap_fold_up_sequence_at_the_end_of_process: fold up sequence at the end of process. Default False.
    """

    assert (
      0 <= minimum_traverse_height_at_beginning_of_a_command <= 3600
    ), "minimum_traverse_height_at_beginning_of_a_command must be between 0 and 3600"

    return await self.send_command(
      module="C0",
      command="PN",
      th=minimum_traverse_height_at_beginning_of_a_command,
      gc=iswap_fold_up_sequence_at_the_end_of_process,
    )

  # -------------- 3.17.3 Hotel handling commands --------------

  # implemented in UnSafe class

  # -------------- 3.17.4 Barcode commands --------------

  # TODO:(command:PB) Read barcode using iSWAP

  # -------------- 3.17.5 Teach in commands --------------

  async def prepare_iswap_teaching(
    self,
    x_position: int = 0,
    x_direction: int = 0,
    y_position: int = 0,
    y_direction: int = 0,
    z_position: int = 0,
    z_direction: int = 0,
    location: int = 0,
    hotel_depth: int = 1300,
    grip_direction: int = 1,
    minimum_traverse_height_at_beginning_of_a_command: int = 3600,
    collision_control_level: int = 1,
    acceleration_index_high_acc: int = 4,
    acceleration_index_low_acc: int = 1,
  ):
    """Prepare iSWAP teaching

    Prepare for teaching with iSWAP

    Args:
      x_position: Plate center in X direction  [0.1mm]. Must be between 0 and 30000. Default 0.
      x_direction: X-direction. 0 = positive 1 = negative. Must be between 0 and 1. Default 0.
      y_position: Plate center in Y direction [0.1mm]. Must be between 0 and 6500. Default 0.
      y_direction: Y-direction. 0 = positive 1 = negative. Must be between 0 and 1. Default 0.
      z_position: Plate gripping height in Z direction. Must be between 0 and 3600. Default 0.
      z_direction: Z-direction. 0 = positive 1 = negative. Must be between 0 and 1. Default 0.
      location: location. 0 = Stack 1 = Hotel. Must be between 0 and 1. Default 0.
      hotel_depth: Hotel depth [0.1mm]. Must be between 0 and 3000. Default 1300.
      minimum_traverse_height_at_beginning_of_a_command: Minimum traverse height at beginning of
        a command 0.1mm]. Must be between 0 and 3600. Default 3600.
      collision_control_level: collision control level 1 = high 0 = low. Must be between 0 and 1.
        Default 1.
      acceleration_index_high_acc: acceleration index high acc. Must be between 0 and 4. Default 4.
      acceleration_index_low_acc: acceleration index high acc. Must be between 0 and 4. Default 1.
    """

    assert 0 <= x_position <= 30000, "x_position must be between 0 and 30000"
    assert 0 <= x_direction <= 1, "x_direction must be between 0 and 1"
    assert 0 <= y_position <= 6500, "y_position must be between 0 and 6500"
    assert 0 <= y_direction <= 1, "y_direction must be between 0 and 1"
    assert 0 <= z_position <= 3600, "z_position must be between 0 and 3600"
    assert 0 <= z_direction <= 1, "z_direction must be between 0 and 1"
    assert 0 <= location <= 1, "location must be between 0 and 1"
    assert 0 <= hotel_depth <= 3000, "hotel_depth must be between 0 and 3000"
    assert (
      0 <= minimum_traverse_height_at_beginning_of_a_command <= 3600
    ), "minimum_traverse_height_at_beginning_of_a_command must be between 0 and 3600"
    assert 0 <= collision_control_level <= 1, "collision_control_level must be between 0 and 1"
    assert (
      0 <= acceleration_index_high_acc <= 4
    ), "acceleration_index_high_acc must be between 0 and 4"
    assert (
      0 <= acceleration_index_low_acc <= 4
    ), "acceleration_index_low_acc must be between 0 and 4"

    return await self.send_command(
      module="C0",
      command="PT",
      xs=f"{x_position:05}",
      xd=x_direction,
      yj=f"{y_position:04}",
      yd=y_direction,
      zj=f"{z_position:04}",
      zd=z_direction,
      hh=location,
      hd=f"{hotel_depth:04}",
      gr=grip_direction,
      th=f"{minimum_traverse_height_at_beginning_of_a_command:04}",
      ga=collision_control_level,
      xe=f"{acceleration_index_high_acc} {acceleration_index_low_acc}",
    )

  async def get_logic_iswap_position(
    self,
    x_position: int = 0,
    x_direction: int = 0,
    y_position: int = 0,
    y_direction: int = 0,
    z_position: int = 0,
    z_direction: int = 0,
    location: int = 0,
    hotel_depth: int = 1300,
    grip_direction: int = 1,
    collision_control_level: int = 1,
  ):
    """Get logic iSWAP position

    Args:
      x_position: Plate center in X direction  [0.1mm]. Must be between 0 and 30000. Default 0.
      x_direction: X-direction. 0 = positive 1 = negative. Must be between 0 and 1. Default 0.
      y_position: Plate center in Y direction [0.1mm]. Must be between 0 and 6500. Default 0.
      y_direction: Y-direction. 0 = positive 1 = negative. Must be between 0 and 1. Default 0.
      z_position: Plate gripping height in Z direction. Must be between 0 and 3600. Default 0.
      z_direction: Z-direction. 0 = positive 1 = negative. Must be between 0 and 1. Default 0.
      location: location. 0 = Stack 1 = Hotel. Must be between 0 and 1. Default 0.
      hotel_depth: Hotel depth [0.1mm]. Must be between 0 and 3000. Default 1300.
      grip_direction: Grip direction. 1 = negative Y, 2 = positive X, 3 = positive Y,
                      4 = negative X. Must be between 1 and 4. Default 1.
      collision_control_level: collision control level 1 = high 0 = low. Must be between 0 and 1.
                               Default 1.
    """

    assert 0 <= x_position <= 30000, "x_position must be between 0 and 30000"
    assert 0 <= x_direction <= 1, "x_direction must be between 0 and 1"
    assert 0 <= y_position <= 6500, "y_position must be between 0 and 6500"
    assert 0 <= y_direction <= 1, "y_direction must be between 0 and 1"
    assert 0 <= z_position <= 3600, "z_position must be between 0 and 3600"
    assert 0 <= z_direction <= 1, "z_direction must be between 0 and 1"
    assert 0 <= location <= 1, "location must be between 0 and 1"
    assert 0 <= hotel_depth <= 3000, "hotel_depth must be between 0 and 3000"
    assert 1 <= grip_direction <= 4, "grip_direction must be between 1 and 4"
    assert 0 <= collision_control_level <= 1, "collision_control_level must be between 0 and 1"

    return await self.send_command(
      module="C0",
      command="PC",
      xs=x_position,
      xd=x_direction,
      yj=y_position,
      yd=y_direction,
      zj=z_position,
      zd=z_direction,
      hh=location,
      hd=hotel_depth,
      gr=grip_direction,
      ga=collision_control_level,
    )

  # -------------- 3.17.6 iSWAP query --------------

  async def request_iswap_in_parking_position(self):
    """Request iSWAP in parking position

    Returns:
      0 = gripper is not in parking position
      1 = gripper is in parking position
    """

    return await self.send_command(module="C0", command="RG", fmt="rg#")

  async def request_plate_in_iswap(self) -> bool:
    """Request plate in iSWAP

    Returns:
      True if holding a plate, False otherwise.
    """

    resp = await self.send_command(module="C0", command="QP", fmt="ph#")
    return resp is not None and resp["ph"] == 1

  async def request_iswap_position(self) -> Coordinate:
    """Request iSWAP position ( grip center )

    Returns:
      xs: Hotel center in X direction [1mm]
      xd: X direction 0 = positive 1 = negative
      yj: Gripper center in Y direction [1mm]
      yd: Y direction 0 = positive 1 = negative
      zj: Gripper Z height (gripping height) [1mm]
      zd: Z direction 0 = positive 1 = negative
    """

    resp = await self.send_command(module="C0", command="QG", fmt="xs#####xd#yj####yd#zj####zd#")
    return Coordinate(
      x=(resp["xs"] / 10) * (1 if resp["xd"] == 0 else -1),
      y=(resp["yj"] / 10) * (1 if resp["yd"] == 0 else -1),
      z=(resp["zj"] / 10) * (1 if resp["zd"] == 0 else -1),
    )

  async def iswap_rotation_drive_request_y(self) -> float:
    """Request iSWAP rotation drive Y position (center) in mm. This is equivalent to the y location of the iSWAP module."""
    if not self.iswap_installed:
      raise RuntimeError("iSWAP is not installed")
    resp = await self.send_command(module="R0", command="RY", fmt="ry##### (n)")
    iswap_y_pos = resp["ry"][1]  # 0 = FW counter, 1 = HW counter
    return round(STARBackend.y_drive_increment_to_mm(iswap_y_pos), 1)

  async def request_iswap_initialization_status(self) -> bool:
    """Request iSWAP initialization status

    Returns:
      True if iSWAP is fully initialized
    """

    resp = await self.send_command(module="R0", command="QW", fmt="qw#")
    return cast(int, resp["qw"]) == 1

  async def request_iswap_version(self) -> str:
    """Firmware command for getting iswap version"""
    return cast(str, (await self.send_command("R0", "RF", fmt="rf" + "&" * 15))["rf"])

  # -------------- 3.18 Cover and port control --------------

  async def lock_cover(self):
    """Lock cover"""

    return await self.send_command(module="C0", command="CO")

  async def unlock_cover(self):
    """Unlock cover"""

    return await self.send_command(module="C0", command="HO")

  async def disable_cover_control(self):
    """Disable cover control"""

    return await self.send_command(module="C0", command="CD")

  async def enable_cover_control(self):
    """Enable cover control"""

    return await self.send_command(module="C0", command="CE")

  async def set_cover_output(self, output: int = 0):
    """Set cover output

    Args:
      output: 1 = cover lock; 2 = reserve out; 3 = reserve out.
    """

    assert 1 <= output <= 3, "output must be between 1 and 3"
    return await self.send_command(module="C0", command="OS", on=output)

  async def reset_output(self, output: int = 0):
    """Reset output

    Returns:
      output: 1 = cover lock; 2 = reserve out; 3 = reserve out.
    """

    assert 1 <= output <= 3, "output must be between 1 and 3"
    return await self.send_command(module="C0", command="QS", on=output, fmt="#")

  async def request_cover_open(self) -> bool:
    """Request cover open

    Returns: True if the cover is open
    """

    resp = await self.send_command(module="C0", command="QC", fmt="qc#")
    return bool(resp["qc"])

  # -------------- Extra - Probing labware with STAR - making STAR into a CMM --------------

  y_drive_mm_per_increment = 0.046302082
  z_drive_mm_per_increment = 0.01072765

  @staticmethod
  def mm_to_y_drive_increment(value_mm: float) -> int:
    return round(value_mm / STARBackend.y_drive_mm_per_increment)

  @staticmethod
  def y_drive_increment_to_mm(value_mm: int) -> float:
    return round(value_mm * STARBackend.y_drive_mm_per_increment, 2)

  @staticmethod
  def mm_to_z_drive_increment(value_mm: float) -> int:
    return round(value_mm / STARBackend.z_drive_mm_per_increment)

  @staticmethod
  def z_drive_increment_to_mm(value_increments: int) -> float:
    return round(value_increments * STARBackend.z_drive_mm_per_increment, 2)

  async def clld_probe_y_position_using_channel(
    self,
    channel_idx: int,  # 0-based indexing of channels!
    probing_direction: Literal["forward", "backward"],
    start_pos_search: Optional[float] = None,  # mm
    end_pos_search: Optional[float] = None,  # mm
    channel_speed: float = 10.0,  # mm/sec
    channel_acceleration_int: Literal[1, 2, 3, 4] = 4,  # * 5_000 steps/sec**2 == 926 mm/sec**2
    detection_edge: int = 10,
    current_limit_int: Literal[1, 2, 3, 4, 5, 6, 7] = 7,
    post_detection_dist: float = 2.0,  # mm,
    tip_bottom_diameter: float = 1.2,  # mm
  ) -> float:
    """
    Probe the y-position of a conductive material using the channel's capacitive Liquid Level
    Detection (cLLD).

    This method carefully moves a specified STAR channel along the y-axis to detect the presence
    of a conductive surface. It uses STAR's built-in capacitive sensing to measure where the
    needle tip first encounters the material, applying safety checks to prevent channel collisions
    with adjacent channels. After detection, the channel is retracted by a configurable safe
    distance (`post_detection_dist`) to avoid mechanical interference.

    By default, the parameter `tip_bottom_diameter` assumes STAR's **integrated teaching needles**,
    which feature an extended, straight bottom section. The correction accounts for the needle's
    geometry by adjusting the final reported material y-position to represent the material center
    rather than the conductive detection edge. If you are using different tips or needle designs
    (e.g., conical tips or third-party teaching needles), you should adapt the
    `tip_bottom_diameter` value to reflect their actual geometry.

    Args:
      channel_idx: Index of the channel to probe (0-based). The backmost channel is 0.
      probing_direction: Direction of probing:
        - "forward" decreases y-position,
        - "backward" increases y-position.
      start_pos_search: Initial y-position for the search (in mm). If not set, defaults to the current channel y-position.
      end_pos_search: Final y-position for the search (in mm). If not set, defaults to the maximum safe travel range.
      channel_speed: Channel movement speed during probing (mm/sec). Defaults to 10.0 mm/sec.
      channel_acceleration_int: Acceleration ramp setting [1-4], where the physical acceleration is `value * 5,000 steps/sec²`. Defaults to 4.
      detection_edge: Edge steepness for capacitive detection [0-1024]. Defaults to 10.
      current_limit_int: Current limit setting [1-7]. Defaults to 7.
      post_detection_dist: Retraction distance after detection (in mm). Defaults to 2.0 mm.
      tip_bottom_diameter: Effective diameter of the needle/tip bottom (in mm).  Defaults to 1.2 mm, corresponding to STAR's integrated teaching needles.

    Returns:
      The corrected y-position (in mm) of the detected conductive material, adjusted for the specified `tip_bottom_diameter`.

    Raises:
      ValueError:
        - If `probing_direction` is invalid.
        - If `start_pos_search` or `end_pos_search` is outside the safe range.
        - If the configured end position conflicts with the probing direction.
        - If no conductive material is detected.
    """

    assert probing_direction in [
      "forward",
      "backward",
    ], f"Probing direction must be either 'forward' or 'backward', is {probing_direction}."

    # Anti-channel-crash feature
    if channel_idx > 0:
      channel_idx_minus_one_y_pos = await self.request_y_pos_channel_n(channel_idx - 1)
    else:
      channel_idx_minus_one_y_pos = (
        STARBackend.y_drive_increment_to_mm(13_714) + 9
      )  # y-position=635 mm
    if channel_idx < (self.num_channels - 1):
      channel_idx_plus_one_y_pos = await self.request_y_pos_channel_n(channel_idx + 1)
    else:
      channel_idx_plus_one_y_pos = 6
      # Insight: STAR machines appear to lose connection to a channel below y-position=6 mm

    max_safe_upper_y_pos = channel_idx_minus_one_y_pos - 9
    max_safe_lower_y_pos = channel_idx_plus_one_y_pos + 9 if channel_idx_plus_one_y_pos != 0 else 6

    # Enable safe start and end positions
    if start_pos_search:
      assert max_safe_lower_y_pos <= start_pos_search <= max_safe_upper_y_pos, (
        f"Start position for y search must be between \n{max_safe_lower_y_pos} and "
        + f"{max_safe_upper_y_pos} mm, is {end_pos_search} mm. Otherwise channel will crash."
      )
      await self.move_channel_y(y=start_pos_search, channel=channel_idx)

    if end_pos_search:
      assert max_safe_lower_y_pos <= end_pos_search <= max_safe_upper_y_pos, (
        f"End position for y search must be between \n{max_safe_lower_y_pos} and "
        + f"{max_safe_upper_y_pos} mm, is {end_pos_search} mm. Otherwise channel will crash."
      )

    # Set safe y-search end position based on the probing direction
    current_channel_y_pos = await self.request_y_pos_channel_n(channel_idx)
    if probing_direction == "backward":
      max_y_search_pos = end_pos_search or max_safe_upper_y_pos
      if max_y_search_pos < current_channel_y_pos:
        raise ValueError(
          f"Channel {channel_idx} cannot move forward: "
          f"End position = {max_y_search_pos} < current position = {current_channel_y_pos}"
          f"\nDid you mean to move forward?"
        )
    else:  # probing_direction == "forward"
      max_y_search_pos = end_pos_search or max_safe_lower_y_pos
      if max_y_search_pos > current_channel_y_pos:
        raise ValueError(
          f"Channel {channel_idx} cannot move forward: "
          f"End position = {max_y_search_pos} > current position = {current_channel_y_pos}"
          f"\nDid you mean to move backward?"
        )

    # Convert mm to increments
    max_y_search_pos_increments = STAR.mm_to_y_drive_increment(max_y_search_pos)
    channel_speed_increments = STAR.mm_to_y_drive_increment(channel_speed)

    # Machine-compatibility check of calculated parameters
    assert 0 <= max_y_search_pos_increments <= 13_714, (
      "Maximum y search position must be between \n0 and"
      + f"{STARBackend.y_drive_increment_to_mm(13_714)+9} mm, is {max_y_search_pos_increments} mm"
    )
    assert 20 <= channel_speed_increments <= 8_000, (
      f"LLD search speed must be between \n{STARBackend.y_drive_increment_to_mm(20)}"
      + f"and {STARBackend.y_drive_increment_to_mm(8_000)} mm/sec, is {channel_speed} mm/sec"
    )
    assert channel_acceleration_int in [1, 2, 3, 4], (
      "Channel speed must be in [1, 2, 3, 4] (* 5_000 steps/sec**2)"
      + f", is {channel_speed} mm/sec"
    )
    assert (
      0 <= detection_edge <= 1_0234
    ), "Edge steepness at capacitive LLD detection must be between 0 and 1023"
    assert current_limit_int in [
      1,
      2,
      3,
      4,
      5,
      6,
      7,
    ], f"Current limit must be in [1, 2, 3, 4, 5, 6, 7], is {channel_speed} mm/sec"

    # Move channel for cLLD (Note: does not return detected y-position!)
    await self.send_command(
      module=STARBackend.channel_id(channel_idx),
      command="YL",
      ya=f"{max_y_search_pos_increments:05}",  # Maximum search position [steps]
      gt=f"{detection_edge:04}",  # Edge steepness at capacitive LLD detection
      gl=f"{0:04}",  # Offset after edge detection -> always 0 to measure y-pos!
      yv=f"{channel_speed_increments:04}",  # Max speed [steps/second]
      yr=f"{channel_acceleration_int}",  # Acceleration ramp [yr * 5_000 steps/second**2]
      yw=f"{current_limit_int}",  # Current limit
      read_timeout=120,  # default 30 seconds is often not enough
    )

    detected_material_y_pos = await self.request_y_pos_channel_n(channel_idx)

    # Dynamically evaluate post-detection distance to avoid crashes
    if probing_direction == "backward":
      if channel_idx == self.num_channels - 1:  # safe default
        adjacent_y_pos = 6.0
      else:  # next channel
        adjacent_y_pos = await self.request_y_pos_channel_n(channel_idx + 1)

      max_safe_y_mov_dist_post_detection = detected_material_y_pos - adjacent_y_pos - 9.0
      move_target = detected_material_y_pos - min(
        post_detection_dist, max_safe_y_mov_dist_post_detection
      )

    else:  # probing_direction == "forward"
      if channel_idx == 0:  # safe default
        adjacent_y_pos = STARBackend.y_drive_increment_to_mm(13_714) + 9  # y-position=635 mm
      else:  #  previous channel
        adjacent_y_pos = await self.request_y_pos_channel_n(channel_idx - 1)

      max_safe_y_mov_dist_post_detection = adjacent_y_pos - detected_material_y_pos - 9.0
      move_target = detected_material_y_pos + min(
        post_detection_dist, max_safe_y_mov_dist_post_detection
      )

    await self.move_channel_y(y=move_target, channel=channel_idx)

    # Correct for tip_bottom_diameter
    if probing_direction == "backward":
      material_y_pos = detected_material_y_pos + tip_bottom_diameter / 2
    else:  # probing_direction == "forward"
      material_y_pos = detected_material_y_pos - tip_bottom_diameter / 2

    return material_y_pos

  async def move_z_drive_to_liquid_surface_using_clld(
    self,
    channel_idx: int,  # 0-based indexing of channels!
    lowest_immers_pos: float = 99.98,  # mm
    start_pos_search: float = 330.0,  # mm
    channel_speed: float = 10.0,  # mm
    channel_acceleration: float = 800.0,  # mm/sec**2
    detection_edge: int = 10,
    detection_drop: int = 2,
    post_detection_trajectory: Literal[0, 1] = 1,
    post_detection_dist: float = 2.0,  # mm
  ):
    lowest_immers_pos_increments = STARBackend.mm_to_z_drive_increment(lowest_immers_pos)
    start_pos_search_increments = STARBackend.mm_to_z_drive_increment(start_pos_search)
    channel_speed_increments = STARBackend.mm_to_z_drive_increment(channel_speed)
    channel_acceleration_thousand_increments = STARBackend.mm_to_z_drive_increment(
      channel_acceleration / 1000
    )
    post_detection_dist_increments = STARBackend.mm_to_z_drive_increment(post_detection_dist)

    assert 9_320 <= lowest_immers_pos_increments <= 31_200, (
      f"Lowest immersion position must be between \n{STARBackend.z_drive_increment_to_mm(9_320)}"
      + f" and {STARBackend.z_drive_increment_to_mm(31_200)} mm, is {lowest_immers_pos} mm"
    )
    assert 9_320 <= start_pos_search_increments <= 31_200, (
      f"Start position of LLD search must be between \n{STARBackend.z_drive_increment_to_mm(9_320)}"
      + f" and {STARBackend.z_drive_increment_to_mm(31_200)} mm, is {start_pos_search} mm"
    )
    assert 20 <= channel_speed_increments <= 15_000, (
      f"LLD search speed must be between \n{STARBackend.z_drive_increment_to_mm(20)}"
      + f"and {STARBackend.z_drive_increment_to_mm(15_000)} mm/sec, is {channel_speed} mm/sec"
    )
    assert 5 <= channel_acceleration_thousand_increments <= 150, (
      f"Channel acceleration must be between \n{STARBackend.z_drive_increment_to_mm(5*1_000)} "
      + f" and {STARBackend.z_drive_increment_to_mm(150*1_000)} mm/sec**2, is {channel_acceleration} mm/sec**2"
    )
    assert (
      0 <= detection_edge <= 1_023
    ), "Edge steepness at capacitive LLD detection must be between 0 and 1023"
    assert (
      0 <= detection_drop <= 1_023
    ), "Offset after capacitive LLD edge detection must be between 0 and 1023"
    assert 0 <= post_detection_dist_increments <= 9_999, (
      "Post cLLD-detection movement distance must be between \n0"
      + f" and {STARBackend.z_drive_increment_to_mm(9_999)} mm, is {post_detection_dist} mm"
    )

    await self.send_command(
      module=STARBackend.channel_id(channel_idx),
      command="ZL",
      zh=f"{lowest_immers_pos_increments:05}",  # Lowest immersion position [increment]
      zc=f"{start_pos_search_increments:05}",  # Start position of LLD search [increment]
      zl=f"{channel_speed_increments:05}",  # Speed of channel movement
      zr=f"{channel_acceleration_thousand_increments:03}",  # Acceleration [1000 increment/second^2]
      gt=f"{detection_edge:04}",  # Edge steepness at capacitive LLD detection
      gl=f"{detection_drop:04}",  # Offset after capacitive LLD edge detection
      zj=post_detection_trajectory,  # Movement of the channel after contacting surface
      zi=f"{post_detection_dist_increments:04}",  # Distance to move up after detection [increment]
    )

  async def clld_probe_z_height_using_channel(
    self,
    channel_idx: int,  # 0-based indexing of channels!
    lowest_immers_pos: float = 99.98,  # mm
    start_pos_search: float = 330.0,  # mm
    channel_speed: float = 10.0,  # mm
    channel_acceleration: float = 800.0,  # mm/sec**2
    detection_edge: int = 10,
    detection_drop: int = 2,
    post_detection_trajectory: Literal[0, 1] = 1,
    post_detection_dist: float = 2.0,  # mm
    move_channels_to_save_pos_after: bool = False,
  ) -> float:
    """Probes the Z-height below the specified channel on a Hamilton STAR liquid handling machine
    using the channels 'capacitive Liquid Level Detection' (cLLD) capabilities.
    N.B.: this means only conductive materials can be probed!

    Args:
      channel_idx: The index of the channel to use for probing. Backmost channel = 0.
      lowest_immers_pos: The lowest immersion position in mm. This is the position of the channel, NOT including the tip length (as C0 commands do). So you have to add the total_tip_length - fitting_depth.
      start_pos_lld_search: The start position for z-touch search in mm. This is the position of the channel, NOT including the tip length (as C0 commands do). So you have to add the total_tip_length - fitting_depth.
      channel_speed: The speed of channel movement in mm/sec.
      channel_acceleration: The acceleration of the channel in mm/sec**2.
      detection_edge: The edge steepness at capacitive LLD detection.
      detection_drop: The offset after capacitive LLD edge detection.
      post_detection_trajectory (0, 1): Movement of the channel up (1) or down (0) after contacting the surface.
      post_detection_dist: Distance to move into the trajectory after detection in mm.
      move_channels_to_save_pos_after: Flag to move channels to a safe position after operation.

    Returns:
      The detected Z-height in mm.
    """

    try:
      await self.move_z_drive_to_liquid_surface_using_clld(
        channel_idx=channel_idx,
        lowest_immers_pos=lowest_immers_pos,
        start_pos_search=start_pos_search,
        channel_speed=channel_speed,
        channel_acceleration=channel_acceleration,
        detection_edge=detection_edge,
        detection_drop=detection_drop,
        post_detection_trajectory=post_detection_trajectory,
        post_detection_dist=post_detection_dist,
<<<<<<< HEAD
        move_channels_to_save_pos_after=False,
=======
>>>>>>> 6638d06d
      )
    except STARFirmwareError:
      await self.move_all_channels_in_z_safety()
      raise

    if move_channels_to_save_pos_after:
      await self.move_all_channels_in_z_safety()

    get_llds = await self.request_pip_height_last_lld()
    result_in_mm = float(get_llds["lh"][channel_idx] / 10)

    return result_in_mm

  async def request_tip_len_on_channel(
    self,
    channel_idx: int,  # 0-based indexing of channels!
  ) -> float:
    """
    Measures the length of the tip attached to the specified pipetting channel.
    Checks if a tip is present on the given channel. If present, moves all channels
    to THE safe Z position, 334.3 mm, measures the tip bottom Z-coordinate, and calculates
    the total tip length. Supports tips of lengths 50.4 mm, 59.9 mm, and 95.1 mm.
    Raises an error if the tip length is unsupported or if no tip is present.
    Parameters:
      channel_idx: Index of the pipetting channel (0-based).
    Returns:
      The measured tip length in millimeters.
    Raises:
      ValueError: If no tip is present on the channel or if the tip length is unsupported.
    """

    # Check there is a tip on the channel
    all_channel_occupancy = await self.request_tip_presence()
    if not all_channel_occupancy[channel_idx]:
      raise ValueError(f"No tip present on channel {channel_idx}")

    # Level all channels
    await self.move_all_channels_in_z_safety()
    known_top_position_channel_head = 334.3  # mm
    fitting_depth_of_all_standard_channel_tips = 8  # mm
    unknown_offset_for_all_tips = 0.4  # mm

    # Request z-coordinate of channel+tip bottom
    tip_bottom_z_coordinate = await self.request_z_pos_channel_n(
      pipetting_channel_index=channel_idx
    )

    total_tip_len = round(
      known_top_position_channel_head
      - (
        tip_bottom_z_coordinate
        - fitting_depth_of_all_standard_channel_tips
        - unknown_offset_for_all_tips
      ),
      1,
    )

    if total_tip_len in [50.4, 59.9, 95.1]:  # 50ul, 300ul, 1000ul
      return total_tip_len
    raise ValueError(f"Tip of length {total_tip_len} not yet supported")

  async def ztouch_probe_z_height_using_channel(
    self,
    channel_idx: int,  # 0-based indexing of channels!
    tip_len: Optional[float] = None,  # mm
    lowest_immers_pos: float = 99.98,  # mm
    start_pos_search: Optional[float] = None,  # mm
    channel_speed: float = 10.0,  # mm/sec
    channel_acceleration: float = 800.0,  # mm/sec**2
    channel_speed_upwards: float = 125.0,  # mm
    detection_limiter_in_PWM: int = 1,
    push_down_force_in_PWM: int = 0,
    post_detection_dist: float = 2.0,  # mm
    move_channels_to_save_pos_after: bool = False,
  ) -> float:
    """Probes the Z-height below the specified channel on a Hamilton STAR liquid handling machine
    using the channels 'z-touchoff' capabilities, i.e. a controlled triggering of the z-drive,
    aka a controlled 'crash'.

    Args:
      channel_idx: The index of the channel to use for probing. Backmost channel = 0.
      tip_len: override the tip length (of tip on channel `channel_idx`). Default is the tip length
        of the tip that was picked up.
      lowest_immers_pos: The lowest immersion position in mm.
      start_pos_lld_search: The start position for z-touch search in mm.
      channel_speed: The speed of channel movement in mm/sec.
      channel_acceleration: The acceleration of the channel in mm/sec**2.
      detection_limiter_in_PWM: Offset PWM limiter value for searching
      push_down_force_in_PWM: Offset PWM value for push down force.
        cf000 = No push down force, drive is switched off.
      post_detection_dist: Distance to move into the trajectory after detection in mm.
      move_channels_to_save_pos_after: Flag to move channels to a safe position after
        operation.

    Returns:
      The detected Z-height in mm.
    """

    version = await self.request_pip_channel_version(channel_idx)
    year_matches = re.search(r"\b\d{4}\b", version)
    if year_matches is not None:
      year = int(year_matches.group())
      if year < 2022:
        raise ValueError(
          "Z-touch probing is not supported for PIP versions predating 2022, "
          f"found version '{version}'"
        )

    if tip_len is None:
      # currently a bug, will be fixed in the future
      # reverted to previous implementation
      # tip_len = self.head[channel_idx].get_tip().total_tip_length
      tip_len = await self.request_tip_len_on_channel(channel_idx)

    # fitting_depth = 8 mm for 10, 50, 300, 1000 ul Hamilton tips
    # fitting_depth = self.head[channel_idx].get_tip().fitting_depth
    fitting_depth = 8  # mm, for 10, 50, 300, 1000 ul Hamilton tips

    if start_pos_search is None:
      start_pos_search = 334.7 - tip_len + fitting_depth

    tip_len_used_in_increments = (tip_len - fitting_depth) / STARBackend.z_drive_mm_per_increment
    channel_head_start_pos = (
      start_pos_search + tip_len - fitting_depth
    )  # start_pos of the head itself!
    safe_head_bottom_z_pos = (
      99.98 + tip_len - fitting_depth
    )  # 99.98 == STARBackend.z_drive_increment_to_mm(9_320)
    safe_head_top_z_pos = 334.7  # 334.7 == STARBackend.z_drive_increment_to_mm(31_200)

    lowest_immers_pos_increments = STARBackend.mm_to_z_drive_increment(lowest_immers_pos)
    start_pos_search_increments = STARBackend.mm_to_z_drive_increment(channel_head_start_pos)
    channel_speed_increments = STARBackend.mm_to_z_drive_increment(channel_speed)
    channel_acceleration_thousand_increments = STARBackend.mm_to_z_drive_increment(
      channel_acceleration / 1000
    )
    channel_speed_upwards_increments = STARBackend.mm_to_z_drive_increment(channel_speed_upwards)

    assert 0 <= channel_idx <= 15, f"channel_idx must be between 0 and 15, is {channel_idx}"
    assert 20 <= tip_len <= 120, "Total tip length must be between 20 and 120"

    assert 9320 <= lowest_immers_pos_increments <= 31_200, (
      "Lowest immersion position must be between \n99.98"
      + f" and 334.7 mm, is {lowest_immers_pos} mm"
    )
    assert safe_head_bottom_z_pos <= channel_head_start_pos <= safe_head_top_z_pos, (
      f"Start position of LLD search must be between \n{safe_head_bottom_z_pos}"
      + f" and {safe_head_top_z_pos} mm, is {channel_head_start_pos} mm"
    )
    assert 20 <= channel_speed_increments <= 15_000, (
      f"Z-touch search speed must be between \n{STARBackend.z_drive_increment_to_mm(20)}"
      + f" and {STARBackend.z_drive_increment_to_mm(15_000)} mm/sec, is {channel_speed} mm/sec"
    )
    assert 5 <= channel_acceleration_thousand_increments <= 150, (
      f"Channel acceleration must be between \n{STARBackend.z_drive_increment_to_mm(5*1_000)}"
      + f" and {STARBackend.z_drive_increment_to_mm(150*1_000)} mm/sec**2, is {channel_speed} mm/sec**2"
    )
    assert 20 <= channel_speed_upwards_increments <= 15_000, (
      f"Channel retraction speed must be between \n{STARBackend.z_drive_increment_to_mm(20)}"
      + f" and {STARBackend.z_drive_increment_to_mm(15_000)} mm/sec, is {channel_speed_upwards} mm/sec"
    )
    assert (
      0 <= detection_limiter_in_PWM <= 125
    ), "Detection limiter value must be between 0 and 125 PWM."
    assert 0 <= push_down_force_in_PWM <= 125, "Push down force between 0 and 125 PWM values"
    assert (
      0 <= post_detection_dist <= 245
    ), f"Post detection distance must be between 0 and 245 mm, is {post_detection_dist}"

    lowest_immers_pos_str = f"{lowest_immers_pos_increments:05}"
    start_pos_search_str = f"{start_pos_search_increments:05}"
    channel_speed_str = f"{channel_speed_increments:05}"
    channel_acc_str = f"{channel_acceleration_thousand_increments:03}"
    channel_speed_up_str = f"{channel_speed_upwards_increments:05}"
    detection_limiter_in_PWM_str = f"{detection_limiter_in_PWM:03}"
    push_down_force_in_PWM_str = f"{push_down_force_in_PWM:03}"

    ztouch_probed_z_height = await self.send_command(
      module=STARBackend.channel_id(channel_idx),
      command="ZH",
      zb=start_pos_search_str,  # begin of searching range [increment]
      za=lowest_immers_pos_str,  # end of searching range [increment]
      zv=channel_speed_up_str,  # speed z-drive upper section [increment/second]
      zr=channel_acc_str,  # acceleration z-drive [1000 increment/second]
      zu=channel_speed_str,  # speed z-drive lower section [increment/second]
      cg=detection_limiter_in_PWM_str,  # offset PWM limiter value for searching
      cf=push_down_force_in_PWM_str,  # offset PWM value for push down force
      fmt="rz#####",
    )
    # Subtract tip_length from measurement in increment, and convert to mm
    result_in_mm = STARBackend.z_drive_increment_to_mm(
      ztouch_probed_z_height["rz"] - tip_len_used_in_increments
    )
    if post_detection_dist != 0:  # Safety first
      await self.move_channel_z(z=result_in_mm + post_detection_dist, channel=channel_idx)
    if move_channels_to_save_pos_after:
      await self.move_all_channels_in_z_safety()

    return float(result_in_mm)

  class RotationDriveOrientation(enum.Enum):
    LEFT = 1
    FRONT = 2
    RIGHT = 3
    PARKED_RIGHT = None

  async def rotate_iswap_rotation_drive(self, orientation: RotationDriveOrientation):
    if orientation in {
      STARBackend.RotationDriveOrientation.RIGHT,
      STARBackend.RotationDriveOrientation.FRONT,
      STARBackend.RotationDriveOrientation.LEFT,
    }:
      return await self.send_command(
        module="R0",
        command="WP",
        auto_id=False,
        wp=orientation.value,
      )
    else:
      raise ValueError(f"Invalid rotation drive orientation: {orientation}")

  class WristDriveOrientation(enum.Enum):
    RIGHT = 1
    STRAIGHT = 2
    LEFT = 3
    REVERSE = 4

  async def rotate_iswap_wrist(self, orientation: WristDriveOrientation):
    return await self.send_command(
      module="R0",
      command="TP",
      auto_id=False,
      tp=orientation.value,
    )

  @staticmethod
  def channel_id(channel_idx: int) -> str:
    """channel_idx: plr style, 0-indexed from the back"""
    channel_ids = "123456789ABCDEFG"
    return "P" + channel_ids[channel_idx]

  async def get_channels_y_positions(self) -> Dict[int, float]:
    """Get the Y position of all channels in mm"""
    resp = await self.send_command(
      module="C0",
      command="RY",
      fmt="ry#### (n)",
    )
    y_positions = [round(y / 10, 2) for y in resp["ry"]]

    # sometimes there is (likely) a floating point error and channels are reported to be
    # less than 9mm apart. (When you set channels using position_channels_in_y_direction,
    # it will raise an error.) The minimum y is 6mm, so we fix that first (in case that
    # values is misreported). Then, we traverse the list in reverse and set the min_diff.
    if y_positions[-1] < 5.8:
      raise RuntimeError(
        "Channels are reported to be too close to the front of the machine. "
        "The known minimum is 6, which will be fixed automatically for 5.8<y<6. "
        f"Reported values: {y_positions}."
      )
    elif 5.8 <= y_positions[-1] < 6:
      y_positions[-1] = 6.0

    min_diff = 9.0
    for i in range(len(y_positions) - 2, -1, -1):
      if y_positions[i] - y_positions[i + 1] < min_diff:
        y_positions[i] = y_positions[i + 1] + min_diff

    return {channel_idx: y for channel_idx, y in enumerate(y_positions)}

  @need_iswap_parked
  async def position_channels_in_y_direction(self, ys: Dict[int, float], make_space=True):
    """position all channels simultaneously in the Y direction.

    Args:
      ys: A dictionary mapping channel index to the desired Y position in mm. The channel index is
        0-indexed from the back.
      make_space: If True, the channels will be moved to ensure they are at least 9mm apart and in
        descending order, after the channels in `ys` have been put at the desired locations. Note
        that an error may still be raised, if there is insufficient space to move the channels or
        if the requested locations are not valid. Set this to False if you wan to avoid inadvertently
        moving other channels.
    """

    # check that the locations of channels after the move will be at least 9mm apart, and in
    # descending order
    channel_locations = await self.get_channels_y_positions()

    for channel_idx, y in ys.items():
      channel_locations[channel_idx] = y

    if make_space:
      # For the channels to the back of `back_channel`, make sure the space between them is
      # >=9mm. We start with the channel closest to `back_channel`, and make sure the
      # channel behind it is at least 9mm, updating if needed. Iterating from the front (closest
      # to `back_channel`) to the back (channel 0), all channels are put at the correct location.
      # This order matters because the channel in front of any channel may have been moved in the
      # previous iteration.
      # Note that if a channel is already spaced at >=9mm, it is not moved.
      use_channels = list(ys.keys())
      back_channel = min(use_channels)
      for channel_idx in range(back_channel, 0, -1):
        if (channel_locations[channel_idx - 1] - channel_locations[channel_idx]) < 9:
          channel_locations[channel_idx - 1] = channel_locations[channel_idx] + 9

      # Similarly for the channels to the front of `front_channel`, make sure they are all
      # spaced >=9mm apart. This time, we iterate from back (closest to `front_channel`)
      # to the front (lh.backend.num_channels - 1), and put each channel >=9mm before the
      # one behind it.
      front_channel = max(use_channels)
      for channel_idx in range(front_channel, self.num_channels - 1):
        if (channel_locations[channel_idx] - channel_locations[channel_idx + 1]) < 9:
          channel_locations[channel_idx + 1] = channel_locations[channel_idx] - 9

    # Quick checks before movement.
    if channel_locations[0] > 650:
      raise ValueError("Channel 0 would hit the back of the robot")

    if channel_locations[self.num_channels - 1] < 6:
      raise ValueError("Channel N would hit the front of the robot")

    if not all(
      round((channel_locations[i] - channel_locations[i + 1]) * 1000) >= 8_990  # float fixing
      for i in range(len(channel_locations) - 1)
    ):
      raise ValueError("Channels must be at least 9mm apart and in descending order")

    yp = " ".join([f"{round(y*10):04}" for y in channel_locations.values()])
    return await self.send_command(
      module="C0",
      command="JY",
      yp=yp,
    )

  async def get_channels_z_positions(self) -> Dict[int, float]:
    """Get the Y position of all channels in mm"""
    resp = await self.send_command(
      module="C0",
      command="RZ",
      fmt="rz#### (n)",
    )
    return {channel_idx: round(y / 10, 2) for channel_idx, y in enumerate(resp["rz"])}

  async def position_channels_in_z_direction(self, zs: Dict[int, float]):
    channel_locations = await self.get_channels_z_positions()

    for channel_idx, z in zs.items():
      channel_locations[channel_idx] = z

    return await self.send_command(
      module="C0", command="JZ", zp=[f"{round(z*10):04}" for z in channel_locations.values()]
    )

  async def pierce_foil(
    self,
    wells: Union[Well, List[Well]],
    piercing_channels: List[int],
    hold_down_channels: List[int],
    move_inwards: float,
    spread: Literal["wide", "tight"] = "wide",
    one_by_one: bool = False,
    distance_from_bottom: float = 20.0,
  ):
    """Pierce the foil of the media source plate at the specified column. Throw away the tips
    after piercing because there will be a bit of foil stuck to the tips. Use this method
    before aspirating from a foil-sealed plate to make sure the tips are clean and the
    aspirations are accurate.

    Args:
      wells: Well or wells in the plate to pierce the foil. If multiple wells, they must be on one
        column.
      piercing_channels: The channels to use for piercing the foil.
      hold_down_channels: The channels to use for holding down the plate when moving up the
        piercing channels.
      spread: The spread of the piercing channels in the well.
      one_by_one: If True, the channels will pierce the foil one by one. If False, all channels
        will pierce the foil simultaneously.
    """

    x: float
    ys: List[float]
    z: float

    # if only one well is give, but in a list, convert to Well so we fall into single-well logic.
    if isinstance(wells, list) and len(wells) == 1:
      wells = wells[0]

    if isinstance(wells, Well):
      well = wells
      x, y, z = well.get_location_wrt(self.deck, "c", "c", "cavity_bottom")

      if spread == "wide":
        offsets = get_wide_single_resource_liquid_op_offsets(
          well, num_channels=len(piercing_channels)
        )
      else:
        offsets = get_tight_single_resource_liquid_op_offsets(
          well, num_channels=len(piercing_channels)
        )
      ys = [y + offset.y for offset in offsets]
    else:
      assert (
        len(set(w.get_location_wrt(self.deck).x for w in wells)) == 1
      ), "Wells must be on the same column"
      absolute_center = wells[0].get_location_wrt(self.deck, "c", "c", "cavity_bottom")
      x = absolute_center.x
      ys = [well.get_location_wrt(self.deck, x="c", y="c").y for well in wells]
      z = absolute_center.z

    await self.move_channel_x(0, x=x)

    await self.position_channels_in_y_direction(
      {channel: y for channel, y in zip(piercing_channels, ys)}
    )

    zs = [z + distance_from_bottom for _ in range(len(piercing_channels))]
    if one_by_one:
      for channel in piercing_channels:
        await self.move_channel_z(channel, z)
    else:
      await self.position_channels_in_z_direction(
        {channel: z for channel, z in zip(piercing_channels, zs)}
      )

    await self.step_off_foil(
      [wells] if isinstance(wells, Well) else wells,
      back_channel=hold_down_channels[0],
      front_channel=hold_down_channels[1],
      move_inwards=move_inwards,
    )

  async def step_off_foil(
    self,
    wells: Union[Well, List[Well]],
    front_channel: int,
    back_channel: int,
    move_inwards: float = 2,
    move_height: float = 15,
  ):
    """
    Hold down a plate by placing two channels on the edges of a plate that is sealed with foil
    while moving up the channels that are still within the foil. This is useful when, for
    example, aspirating from a plate that is sealed: without holding it down, the tips might get
    stuck in the plate and move it up when retracting. Putting plates on the edge prevents this.

    When aspirating or dispensing in the foil, be sure to set the `min_z_endpos` parameter in
    `lh.aspirate` or `lh.dispense` to a value in the foil. You might want to use something like

    .. code-block:: python

        well = plate.get_well("A3")
        await lh.aspirate(
          [well]*4, vols=[100]*4, use_channels=[7,8,9,10],
          min_z_endpos=well.get_location_wrt(self.deck, z="cavity_bottom").z,
          surface_following_distance=0,
          pull_out_distance_transport_air=[0] * 4)
        await step_off_foil(lh.backend, [well], front_channel=11, back_channel=6, move_inwards=3)

    Args:
      wells: Wells in the plate to hold down. (x-coordinate of channels will be at center of wells).
        Must be sorted from back to front.
      front_channel: The channel to place on the front of the plate.
      back_channel: The channel to place on the back of the plate.
      move_inwards: mm to move inwards (backward on the front channel; frontward on the back).
      move_height: mm to move upwards after piercing the foil. front_channel and back_channel will hold the plate down.
    """

    if front_channel <= back_channel:
      raise ValueError(
        "front_channel should be in front of back_channel. " "Channels are 0-indexed from the back."
      )

    if isinstance(wells, Well):
      wells = [wells]

    plates = set(well.parent for well in wells)
    assert len(plates) == 1, "All wells must be in the same plate"
    plate = plates.pop()
    assert plate is not None

    z_location = plate.get_location_wrt(self.deck, z="top").z

    if plate.get_absolute_rotation().z % 360 == 0:
      back_location = plate.get_location_wrt(self.deck, y="b")
      front_location = plate.get_location_wrt(self.deck, y="f")
    elif plate.get_absolute_rotation().z % 360 == 90:
      back_location = plate.get_location_wrt(self.deck, x="r")
      front_location = plate.get_location_wrt(self.deck, x="l")
    elif plate.get_absolute_rotation().z % 360 == 180:
      back_location = plate.get_location_wrt(self.deck, y="f")
      front_location = plate.get_location_wrt(self.deck, y="b")
    elif plate.get_absolute_rotation().z % 360 == 270:
      back_location = plate.get_location_wrt(self.deck, x="l")
      front_location = plate.get_location_wrt(self.deck, x="r")
    else:
      raise ValueError("Plate rotation must be a multiple of 90 degrees")

    try:
      # Then move all channels in the y-space simultaneously.
      await self.position_channels_in_y_direction(
        {
          front_channel: front_location.y + move_inwards,
          back_channel: back_location.y - move_inwards,
        }
      )

      await self.move_channel_z(front_channel, z_location)
      await self.move_channel_z(back_channel, z_location)
    finally:
      # Move channels that are lower than the `front_channel` and `back_channel` to
      # the just above the foil, in case the foil pops up.
      zs = await self.get_channels_z_positions()
      indices = [channel_idx for channel_idx, z in zs.items() if z < z_location]
      idx = {
        idx: z_location + move_height for idx in indices if idx not in (front_channel, back_channel)
      }
      await self.position_channels_in_z_direction(idx)

      # After that, all channels are clear to move up.
      await self.move_all_channels_in_z_safety()

  async def request_volume_in_tip(self, channel: int) -> float:
    resp = await self.send_command(STARBackend.channel_id(channel), "QC", fmt="qc##### (n)")
    _, current_volume = resp["qc"]  # first is max volume
    return float(current_volume) / 10

  @asynccontextmanager
  async def slow_iswap(self, wrist_velocity: int = 20_000, gripper_velocity: int = 20_000):
    """A context manager that sets the iSWAP to slow speed during the context"""
    assert 20 <= gripper_velocity <= 75_000
    assert 20 <= wrist_velocity <= 65_000

    original_wv = (await self.send_command("R0", "RA", ra="wv", fmt="wv#####"))["wv"]
    original_tv = (await self.send_command("R0", "RA", ra="tv", fmt="tv#####"))["tv"]

    await self.send_command("R0", "AA", wv=gripper_velocity)  # wrist velocity
    await self.send_command("R0", "AA", tv=wrist_velocity)  # gripper velocity
    try:
      yield
    finally:
      await self.send_command("R0", "AA", wv=original_wv)
      await self.send_command("R0", "AA", tv=original_tv)

  # HamiltonHeaterShakerInterface

  async def send_hhs_command(self, index: int, command: str, **kwargs) -> str:
    resp = await self.send_command(
      module=f"T{index}",
      command=command,
      **kwargs,
    )
    assert isinstance(resp, str)
    return resp

  # ------------ STAR(RS-232/TCC1/2)-connected Hamilton Heater Cooler (HHS) -------------

  async def check_type_is_hhc(self, device_number: int):
    """
    Convenience method to check that connected device is an HHC.
    Executed through firmware query
    """

    firmware_version = await self.send_command(module=f"T{device_number}", command="RF")
    if "Hamilton Heater Cooler" not in firmware_version:
      raise ValueError(
        f"Device number {device_number} does not connect to a Hamilton"
        f" Heater-Cooler, found {firmware_version} instead."
        f"Have you called the wrong device number?"
      )

  async def initialize_hhc(self, device_number: int) -> str:
    """Initialize Hamilton Heater Cooler (HHC) at specified TCC port

    Args:
      device_number: TCC connect number to the HHC
    """

    module_pointer = f"T{device_number}"

    # Request module configuration
    try:
      await self.send_command(module=module_pointer, command="QU")
    except TimeoutError as exc:
      error_message = (
        f"No Hamilton Heater Cooler found at device_number {device_number}"
        f", have you checked your connections? Original error: {exc}"
      )
      raise ValueError(error_message) from exc

    await self.check_type_is_hhc(device_number)

    # Request module configuration
    hhc_init_status = await self.send_command(module=module_pointer, command="QW", fmt="qw#")
    hhc_init_status = hhc_init_status["qw"]

    info = "HHC already initialized"
    # Initializing HHS if necessary
    if hhc_init_status != 1:
      # Initialize device
      await self.send_command(module=module_pointer, command="LI")
      info = f"HHS at device number {device_number} initialized."

    return info

  async def start_temperature_control_at_hhc(
    self,
    device_number: int,
    temp: Union[float, int],
  ):
    """Start temperature regulation of specified HHC"""

    await self.check_type_is_hhc(device_number)
    assert 0 < temp <= 105

    # Ensure proper temperature input handling
    if isinstance(temp, (float, int)):
      safe_temp_str = f"{round(temp * 10):04d}"
    else:
      safe_temp_str = str(temp)

    return await self.send_command(
      module=f"T{device_number}",
      command="TA",  # temperature adjustment
      ta=safe_temp_str,
      tb="1800",  # TODO: identify precise purpose?
      tc="0020",  # TODO: identify precise purpose?
    )

  async def get_temperature_at_hhc(self, device_number: int) -> dict:
    """Query current temperatures of both sensors of specified HHC"""

    await self.check_type_is_hhc(device_number)

    request_temperature = await self.send_command(module=f"T{device_number}", command="RT")
    processed_t_info = [int(x) / 10 for x in request_temperature.split("+")[-2:]]

    return {
      "middle_T": processed_t_info[0],
      "edge_T": processed_t_info[-1],
    }

  async def query_whether_temperature_reached_at_hhc(self, device_number: int):
    """Stop temperature regulation of specified HHC"""

    await self.check_type_is_hhc(device_number)
    query_current_control_status = await self.send_command(
      module=f"T{device_number}", command="QD", fmt="qd#"
    )

    return query_current_control_status["qd"] == 0

  async def stop_temperature_control_at_hhc(self, device_number: int):
    """Stop temperature regulation of specified HHC"""

    await self.check_type_is_hhc(device_number)

    return await self.send_command(module=f"T{device_number}", command="TO")

  # -------------- Extra - Probing labware with STAR - making STAR into a CMM --------------


class UnSafe:
  """
  Namespace for actions that are unsafe to perform.
  For example, actions that send the iSWAP outside of the Hamilton Deck
  """

  def __init__(self, star: "STARBackend"):
    self.star = star

  async def put_in_hotel(
    self,
    hotel_center_x_coord: int = 0,
    hotel_center_y_coord: int = 0,
    hotel_center_z_coord: int = 0,
    hotel_center_x_direction: Literal[0, 1] = 0,
    hotel_center_y_direction: Literal[0, 1] = 0,
    hotel_center_z_direction: Literal[0, 1] = 0,
    clearance_height: int = 50,
    hotel_depth: int = 1_300,
    grip_direction: GripDirection = GripDirection.FRONT,
    traverse_height_at_beginning: int = 3_600,
    z_position_at_end: int = 3_600,
    grip_strength: Literal[0, 1, 2, 3, 4, 5, 6, 7, 8, 9] = 5,
    open_gripper_position: int = 860,
    collision_control: Literal[0, 1] = 1,
    high_acceleration_index: Literal[1, 2, 3, 4] = 4,
    low_acceleration_index: Literal[1, 2, 3, 4] = 1,
    fold_up_at_end: bool = True,
  ):
    """
    A hotel is a location to store a plate. This can be a loading
    dock for an external machine such as a cytomat or a centrifuge.

    Take care when using this command to interact with hotels located
    outside of the hamilton deck area. Ensure that rotations of the
    iSWAP arm don't collide with anything.

    tip: set the hotel depth big enough so that the boundary is inside the
    hamilton deck. The iSWAP rotations will happen before it enters the hotel.

    The units of all relevant variables are in 0.1mm
    """

    assert 0 <= hotel_center_x_coord <= 99_999
    assert 0 <= hotel_center_y_coord <= 6_500
    assert 0 <= hotel_center_z_coord <= 3_500
    assert 0 <= clearance_height <= 999
    assert 0 <= hotel_depth <= 3_000
    assert 0 <= traverse_height_at_beginning <= 3_600
    assert 0 <= z_position_at_end <= 3_600
    assert 0 <= open_gripper_position <= 9_999

    return await self.star.send_command(
      module="C0",
      command="PI",
      xs=f"{hotel_center_x_coord:05}",
      xd=hotel_center_x_direction,
      yj=f"{hotel_center_y_coord:04}",
      yd=hotel_center_y_direction,
      zj=f"{hotel_center_z_coord:04}",
      zd=hotel_center_z_direction,
      zc=f"{clearance_height:03}",
      hd=f"{hotel_depth:04}",
      gr={
        GripDirection.FRONT: 1,
        GripDirection.RIGHT: 2,
        GripDirection.BACK: 3,
        GripDirection.LEFT: 4,
      }[grip_direction],
      th=f"{traverse_height_at_beginning:04}",
      te=f"{z_position_at_end:04}",
      gw=grip_strength,
      go=f"{open_gripper_position:04}",
      ga=collision_control,
      xe=f"{high_acceleration_index} {low_acceleration_index}",
      gc=int(fold_up_at_end),
    )

  async def get_from_hotel(
    self,
    hotel_center_x_coord: int = 0,
    hotel_center_y_coord: int = 0,
    hotel_center_z_coord: int = 0,
    # for direction, 0 is positive, 1 is negative
    hotel_center_x_direction: Literal[0, 1] = 0,
    hotel_center_y_direction: Literal[0, 1] = 0,
    hotel_center_z_direction: Literal[0, 1] = 0,
    clearance_height: int = 50,
    hotel_depth: int = 1_300,
    grip_direction: GripDirection = GripDirection.FRONT,
    traverse_height_at_beginning: int = 3_600,
    z_position_at_end: int = 3_600,
    grip_strength: Literal[0, 1, 2, 3, 4, 5, 6, 7, 8, 9] = 5,
    open_gripper_position: int = 860,
    plate_width: int = 800,
    plate_width_tolerance: int = 20,
    collision_control: Literal[0, 1] = 1,
    high_acceleration_index: Literal[1, 2, 3, 4] = 4,
    low_acceleration_index: Literal[1, 2, 3, 4] = 1,
    fold_up_at_end: bool = True,
  ):
    """
    A hotel is a location to store a plate. This can be a loading
    dock for an external machine such as a cytomat or a centrifuge.

    Take care when using this command to interact with hotels located
    outside of the hamilton deck area. Ensure that rotations of the
    iSWAP arm don't collide with anything.

    tip: set the hotel depth big enough so that the boundary is inside the
    hamilton deck. The iSWAP rotations will happen before it enters the hotel.

    The units of all relevant variables are in 0.1mm
    """

    assert 0 <= hotel_center_x_coord <= 99_999
    assert 0 <= hotel_center_y_coord <= 6_500
    assert 0 <= hotel_center_z_coord <= 3_500
    assert 0 <= clearance_height <= 999
    assert 0 <= hotel_depth <= 3_000
    assert 0 <= traverse_height_at_beginning <= 3_600
    assert 0 <= z_position_at_end <= 3_600
    assert 0 <= open_gripper_position <= 9_999
    assert 0 <= plate_width <= 9_999
    assert 0 <= plate_width_tolerance <= 99

    return await self.star.send_command(
      module="C0",
      command="PO",
      xs=f"{hotel_center_x_coord:05}",
      xd=hotel_center_x_direction,
      yj=f"{hotel_center_y_coord:04}",
      yd=hotel_center_y_direction,
      zj=f"{hotel_center_z_coord:04}",
      zd=hotel_center_z_direction,
      zc=f"{clearance_height:03}",
      hd=f"{hotel_depth:04}",
      gr={
        GripDirection.FRONT: 1,
        GripDirection.RIGHT: 2,
        GripDirection.BACK: 3,
        GripDirection.LEFT: 4,
      }[grip_direction],
      th=f"{traverse_height_at_beginning:04}",
      te=f"{z_position_at_end:04}",
      gw=grip_strength,
      go=f"{open_gripper_position:04}",
      gb=f"{plate_width:04}",
      gt=f"{plate_width_tolerance:02}",
      ga=collision_control,
      xe=f"{high_acceleration_index} {low_acceleration_index}",
      gc=int(fold_up_at_end),
    )

  async def violently_shoot_down_tip(self, channel_idx: int):
    """Shoot down the tip on the specified channel by releasing the drive that holds the spring. The
    tips will shoot down in place at an acceleration bigger than g. This is done by initializing
    the squeezer drive wihile a tip is mounted.

    Safe to do when above a tip rack, for example directly after a tip pickup.

    .. warning::

      Consider this method an easter egg. Not for serious use.
    """
    await self.star.send_command(module=STARBackend.channel_id(channel_idx), command="SI")


# Deprecated alias with warning # TODO: remove mid May 2025 (giving people 1 month to update)
# https://github.com/PyLabRobot/pylabrobot/issues/466


class STAR(STARBackend):
  def __init__(self, *args, **kwargs):
    warnings.warn(
      "`STAR` is deprecated and will be removed in a future release. "
      "Please use `STARBackend` instead.",
      DeprecationWarning,
      stacklevel=2,
    )
    super().__init__(*args, **kwargs)<|MERGE_RESOLUTION|>--- conflicted
+++ resolved
@@ -8339,10 +8339,6 @@
         detection_drop=detection_drop,
         post_detection_trajectory=post_detection_trajectory,
         post_detection_dist=post_detection_dist,
-<<<<<<< HEAD
-        move_channels_to_save_pos_after=False,
-=======
->>>>>>> 6638d06d
       )
     except STARFirmwareError:
       await self.move_all_channels_in_z_safety()
