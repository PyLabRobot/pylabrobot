--- conflicted
+++ resolved
@@ -2291,13 +2291,8 @@
     tube_2nd_section_height_measured_from_zm: float = 3.2,
     tube_2nd_section_ratio: float = 618.0,
     immersion_depth: float = 0,
-<<<<<<< HEAD
-    immersion_depth_direction: int = 0,
-    surface_following_distance: float = 0,
-=======
     immersion_depth_direction: Optional[int] = None,
     liquid_surface_sink_distance_at_the_end_of_aspiration: float = 0,
->>>>>>> e4aa9530
     transport_air_volume: float = 5.0,
     pre_wetting_volume: float = 5.0,
     gamma_lld_sensitivity: int = 1,
@@ -2470,15 +2465,10 @@
       tube_2nd_section_height_measured_from_zm=round(tube_2nd_section_height_measured_from_zm * 10),
       tube_2nd_section_ratio=round(tube_2nd_section_ratio * 10),
       immersion_depth=round(immersion_depth * 10),
-<<<<<<< HEAD
-      immersion_depth_direction=immersion_depth_direction,
-      surface_following_distance=round(surface_following_distance * 10),
-=======
       immersion_depth_direction=immersion_depth_direction or (0 if (immersion_depth >= 0) else 1),
       liquid_surface_sink_distance_at_the_end_of_aspiration=round(
         liquid_surface_sink_distance_at_the_end_of_aspiration * 10
       ),
->>>>>>> e4aa9530
       aspiration_volumes=round(volume * 10),
       aspiration_speed=round(flow_rate * 10),
       transport_air_volume=round(transport_air_volume * 10),
@@ -2516,13 +2506,8 @@
     tube_2nd_section_height_measured_from_zm: float = 3.2,
     tube_2nd_section_ratio: float = 618.0,
     immersion_depth: float = 0,
-<<<<<<< HEAD
-    immersion_depth_direction: int = 0,
-    surface_following_distance: float = 0,
-=======
     immersion_depth_direction: Optional[int] = None,
     liquid_surface_sink_distance_at_the_end_of_dispense: float = 0,
->>>>>>> e4aa9530
     transport_air_volume: float = 5.0,
     gamma_lld_sensitivity: int = 1,
     swap_speed: float = 2.0,
@@ -2678,15 +2663,10 @@
       tube_2nd_section_height_measured_from_zm=round(tube_2nd_section_height_measured_from_zm * 10),
       tube_2nd_section_ratio=round(tube_2nd_section_ratio * 10),
       immersion_depth=round(immersion_depth * 10),
-<<<<<<< HEAD
-      immersion_depth_direction=immersion_depth_direction,
-      surface_following_distance=round(surface_following_distance * 10),
-=======
       immersion_depth_direction=immersion_depth_direction or (0 if (immersion_depth >= 0) else 1),
       liquid_surface_sink_distance_at_the_end_of_dispense=round(
         liquid_surface_sink_distance_at_the_end_of_dispense * 10
       ),
->>>>>>> e4aa9530
       dispense_volume=round(volume * 10),
       dispense_speed=round(flow_rate * 10),
       transport_air_volume=round(transport_air_volume * 10),
