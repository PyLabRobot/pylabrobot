--- conflicted
+++ resolved
@@ -4,18 +4,8 @@
 import sys
 from typing import Dict, List, Optional, Sequence, Union, cast
 
-<<<<<<< HEAD
-from pylabrobot.liquid_handling.backends.hamilton.base import (
-  HamiltonLiquidHandler,
-)
-from pylabrobot.liquid_handling.liquid_classes.hamilton import (
-  HamiltonLiquidClass,
-  get_vantage_liquid_class,
-)
-=======
 from pylabrobot.liquid_handling.backends.hamilton.base import HamiltonLiquidHandler
 from pylabrobot.liquid_handling.liquid_classes.hamilton import HamiltonLiquidClass
->>>>>>> ebd4c5e2
 from pylabrobot.liquid_handling.standard import (
   Pickup,
   PickupTipRack,
@@ -41,11 +31,8 @@
   TipPickupMethod,
   TipSize,
 )
-<<<<<<< HEAD
-=======
 from pylabrobot.resources import Coordinate, Resource, TipRack, Well
 from pylabrobot.resources.ml_star import HamiltonTip, TipPickupMethod, TipSize
->>>>>>> ebd4c5e2
 
 
 if sys.version_info >= (3, 8):
@@ -624,49 +611,6 @@
         documentation, "empty" is used for a different mode (dm4).
     """
 
-<<<<<<< HEAD
-    x_positions, y_positions, channels_involved = self._ops_to_fw_positions(ops, use_channels)
-
-    if jet is None:
-      jet = [False] * len(ops)
-    if blow_out is None:
-      blow_out = [False] * len(ops)
-
-    if hlcs is None:
-      hlcs = []
-      for j, bo, op in zip(jet, blow_out, ops):
-        liquid = Liquid.WATER  # default to WATER
-        # [-1][0]: get last liquid in well, [0] is indexing into the tuple
-        if len(op.liquids) > 0 and op.liquids[-1][0] is not None:
-          liquid = op.liquids[-1][0]
-        hlcs.append(
-          get_vantage_liquid_class(
-            tip_volume=op.tip.maximal_volume,
-            is_core=False,
-            is_tip=True,
-            has_filter=op.tip.has_filter,
-            liquid=liquid,
-            jet=j,
-            blow_out=bo,
-          )
-        )
-
-    self._assert_valid_resources([op.resource for op in ops])
-
-    # correct volumes using the liquid class
-    volumes = [
-      hlc.compute_corrected_volume(op.volume) if hlc is not None else op.volume
-      for op, hlc in zip(ops, hlcs)
-    ]
-
-    well_bottoms = [
-      op.resource.get_absolute_location().z + op.offset.z + op.resource.material_z_thickness
-      for op in ops
-    ]
-    liquid_surfaces_no_lld = liquid_surface_at_function_without_lld or [
-      wb + (op.liquid_height or 0) for wb, op in zip(well_bottoms, ops)
-    ]
-=======
     if hlcs is not None:
       raise NotImplementedError("hlcs is deprecated")
 
@@ -679,7 +623,6 @@
                     op.resource.material_z_thickness for op in ops]
     liquid_surfaces_no_lld = liquid_surface_at_function_without_lld or [wb + (op.liquid_height or 0)
                               for wb, op in zip(well_bottoms, ops)]
->>>>>>> ebd4c5e2
     # -1 compared to STAR?
     lld_search_heights = lld_search_height or [
       wb
@@ -688,21 +631,8 @@
       for wb, op in zip(well_bottoms, ops)
     ]
 
-<<<<<<< HEAD
-    flow_rates = [
-      op.flow_rate or (hlc.aspiration_flow_rate if hlc is not None else 100)
-      for op, hlc in zip(ops, hlcs)
-    ]
-    blow_out_air_volumes = [
-      (op.blow_out_air_volume or (hlc.dispense_blow_out_volume if hlc is not None else 0))
-      for op, hlc in zip(ops, hlcs)
-    ]
-=======
     flow_rates = [op.flow_rate or 100 for op in ops]
     blow_out_air_volumes = [op.blow_out_air_volume or 0 for op in ops]
-
-    print(mix_speed)
->>>>>>> ebd4c5e2
 
     return await self.pip_aspirate(
       x_position=x_positions,
@@ -733,41 +663,6 @@
         round(t2sr * 10) for t2sr in tube_2nd_section_ratio or [0] * len(ops)
       ],
       minimum_height=[round(wb * 10) for wb in minimum_height or well_bottoms],
-<<<<<<< HEAD
-      immersion_depth=[round(id_ * 10) for id_ in immersion_depth or [0] * len(ops)],
-      surface_following_distance=[
-        round(sfd * 10) for sfd in surface_following_distance or [0] * len(ops)
-      ],
-      aspiration_volume=[round(vol * 100) for vol in volumes],
-      aspiration_speed=[round(fr * 10) for fr in flow_rates],
-      transport_air_volume=[
-        round(tav * 10)
-        for tav in transport_air_volume
-        or [hlc.aspiration_air_transport_volume if hlc is not None else 0 for hlc in hlcs]
-      ],
-      blow_out_air_volume=[round(bav * 100) for bav in blow_out_air_volumes],
-      pre_wetting_volume=[round(pwv * 100) for pwv in pre_wetting_volume or [0] * len(ops)],
-      lld_mode=lld_mode or [0] * len(ops),
-      lld_sensitivity=lld_sensitivity or [4] * len(ops),
-      pressure_lld_sensitivity=pressure_lld_sensitivity or [4] * len(ops),
-      aspirate_position_above_z_touch_off=[
-        round(apz * 10) for apz in aspirate_position_above_z_touch_off or [0.5] * len(ops)
-      ],
-      swap_speed=[round(ss * 10) for ss in swap_speed or [2] * len(ops)],
-      settling_time=[round(st * 10) for st in settling_time or [1] * len(ops)],
-      mix_volume=[round(mv * 100) for mv in mix_volume or [0] * len(ops)],
-      mix_cycles=mix_cycles or [0] * len(ops),
-      mix_position_in_z_direction_from_liquid_surface=[
-        round(mp) for mp in mix_position_in_z_direction_from_liquid_surface or [0] * len(ops)
-      ],
-      mix_speed=[round(ms * 10) for ms in mix_speed or [250] * len(ops)],
-      surface_following_distance_during_mixing=[
-        round(sfdm * 10) for sfdm in surface_following_distance_during_mixing or [0] * len(ops)
-      ],
-      TODO_DA_5=TODO_DA_5 or [0] * len(ops),
-      capacitive_mad_supervision_on_off=capacitive_mad_supervision_on_off or [0] * len(ops),
-      pressure_mad_supervision_on_off=pressure_mad_supervision_on_off or [0] * len(ops),
-=======
       immersion_depth=[round(id_*10) for id_ in immersion_depth or [0]*len(ops)],
       surface_following_distance=[round(sfd*10) for sfd in surface_following_distance or
                                   [0]*len(ops)],
@@ -793,7 +688,6 @@
       TODO_DA_5=TODO_DA_5 or [0]*len(ops),
       capacitive_mad_supervision_on_off=capacitive_mad_supervision_on_off or [0]*len(ops),
       pressure_mad_supervision_on_off=pressure_mad_supervision_on_off or [0]*len(ops),
->>>>>>> ebd4c5e2
       tadm_algorithm_on_off=tadm_algorithm_on_off or 0,
       limit_curve_index=limit_curve_index or [0] * len(ops),
       recording_mode=recording_mode or 0,
@@ -858,15 +752,11 @@
         documentation. Dispense mode 4.
     """
 
-<<<<<<< HEAD
-    x_positions, y_positions, channels_involved = self._ops_to_fw_positions(ops, use_channels)
-=======
     if hlcs is not None:
       raise NotImplementedError("hlcs is deprecated")
 
     x_positions, y_positions, channels_involved = \
       self._ops_to_fw_positions(ops, use_channels)
->>>>>>> ebd4c5e2
 
     if jet is None:
       jet = [False] * len(ops)
@@ -875,47 +765,13 @@
     if blow_out is None:
       blow_out = [False] * len(ops)
 
-<<<<<<< HEAD
-    if hlcs is None:
-      hlcs = []
-      for j, bo, op in zip(jet, blow_out, ops):
-        liquid = Liquid.WATER  # default to WATER
-        # [-1][0]: get last liquid in tip, [0] is indexing into the tuple
-        if len(op.liquids) > 0 and op.liquids[-1][0] is not None:
-          liquid = op.liquids[-1][0]
-        hlcs.append(
-          get_vantage_liquid_class(
-            tip_volume=op.tip.maximal_volume,
-            is_core=False,
-            is_tip=True,
-            has_filter=op.tip.has_filter,
-            liquid=liquid,
-            jet=j,
-            blow_out=bo,
-          )
-        )
-
-    self._assert_valid_resources([op.resource for op in ops])
-
-    # correct volumes using the liquid class
-    volumes = [
-      hlc.compute_corrected_volume(op.volume) if hlc is not None else op.volume
-      for op, hlc in zip(ops, hlcs)
-    ]
-
-    well_bottoms = [
-      op.resource.get_absolute_location().z + op.offset.z + op.resource.material_z_thickness
-      for op in ops
-    ]
-    liquid_surfaces_no_lld = [wb + (op.liquid_height or 0) for wb, op in zip(well_bottoms, ops)]
-=======
     self._assert_valid_resources([op.resource for op in ops])
 
     well_bottoms = [op.resource.get_absolute_location().z + op.offset.z + \
                     op.resource.material_z_thickness for op in ops]
     liquid_surfaces_no_lld = [wb + (op.liquid_height or 0)
                               for wb, op in zip(well_bottoms, ops)]
->>>>>>> ebd4c5e2
+
     # -1 compared to STAR?
     lld_search_heights = lld_search_height or [
       wb
@@ -924,21 +780,8 @@
       for wb, op in zip(well_bottoms, ops)
     ]
 
-<<<<<<< HEAD
-    flow_rates = [
-      op.flow_rate or (hlc.dispense_flow_rate if hlc is not None else 100)
-      for op, hlc in zip(ops, hlcs)
-    ]
-
-    blow_out_air_volumes = [
-      (op.blow_out_air_volume or (hlc.dispense_blow_out_volume if hlc is not None else 0))
-      for op, hlc in zip(ops, hlcs)
-    ]
-=======
     flow_rates = [op.flow_rate or 100 for op in ops]
-
     blow_out_air_volumes = [op.blow_out_air_volume or 0 for op in ops]
->>>>>>> ebd4c5e2
 
     type_of_dispensing_mode = type_of_dispensing_mode or [
       _get_dispense_mode(jet=jet[i], empty=empty[i], blow_out=blow_out[i]) for i in range(len(ops))
@@ -949,64 +792,6 @@
       y_position=y_positions,
       tip_pattern=channels_involved,
       type_of_dispensing_mode=type_of_dispensing_mode,
-<<<<<<< HEAD
-      minimum_height=[round(wb * 10) for wb in minimum_height or well_bottoms],
-      lld_search_height=[round(sh * 10) for sh in lld_search_heights],
-      liquid_surface_at_function_without_lld=[round(ls * 10) for ls in liquid_surfaces_no_lld],
-      pull_out_distance_to_take_transport_air_in_function_without_lld=[
-        round(pod * 10)
-        for pod in pull_out_distance_to_take_transport_air_in_function_without_lld
-        or [5.0] * len(ops)
-      ],
-      immersion_depth=[round(id * 10) for id in immersion_depth or [0] * len(ops)],
-      surface_following_distance=[
-        round(sfd * 10) for sfd in surface_following_distance or [2.1] * len(ops)
-      ],
-      tube_2nd_section_height_measured_from_zm=[
-        round(t2sh * 10) for t2sh in tube_2nd_section_height_measured_from_zm or [0] * len(ops)
-      ],
-      tube_2nd_section_ratio=[
-        round(t2sr * 10) for t2sr in tube_2nd_section_ratio or [0] * len(ops)
-      ],
-      minimal_traverse_height_at_begin_of_command=[
-        round(mth * 10)
-        for mth in minimal_traverse_height_at_begin_of_command
-        or [self._traversal_height] * len(ops)
-      ],
-      minimal_height_at_command_end=[
-        round(mh * 10)
-        for mh in minimal_height_at_command_end or [self._traversal_height] * len(ops)
-      ],
-      dispense_volume=[round(vol * 100) for vol in volumes],
-      dispense_speed=[round(fr * 10) for fr in flow_rates],
-      cut_off_speed=[round(cs * 10) for cs in cut_off_speed or [250] * len(ops)],
-      stop_back_volume=[round(sbv * 100) for sbv in stop_back_volume or [0] * len(ops)],
-      transport_air_volume=[
-        round(tav * 10)
-        for tav in transport_air_volume
-        or [hlc.dispense_air_transport_volume if hlc is not None else 0 for hlc in hlcs]
-      ],
-      blow_out_air_volume=[round(boav * 100) for boav in blow_out_air_volumes],
-      lld_mode=lld_mode or [0] * len(ops),
-      side_touch_off_distance=round(side_touch_off_distance * 10),
-      dispense_position_above_z_touch_off=[
-        round(dpz * 10) for dpz in dispense_position_above_z_touch_off or [0.5] * len(ops)
-      ],
-      lld_sensitivity=lld_sensitivity or [1] * len(ops),
-      pressure_lld_sensitivity=pressure_lld_sensitivity or [1] * len(ops),
-      swap_speed=[round(ss * 10) for ss in swap_speed or [1] * len(ops)],
-      settling_time=[round(st * 10) for st in settling_time or [0] * len(ops)],
-      mix_volume=[round(mv * 100) for mv in mix_volume or [0] * len(ops)],
-      mix_cycles=mix_cycles or [0] * len(ops),
-      mix_position_in_z_direction_from_liquid_surface=[
-        round(mp) for mp in mix_position_in_z_direction_from_liquid_surface or [0] * len(ops)
-      ],
-      mix_speed=[round(ms * 10) for ms in mix_speed or [1] * len(ops)],
-      surface_following_distance_during_mixing=[
-        round(sfdm * 10) for sfdm in surface_following_distance_during_mixing or [0] * len(ops)
-      ],
-      TODO_DD_2=TODO_DD_2 or [0] * len(ops),
-=======
       minimum_height=[round(wb*10) for wb in minimum_height or well_bottoms],
       lld_search_height=[round(sh*10) for sh in lld_search_heights],
       liquid_surface_at_function_without_lld=[round(ls*10) for ls in liquid_surfaces_no_lld],
@@ -1046,7 +831,6 @@
       surface_following_distance_during_mixing=
         [round(sfdm*10) for sfdm in surface_following_distance_during_mixing or [0]*len(ops)],
       TODO_DD_2=TODO_DD_2 or [0]*len(ops),
->>>>>>> ebd4c5e2
       tadm_algorithm_on_off=tadm_algorithm_on_off or 0,
       limit_curve_index=limit_curve_index or [0] * len(ops),
       recording_mode=recording_mode or 0,
@@ -1140,21 +924,6 @@
     tadm_algorithm_on_off: int = 0,
     recording_mode: int = 0,
   ):
-<<<<<<< HEAD
-    """Aspirate from a plate.
-
-    Args:
-      jet: Whether to find a liquid class with "jet" mode. Only used on dispense.
-      blow_out: Whether to find a liquid class with "blow out" mode. Only used on dispense. Note
-        that this is called "empty" in the VENUS liquid editor, but "blow out" in the firmware
-        documentation.
-      hlc: The Hamiltonian liquid classes to use. If `None`, the liquid classes will be
-        determined automatically based on the tip and liquid used in the first well.
-    """
-=======
->>>>>>> ebd4c5e2
-    # assert self.core96_head_installed, "96 head must be installed"
-
     if hlc is not None:
       raise NotImplementedError("hlc is deprecated")
 
@@ -1180,37 +949,6 @@
 
     liquid_height = position.z + (aspiration.liquid_height or 0)
 
-<<<<<<< HEAD
-    tip = aspiration.tips[0]
-    liquid_to_be_aspirated = Liquid.WATER  # default to water
-    if len(aspiration.liquids[0]) > 0 and aspiration.liquids[0][-1][0] is not None:
-      # first part of tuple in last liquid of first well
-      liquid_to_be_aspirated = aspiration.liquids[0][-1][0]
-    if hlc is None:
-      hlc = get_vantage_liquid_class(
-        tip_volume=tip.maximal_volume,
-        is_core=True,
-        is_tip=True,
-        has_filter=tip.has_filter,
-        liquid=liquid_to_be_aspirated,
-        jet=jet,
-        blow_out=blow_out,
-      )
-
-    volume = (
-      hlc.compute_corrected_volume(aspiration.volume) if hlc is not None else aspiration.volume
-    )
-
-    transport_air_volume = transport_air_volume or (
-      hlc.aspiration_air_transport_volume if hlc is not None else 0
-    )
-    blow_out_air_volume = blow_out_air_volume or (
-      hlc.aspiration_blow_out_volume if hlc is not None else 0
-    )
-    flow_rate = aspiration.flow_rate or (hlc.aspiration_flow_rate if hlc is not None else 250)
-    swap_speed = swap_speed or (hlc.aspiration_swap_speed if hlc is not None else 100)
-    settling_time = settling_time or (hlc.aspiration_settling_time if hlc is not None else 5)
-=======
     if transport_air_volume is None:
       transport_air_volume = 0
     if aspiration.blow_out_air_volume is None:
@@ -1225,7 +963,6 @@
       swap_speed = 100
     if settling_time is None:
       settling_time = 5
->>>>>>> ebd4c5e2
 
     return await self.core96_aspiration_of_liquid(
       x_position=round(position.x * 10),
@@ -1243,19 +980,11 @@
         pull_out_distance_to_take_transport_air_in_function_without_lld * 10
       ),
       minimum_height=round(well_bottoms * 10),
-<<<<<<< HEAD
-      tube_2nd_section_height_measured_from_zm=round(tube_2nd_section_height_measured_from_zm * 10),
-      tube_2nd_section_ratio=round(tube_2nd_section_ratio * 10),
-      immersion_depth=round(immersion_depth * 10),
-      surface_following_distance=round(surface_following_distance * 10),
-      aspiration_volume=round(volume * 100),
-=======
       tube_2nd_section_height_measured_from_zm=round(tube_2nd_section_height_measured_from_zm*10),
       tube_2nd_section_ratio=round(tube_2nd_section_ratio*10),
       immersion_depth=round(immersion_depth*10),
       surface_following_distance=round(surface_following_distance*10),
       aspiration_volume=round(aspiration.volume * 100),
->>>>>>> ebd4c5e2
       aspiration_speed=round(flow_rate * 10),
       transport_air_volume=round(transport_air_volume * 10),
       blow_out_air_volume=round(blow_out_air_volume * 100),
@@ -1352,38 +1081,6 @@
 
     liquid_height = position.z + (dispense.liquid_height or 0) + 10
 
-<<<<<<< HEAD
-    tip = dispense.tips[0]
-    liquid_to_be_dispensed = Liquid.WATER  # default to WATER
-    if len(dispense.liquids[0]) > 0 and dispense.liquids[0][-1][0] is not None:
-      # first part of tuple in last liquid of first well
-      liquid_to_be_dispensed = dispense.liquids[0][-1][0]
-    if hlc is None:
-      hlc = get_vantage_liquid_class(
-        tip_volume=tip.maximal_volume,
-        is_core=True,
-        is_tip=True,
-        has_filter=tip.has_filter,
-        liquid=liquid_to_be_dispensed,
-        jet=jet,
-        blow_out=blow_out,  # see method docstring
-      )
-    volume = hlc.compute_corrected_volume(dispense.volume) if hlc is not None else dispense.volume
-
-    transport_air_volume = transport_air_volume or (
-      hlc.dispense_air_transport_volume if hlc is not None else 0
-    )
-    blow_out_air_volume = blow_out_air_volume or (
-      hlc.dispense_blow_out_volume if hlc is not None else 0
-    )
-    flow_rate = dispense.flow_rate or (hlc.dispense_flow_rate if hlc is not None else 250)
-    swap_speed = swap_speed or (hlc.dispense_swap_speed if hlc is not None else 100)
-    settling_time = settling_time or (hlc.dispense_settling_time if hlc is not None else 5)
-    mix_speed = mix_speed or (hlc.dispense_mix_flow_rate if hlc is not None else 100)
-    type_of_dispensing_mode = type_of_dispensing_mode or _get_dispense_mode(
-      jet=jet, empty=empty, blow_out=blow_out
-    )
-=======
     if transport_air_volume is None:
       transport_air_volume = 0
     if dispense.blow_out_air_volume is None:
@@ -1402,7 +1099,6 @@
       mix_speed = 100
     if type_of_dispensing_mode is None:
       type_of_dispensing_mode = _get_dispense_mode(jet=jet, empty=empty, blow_out=blow_out)
->>>>>>> ebd4c5e2
 
     return await self.core96_dispensing_of_liquid(
       x_position=round(position.x * 10),
@@ -1413,20 +1109,6 @@
       tube_2nd_section_ratio=round(tube_2nd_section_ratio * 10),
       lld_search_height=round(lld_search_height * 10),
       liquid_surface_at_function_without_lld=round(liquid_height * 10),
-<<<<<<< HEAD
-      pull_out_distance_to_take_transport_air_in_function_without_lld=round(
-        pull_out_distance_to_take_transport_air_in_function_without_lld * 10
-      ),
-      immersion_depth=round(immersion_depth * 10),
-      surface_following_distance=round(surface_following_distance * 10),
-      minimal_traverse_height_at_begin_of_command=round(
-        (minimal_traverse_height_at_begin_of_command or self._traversal_height) * 10
-      ),
-      minimal_height_at_command_end=round(
-        (minimal_height_at_command_end or self._traversal_height) * 10
-      ),
-      dispense_volume=round(volume * 100),
-=======
       pull_out_distance_to_take_transport_air_in_function_without_lld=\
         round(pull_out_distance_to_take_transport_air_in_function_without_lld*10),
       immersion_depth=round(immersion_depth*10),
@@ -1436,7 +1118,6 @@
       minimal_height_at_command_end=
         round((minimal_height_at_command_end or self._traversal_height)*10),
       dispense_volume=round(dispense.volume * 100),
->>>>>>> ebd4c5e2
       dispense_speed=round(flow_rate * 10),
       cut_off_speed=round(cut_off_speed * 10),
       stop_back_volume=round(stop_back_volume * 100),
