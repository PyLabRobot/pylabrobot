import asyncio

from pylabrobot.io.ftdi import FTDI

from .backend import FanBackend


class HamiltonHepaFanBackend(FanBackend):
  """Backend for Hepa fan attachment on Hamilton Liquid Handler"""

  def __init__(self, vid=0x0856, pid=0xAC11, serial_number=None, device_id=None):
    self.vid = vid
    self.pid = pid
    self.serial_number = serial_number
    self.io = FTDI(device_id=device_id)

  async def setup(self):
    self.io.setup()
    self.io.set_baudrate(9600)
    self.io.set_line_property(8, 0, 0)  # 8N1
    self.io.set_latency_timer(16)
    self.io.set_flowctrl(512)
    self.io.set_dtr(True)
    self.io.set_rts(True)

    await self.send(b"\x55\xc1\x01\x02\x23\x4b")
    await self.send(b"\x55\xc1\x01\x08\x08\x6a")
    await self.send(b"\x55\xc1\x01\x09\x6a\x09")
    await self.send(b"\x55\xc1\x01\x0a\x2f\x4f")
    await self.send(b"\x15\x61\x01\x8a")

  async def turn_on(self, intensity):  # Speed is an integer percent between 0 and 100
    if int(intensity) != intensity or not 0 <= intensity <= 100:
      raise ValueError("Intensity is not an int value between 0 and 100")
    await self.send(b"\x35\x41\x01\xff\x75")  # turn on

    speed_array = [
      "55c10111007b",
      "55c101110279",
      "55c10111057e",
      "55c10111077c",
      "55c101110a71",
      "55c101110c77",
      "55c101110f74",
      "55c10111116a",
      "55c10111146f",
      "55c10111166d",
      "55c101111962",
      "55c101111c67",
      "55c101111e65",
      "55c10111215a",
      "55c101112358",
      "55c10111265d",
      "55c101112853",
      "55c101112b50",
      "55c101112d56",
      "55c10111304b",
      "55c101113249",
      "55c10111354e",
      "55c101113843",
      "55c101113a41",
      "55c101113d46",
      "55c101113f44",
      "55c101114239",
      "55c10111443f",
      "55c10111473c",
      "55c101114932",
      "55c101114c37",
      "55c101114f34",
      "55c10111512a",
      "55c10111542f",
      "55c10111562d",
      "55c101115922",
      "55c101115b20",
      "55c101115e25",
      "55c10111601b",
      "55c101116318",
      "55c10111651e",
      "55c101116813",
      "55c101116b10",
      "55c101116d16",
      "55c10111700b",
      "55c101117209",
      "55c10111750e",
      "55c10111770c",
      "55c101117a01",
      "55c101117c07",
      "55c101117f04",
      "55c1011182f9",
      "55c1011184ff",
      "55c1011187fc",
      "55c1011189f2",
      "55c101118cf7",
      "55c101118ef5",
      "55c1011191ea",
      "55c1011193e8",
      "55c1011196ed",
      "55c1011198e3",
      "55c101119be0",
      "55c101119ee5",
      "55c10111a0db",
      "55c10111a3d8",
      "55c10111a5de",
      "55c10111a8d3",
      "55c10111aad1",
      "55c10111add6",
      "55c10111afd4",
      "55c10111b2c9",
      "55c10111b5ce",
      "55c10111b7cc",
      "55c10111bac1",
      "55c10111bcc7",
      "55c10111bfc4",
      "55c10111c1ba",
      "55c10111c4bf",
      "55c10111c6bd",
      "55c10111c9b2",
      "55c10111cbb0",
      "55c10111ceb5",
      "55c10111d1aa",
      "55c10111d3a8",
      "55c10111d6ad",
      "55c10111d8a3",
      "55c10111dba0",
      "55c10111dda6",
      "55c10111e09b",
      "55c10111e299",
      "55c10111e59e",
      "55c10111e893",
      "55c10111ea91",
      "55c10111ed96",
      "55c10111ef94",
      "55c10111f289",
      "55c10111f48f",
      "55c10111f78c",
      "55c10111f982",
      "55c10111fc87",
      "5c10111fe85",
    ]

    await self.send(bytes.fromhex(speed_array[intensity]))  # set speed

  async def turn_off(self):
    await self.send(b"\x55\xc1\x01\x11\x00\x7b")

  async def stop(self):
    await self.io.stop()

  async def send(self, command: bytes):
    await self.io.write(command)
    await asyncio.sleep(0.1)
<<<<<<< HEAD
    self.io.read(64)


# Deprecated alias with warning # TODO: remove mid May 2025 (giving people 1 month to update)
# https://github.com/PyLabRobot/pylabrobot/issues/466


class HamiltonHepaFan:
  def __init__(self, *args, **kwargs):
    raise RuntimeError(
      "`HamiltonHepaFan` is deprecated. Please use `HamiltonHepaFanBackend` instead."
    )
=======
    await self.io.read(64)
>>>>>>> f4a18f0d
<|MERGE_RESOLUTION|>--- conflicted
+++ resolved
@@ -149,8 +149,7 @@
   async def send(self, command: bytes):
     await self.io.write(command)
     await asyncio.sleep(0.1)
-<<<<<<< HEAD
-    self.io.read(64)
+    await self.io.read(64)
 
 
 # Deprecated alias with warning # TODO: remove mid May 2025 (giving people 1 month to update)
@@ -161,7 +160,4 @@
   def __init__(self, *args, **kwargs):
     raise RuntimeError(
       "`HamiltonHepaFan` is deprecated. Please use `HamiltonHepaFanBackend` instead."
-    )
-=======
-    await self.io.read(64)
->>>>>>> f4a18f0d
+    )