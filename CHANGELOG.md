--- conflicted
+++ resolved
@@ -12,25 +12,19 @@
 - The `offset` parameter is no longer optional in `Pickup`, `Drop`, `Aspirate`, and `Dispense` dataclasses. With LiquidHandler it defaults to `Coordinate(0, 0, 0)`.
 - When providing offsets to LH, individual items in the `offsets` list are no longer optional. They must be provided as `Coordinate` objects. The `offsets` list itself is still optional and defaults to `[Coordinate(0, 0, 0)]*len(use_channels)`.
 - To aspirate from a single resource with multiple channels, you must now provide that single resource in a list when calling `LiquidHandler.aspirate` and `LiquidHandler.dispense`.
-<<<<<<< HEAD
-- Fixed well z position: now it actually refers to the distance between the bottom of the well (including the material) and the bottom of the plate. Before, it sometimes mistakenly referred to what is now `material_z_thickness`.
-=======
+- Fixed well z position: now it actually refers to the distance between the bottom of the well (including the material) and the bottom of the plate. Before, it sometimes mistakenly referred to what is now `material_z_thickness` (https://github.com/PyLabRobot/pylabrobot/pull/183).
 - A resource's origin (lfb) is not changed on rotation, it is always fixed locally (https://github.com/PyLabRobot/pylabrobot/pull/195). Before, we updated the location after 90, 180, and 270 degree rotations.
 - `Resource.rotate` and `Resource.rotated` now support all planes and all angles (before it was limited to 90 degree rotations around the z axis) (https://github.com/PyLabRobot/pylabrobot/pull/195)
 - Resource children will not be relocated when the parent resource is rotated (https://github.com/PyLabRobot/pylabrobot/pull/195)
 - `Resource.rotation` attribute is now a `Rotation` object (https://github.com/PyLabRobot/pylabrobot/pull/195)
->>>>>>> e9e30ced
 
 ### Added
 
 - Cor_96_wellplate_360ul_Fb plate (catalog number [3603](https://ecatalog.corning.com/life-sciences/b2b/NL/en/Microplates/Assay-Microplates/96-Well-Microplates/Corning®-96-well-Black-Clear-and-White-Clear-Bottom-Polystyrene-Microplates/p/3603))
-<<<<<<< HEAD
 - Add attribute `material_z_thickness: Optional[float]` to `Container`s (https://github.com/PyLabRobot/pylabrobot/pull/183).
-=======
 - `Coordinate.vector()` to return a 3-item list of floats.
 - `Rotation` class to represent a rotation in 3D space (https://github.com/PyLabRobot/pylabrobot/pull/195)
 - `Resource.get_absolute_rotation()` to get the absolute rotation of a resource (https://github.com/PyLabRobot/pylabrobot/pull/195)
->>>>>>> e9e30ced
 
 ### Deprecated
 
